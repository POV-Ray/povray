env:
  global:
   # Required for clang.
   - CXXFLAGS="-fno-fast-math"

branches:
  except:
  - /^v[0-9]/

language: cpp

matrix:
  include:
  - os: linux
    compiler: gcc
  - os: osx
    compiler: clang

sudo: false
dist: trusty

addons:
  apt:
    packages:
    - libboost-dev
    - libboost-date-time-dev
<<<<<<< HEAD
    - libboost-thread-dev
    - libfreetype6-dev
=======
>>>>>>> 29a10823
    - libjpeg8-dev
    - libopenexr-dev
    - libpng12-dev
    - libtiff4-dev
    - zlib1g-dev
  homebrew:
    packages:
    - freetype

install:
- unix/prebuild.sh
- ./configure COMPILED_BY="Travis CI" --prefix="$(pwd)/build"
- make check
- make install

script:
- true

notifications:
  email:
    recipients:
    - ${NOTIFICATION_EMAIL}
    on_success: change
    on_failure: always<|MERGE_RESOLUTION|>--- conflicted
+++ resolved
@@ -24,11 +24,7 @@
     packages:
     - libboost-dev
     - libboost-date-time-dev
-<<<<<<< HEAD
-    - libboost-thread-dev
     - libfreetype6-dev
-=======
->>>>>>> 29a10823
     - libjpeg8-dev
     - libopenexr-dev
     - libpng12-dev
