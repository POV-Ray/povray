env:
  global:
    # Required for Coverity Scan
    - secure: "BT2A2IDJx9nlEUnE8ZYtJQk2XAYTGu3+BT4qTTmxrS94htpUl1c82cM0RceUW/rzKrcJ7JAvQ1YuqJLlUW7J2cIWOdrF8Mk4DtlZSV9KnMc5+h7hf3bGGPw/LnYGnhrWYtSQfjZJHeCBfJufb4e7YqDfRz3UKDQ6FZCsFFMWnCAmBymF1Zj+ip7jkUn+P2gP8/vPjZupvfEZ0h8CkCXm7kSqHmTj0l9gOBQ6OMzP0uFN3KcRD5B+DSxoTmRGe+1abOr2nxUhIQsJxQZ5Y/V0ItwgNnoevi8d35QD9A2FT7gtuDkhYu0Fb8Jz6mReXk51hM6hE1qmfW+n2Dau679WkAtm4c/2osWwtxc1dbvQNvnr/XEnj51c4pbyPugjAKWoa/B73hXAflbrq0FWm14JVG2kCJYqid12HRvkMvzGJtjgJy5jIlPx+cb+BZ6tYsoa9m7CO1rTuYxUyKsHGtXSYOMPKyc7RIePOi37ZBF9QAm/urJdP6c6pfsrLEKvNOHArmUIixjrC9ImdQdJDBcgVUgP1h4oFfWaHgrys8B0EviIMoBewmTF8dUkD9j5rbpAonfjSpX0RX0Rcqtx2Mr68W97+BSGCy+WNIBe4ACivHDjYzfUw44ruYjZqUeXKzhJUHJxCf9OnqpppJ8ru6n6Tc7kMKcEEfZGDdVICrsBuMs="
    # In Coverity Scan builds, ./configure is automatically called without parameters, so we must pass them via
    # environment variables.
    - COMPILED_BY="Travis CI for Coverity Scan"
    # In Coverity Scan builds, the assembler gags on FMA3 instructions (e.g. VFMADD321SS) for some reason, so we must
    # forbid the compiler to emit them.
    # We also set a preprocessor macro to know we're building for Coverity.
    - CXXFLAGS="-mno-fma -DSTATIC_CODE_ANALYSIS"

before_install:
  # Required(?) for Coverity Scan
  - echo -n | openssl s_client -connect scan.coverity.com:443 | sed -ne '/-BEGIN CERTIFICATE-/,/-END CERTIFICATE-/p' | sudo tee -a /etc/ssl/certs/ca-

branches:
  except:
  - /^v[0-9]/

language: cpp

matrix:
  include:
  - os: linux
    compiler: gcc

<<<<<<< HEAD
sudo: required
=======
sudo: false
>>>>>>> 9c671746
dist: trusty

addons:
  apt:
    packages:
    - libboost-dev
    - libboost-date-time-dev
    - libboost-thread-dev
    - libjpeg8-dev
    - libopenexr-dev
    - libpng12-dev
    - libtiff4-dev
    - zlib1g-dev
<<<<<<< HEAD
  # Required for Coverity Scan
  coverity_scan:
    project:
      name: "POV-Ray/povray"
      description: "Linux build submitted via Travis CI"
    notification_email: coverity-scan@lipka-koeln.de
    build_command_prepend: "cd unix ; ./prebuild.sh ; cd .. ; ./configure"
    build_command: "make"
    branch_pattern: coverity_scan
=======

install:
- unix/prebuild.sh
- ./configure COMPILED_BY="Travis CI" --prefix="$(pwd)/build"
- make check
- make install
>>>>>>> 9c671746

script:
- true<|MERGE_RESOLUTION|>--- conflicted
+++ resolved
@@ -25,11 +25,7 @@
   - os: linux
     compiler: gcc
 
-<<<<<<< HEAD
 sudo: required
-=======
-sudo: false
->>>>>>> 9c671746
 dist: trusty
 
 addons:
@@ -43,24 +39,15 @@
     - libpng12-dev
     - libtiff4-dev
     - zlib1g-dev
-<<<<<<< HEAD
   # Required for Coverity Scan
   coverity_scan:
     project:
       name: "POV-Ray/povray"
       description: "Linux build submitted via Travis CI"
     notification_email: coverity-scan@lipka-koeln.de
-    build_command_prepend: "cd unix ; ./prebuild.sh ; cd .. ; ./configure"
+    build_command_prepend: "unix/prebuild.sh ; ./configure"
     build_command: "make"
     branch_pattern: coverity_scan
-=======
-
-install:
-- unix/prebuild.sh
-- ./configure COMPILED_BY="Travis CI" --prefix="$(pwd)/build"
-- make check
-- make install
->>>>>>> 9c671746
 
 script:
 - true