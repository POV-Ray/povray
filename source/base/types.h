--- conflicted
+++ resolved
@@ -45,12 +45,7 @@
 
 // C++ standard header files
 #include <limits>
-<<<<<<< HEAD
-#include <string>
 #include <type_traits>
-#include <vector>
-=======
->>>>>>> 29a10823
 
 // POV-Ray header files (base module)
 #include "base/pov_err.h"
