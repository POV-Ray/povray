//******************************************************************************
///
/// @file backend/povray.cpp
///
/// @todo   What's in here?
///
/// @copyright
/// @parblock
///
/// Persistence of Vision Ray Tracer ('POV-Ray') version 3.8.
/// Copyright 1991-2019 Persistence of Vision Raytracer Pty. Ltd.
///
/// POV-Ray is free software: you can redistribute it and/or modify
/// it under the terms of the GNU Affero General Public License as
/// published by the Free Software Foundation, either version 3 of the
/// License, or (at your option) any later version.
///
/// POV-Ray is distributed in the hope that it will be useful,
/// but WITHOUT ANY WARRANTY; without even the implied warranty of
/// MERCHANTABILITY or FITNESS FOR A PARTICULAR PURPOSE.  See the
/// GNU Affero General Public License for more details.
///
/// You should have received a copy of the GNU Affero General Public License
/// along with this program.  If not, see <http://www.gnu.org/licenses/>.
///
/// ----------------------------------------------------------------------------
///
/// POV-Ray is based on the popular DKB raytracer version 2.12.
/// DKBTrace was originally written by David K. Buck.
/// DKBTrace Ver 2.0-2.12 were written by David K. Buck & Aaron A. Collins.
///
/// @endparblock
///
//******************************************************************************

// Unit header file must be the first file included within POV-Ray *.cpp files (pulls in config)
#include "backend/povray.h"

// C++ variants of C standard header files
#include <cstdlib>

// C++ standard header files
#include <string>
<<<<<<< HEAD
#include <vector>

// Boost header files
#include <boost/thread.hpp>
#include <boost/bind.hpp>
#include <boost/version.hpp>

// other 3rd party library headers
#ifndef LIBFREETYPE_MISSING
#include <ft2build.h>
#include FT_FREETYPE_H
#endif
#ifndef LIBJPEG_MISSING
#include <jpeglib.h>
#endif
#ifndef OPENEXR_MISSING
#include <IlmBaseConfig.h>
#include <OpenEXRConfig.h>
#endif
#ifndef LIBPNG_MISSING
#define PNG_SKIP_SETJMP_CHECK // Required for libpng < 1.6.
#include <png.h>
#endif
#ifndef LIBTIFF_MISSING
#include <tiffio.h>
#endif
#ifndef LIBZ_MISSING
#include <zlib.h>
#endif

// POV-Ray header files (base module)
#include "base/pov_err.h"
#include "base/pov_mem.h"
=======

// Boost header files
#include <boost/bind.hpp>

// POV-Ray header files (base module)
#include "base/platformbase.h"
#include "base/pov_err.h"
>>>>>>> 29a10823
#include "base/stringutilities.h"
#include "base/timer.h"

// POV-Ray header files (core module)
#include "core/material/noise.h"
#include "core/material/pattern.h"

<<<<<<< HEAD
=======
// POV-Ray header files (POVMS module)
#include "povms/povmscpp.h"
#include "povms/povmsid.h"
#include "povms/povmsutil.h"

>>>>>>> 29a10823
// POV-Ray header files (backend module)
#include "backend/control/renderbackend.h"
#include "backend/support/task.h"

// POV-Ray header files (povms module)
#include "povms/povmscpp.h"
#include "povms/povmsid.h"
#include "povms/povmsutil.h"

#ifdef POV_CPUINFO_H
#include POV_CPUINFO_H
#endif

// this must be the last file included
#include "base/povdebug.h"

#ifndef POV_VALIDATE_FRONTEND
    #define POV_VALIDATE_FRONTEND(msg) true
#endif

namespace
{

using namespace pov;
using namespace pov_base;

/// Primary Developers.
const char *PrimaryDevelopers[] =
{
    "Chris Cason",
    "Thorsten Froehlich",
    "Christoph Lipka",
    nullptr
};

/// Assisting Developers.
const char *AssistingDevelopers[] =
{
    "Nicolas Calimet",
    "Jerome Grimbert",
    "James Holsenback",
    "Christoph Hormann",
    "Nathan Kopp",
    "Juha Nieminen",
    "William F. Pokorny",
    nullptr
};

/// Past Contributing Developers.
/// By convention, current developers are also already included here.
const char *ContributingDevelopers[] =
{
    "Steve Anger",
    "Eric Barish",
    "Dieter Bayer",
    "David K. Buck",
    "Nicolas Calimet",
    "Chris Cason",
    "Aaron A. Collins",
    "Chris Dailey",
    "Steve Demlow",
    "Andreas Dilger",
    "Alexander Enzmann",
    "Dan Farmer",
    "Thorsten Froehlich",
    "Mark Gordon",
    "Jerome Grimbert",
    "James Holsenback",
    "Christoph Hormann",
    "Mike Hough",
    "Chris Huff",
    "Kari Kivisalo",
    "Nathan Kopp",
    "Lutz Kretzschmar",
    "Christoph Lipka",
    "Jochen Lippert",
    "Pascal Massimino",
    "Jim McElhiney",
    "Douglas Muir",
    "Juha Nieminen",
    "Ron Parker",
    "William F. Pokorny",
    "Bill Pulver",
    "Eduard Schwan",
    "Wlodzimierz Skiba",
    "Robert Skinner",
    "Yvo Smellenbergh",
    "Zsolt Szalavari",
    "Scott Taylor",
    "Massimo Valentini",
    "Timothy Wegner",
    "Drew Wells",
    "Chris Young",
    nullptr   // `nullptr` flags the end of the list
};

/// POVMS context to receive messages from the frontend
volatile POVMSContext POV_RenderContext = nullptr;

/// POVMS address of the currently connected frontend
volatile POVMSAddress POV_FrontendAddress = POVMSInvalidAddress;

/// Main POV-Ray thread that waits for messages from the frontend
std::thread *POV_MainThread = nullptr;

/// Flag to mark main POV-Ray thread for termination
volatile bool POV_TerminateMainThread = false;

/// Flag that indicates the main thread has terminated
volatile bool POV_MainThreadTerminated = false;

int ConnectToFrontend(POVMSObjectPtr, POVMSObjectPtr, int, void *);
int DisconnectFromFrontend(POVMSObjectPtr, POVMSObjectPtr, int, void *);
bool ValidateFrontendAddress(POVMSAddress);
void BuildInitInfo(POVMSObjectPtr);
void ExtractLibraryVersion(const char *str, char *buffer);
void ExitFunction();

/**
 *  This function represents the main POV-Ray render thread created
 *  by povray_init and terminated by povray_terminate.
 *  It inits POV-Ray memory management, message output, control input and
 *  other important global data structures. This thread represents POV-Ray
 *  and it is controlled only by POVMS messages with the exception of
 *  termination, which is handled by povray_terminate. Usually POVMS
 *  messages will be generated using the frontend classes provided.
 */
void MainThreadFunction(const boost::function0<void>& completion);

int ConnectToFrontend(POVMSObjectPtr msg, POVMSObjectPtr result, int, void *)
{
    if(POV_VALIDATE_FRONTEND(msg) == true)
    {
        if(POV_FrontendAddress == POVMSInvalidAddress)
        {
            if(POVMSMsg_GetSourceAddress(msg, const_cast<POVMSAddress *>(&POV_FrontendAddress)) == kNoErr)
            {
                BuildInitInfo(result);

                return POVMSMsg_SetMessageIdentifier(result, kPOVMsgIdent_Done);
            }
        }
    }

    (void)POVMSUtil_SetInt(msg, kPOVAttrib_ErrorNumber, kAuthorisationErr);

    return POVMSMsg_SetMessageIdentifier(result, kPOVMsgIdent_Failed);
}

int DisconnectFromFrontend(POVMSObjectPtr msg, POVMSObjectPtr result, int, void *)
{
    POVMSAddress addr = POVMSInvalidAddress;

    if(POVMSMsg_GetSourceAddress(msg, &addr) != kNoErr)
    {
        (void)POVMSUtil_SetInt(msg, kPOVAttrib_ErrorNumber, kAuthorisationErr);
        return POVMSMsg_SetMessageIdentifier(result, kPOVMsgIdent_Failed);
    }

    if(POV_FrontendAddress != addr)
    {
        (void)POVMSUtil_SetInt(msg, kPOVAttrib_ErrorNumber, kAuthorisationErr);
        return POVMSMsg_SetMessageIdentifier(result, kPOVMsgIdent_Failed);
    }

    POV_FrontendAddress = POVMSInvalidAddress;

    return POVMSMsg_SetMessageIdentifier(result, kPOVMsgIdent_Done);
}

bool ValidateFrontendAddress(POVMSAddress addr)
{
    return ((POV_FrontendAddress == addr) && (addr != POVMSInvalidAddress));
}

void BuildInitInfo(POVMSObjectPtr msg)
{
    POVMSAttributeList attrlist;
    POVMSAttribute attr;
    int err = kNoErr;
    char buffer[20];

    if(err == kNoErr)
        err = POVMSUtil_SetString(msg, kPOVAttrib_PlatformName, POVRAY_PLATFORM_NAME);
    if(err == kNoErr)
        err = POVMSUtil_SetString(msg, kPOVAttrib_CoreVersion,
                                        "Persistence of Vision(tm) Ray Tracer Version " POV_RAY_VERSION_INFO);
    if (err == kNoErr)
        err = POVMSUtil_SetString(msg, kPOVAttrib_CoreGeneration, "POV-Ray v" POV_RAY_GENERATION);
    if(err == kNoErr)
        err = POVMSUtil_SetString(msg, kPOVAttrib_EnglishText,
                                  DISTRIBUTION_MESSAGE_1 "\n" DISTRIBUTION_MESSAGE_2 "\n" DISTRIBUTION_MESSAGE_3
                                  "\nPOV-Ray is based on DKBTrace 2.12 by David K. Buck & Aaron A. Collins\n" POV_RAY_COPYRIGHT);
#if POV_RAY_IS_OFFICIAL
    if(err == kNoErr)
        err = POVMSUtil_SetBool(msg, kPOVAttrib_Official, true);
#else
    if(err == kNoErr)
        err = POVMSUtil_SetBool(msg, kPOVAttrib_Official, false);
#endif

    if(err == kNoErr)
        err = POVMSAttrList_New(&attrlist);
    if(err == kNoErr)
    {
        for (int i = 0; PrimaryDevelopers[i] != nullptr; i++)
        {
            err = POVMSAttr_New(&attr);
            if(err == kNoErr)
            {
                err = POVMSAttr_Set(&attr, kPOVMSType_CString, PrimaryDevelopers[i], (int) strlen(PrimaryDevelopers[i]) + 1);
                if(err == kNoErr)
                    err = POVMSAttrList_Append(&attrlist, &attr);
                else
                    err = POVMSAttr_Delete(&attr);
            }
        }
    }
    if(err == kNoErr)
        err = POVMSObject_Set(msg, &attrlist, kPOVAttrib_PrimaryDevs);

    if(err == kNoErr)
        err = POVMSAttrList_New(&attrlist);
    if(err == kNoErr)
    {
        for (int i = 0; AssistingDevelopers[i] != nullptr; i++)
        {
            err = POVMSAttr_New(&attr);
            if(err == kNoErr)
            {
                err = POVMSAttr_Set(&attr, kPOVMSType_CString, AssistingDevelopers[i], (int) strlen(AssistingDevelopers[i]) + 1);
                if(err == kNoErr)
                    err = POVMSAttrList_Append(&attrlist, &attr);
                else
                    err = POVMSAttr_Delete(&attr);
            }
        }
    }
    if(err == kNoErr)
        err = POVMSObject_Set(msg, &attrlist, kPOVAttrib_AssistingDevs);

    if(err == kNoErr)
        err = POVMSAttrList_New(&attrlist);
    if(err == kNoErr)
    {
        for (int i = 0; ContributingDevelopers[i] != nullptr; i++)
        {
            err = POVMSAttr_New(&attr);
            if(err == kNoErr)
            {
                err = POVMSAttr_Set(&attr, kPOVMSType_CString, ContributingDevelopers[i], (int) strlen(ContributingDevelopers[i]) + 1);
                if(err == kNoErr)
                    err = POVMSAttrList_Append(&attrlist, &attr);
                else
                    err = POVMSAttr_Delete(&attr);
            }
        }
    }
    if(err == kNoErr)
        err = POVMSObject_Set(msg, &attrlist, kPOVAttrib_ContributingDevs);

    if(err == kNoErr)
        err = POVMSAttrList_New(&attrlist);
#ifndef DONT_SHOW_IMAGE_LIB_VERSIONS // TODO - This preprocessor flag has become a misnomer.

    std::vector<std::string> libVersions;

    // boost library version and copyright notice
    libVersions.emplace_back(pov_tsprintf("Boost %d.%d, http://www.boost.org/",
                                          BOOST_VERSION / 100000, BOOST_VERSION / 100 % 1000));

#ifndef LIBFREETYPE_MISSING
    // FreeType library version and copyright notice
    FT_Library ftLib;
    FT_Init_FreeType(&ftLib);
    FT_Int ftMajor = 0, ftMinor = 0, ftPatch = 0;
    FT_Library_Version(ftLib, &ftMajor, &ftMinor, &ftPatch);
    FT_Done_FreeType(ftLib);
    libVersions.emplace_back(pov_tsprintf("FreeType %d.%d.%d, http://www.freetype.org/",
                                          int(ftMajor), int(ftMinor), int(ftPatch)));
#endif  // LIBFREETYPE_MISSING

#ifndef LIBJPEG_MISSING
    // LibJPEG library version and copyright notice
    #ifndef JPEG_LIB_VERSION_MAJOR
        #define JPEG_LIB_VERSION_MAJOR (JPEG_LIB_VERSION / 10)
    #endif
    #ifndef JPEG_LIB_VERSION_MINOR
        // This is known to erroneously identify versions 8a and 8b as version 8,
        // but we'll live with that.
        #define JPEG_LIB_VERSION_MINOR (JPEG_LIB_VERSION % 10)
    #endif
    const char jpegMinorStr[2] = { (JPEG_LIB_VERSION_MINOR != 0) ? 'a' + JPEG_LIB_VERSION_MINOR - 1 : '\0', '\0' };
    libVersions.emplace_back(pov_tsprintf("LibJPEG %i%s, Copyright 1991-2016 Thomas G. Lane, Guido Vollbeding",
                                          JPEG_LIB_VERSION_MAJOR, jpegMinorStr));
#endif  // LIBJPEG_MISSING

#ifndef OPENEXR_MISSING
    // OpenEXR and related libraries version and copyright notice
    // NOTE:
    //  OpenEXR and IlmImf prior to 1.7.1 do not seem to have a way to get the version number,
    //  nor do the official hard-coded Windows config headers.
    #ifndef ILMBASE_PACKAGE_STRING
        #define ILMBASE_PACKAGE_STRING "IlmBase"
    #endif
    #ifndef OPENEXR_PACKAGE_STRING
        #define OPENEXR_PACKAGE_STRING "OpenEXR"
    #endif
    libVersions.emplace_back(OPENEXR_PACKAGE_STRING " and " ILMBASE_PACKAGE_STRING ", Copyright (c) 2002-2011 Industrial Light & Magic.");
#endif  // OPENEXR_MISSING

#ifndef LIBPNG_MISSING
    // LibPNG library version and copyright notice
    ExtractLibraryVersion(png_get_libpng_ver(nullptr), buffer);
    // TODO FIXME - shouldn't we use png_get_copyright() instead of png_get_libpng_ver() and a hard-coded string?
    libVersions.emplace_back(pov_tsprintf("LibPNG %s, Copyright 1998-2012 Glenn Randers-Pehrson",
                                          buffer));
#endif  // LIBPNG_MISSING

#ifndef LIBTIFF_MISSING
    // LibTIFF library version and copyright notice
    ExtractLibraryVersion(TIFFGetVersion(), buffer);
    // TODO FIXME - shouldn't we use the complete TIFFGetVersion() string instead of extracting just the version number and hard-coding the copyright info here?
    libVersions.emplace_back(pov_tsprintf("LibTIFF %s, Copyright 1988-1997 Sam Leffler, 1991-1997 SGI",
                                          buffer));
#endif  // LIBTIFF_MISSING

#ifndef LIBZ_MISSING
    // ZLib library version and copyright notice
    ExtractLibraryVersion(zlibVersion(), buffer);
    libVersions.emplace_back(pov_tsprintf("ZLib %s, Copyright 1995-2012 Jean-loup Gailly and Mark Adler",
                                          buffer));
#endif  // LIBZ_MISSING

    for (const auto& s : libVersions)
    {
        if (err == kNoErr)
        {
            err = POVMSAttr_New(&attr);
            if (err == kNoErr)
            {
                err = POVMSAttr_Set(&attr, kPOVMSType_CString, reinterpret_cast<const void *>(s.c_str()), s.size() + 1);
                if (err == kNoErr)
                    err = POVMSAttrList_Append(&attrlist, &attr);
                else
                    err = POVMSAttr_Delete(&attr);
            }
        }
    }

#endif  // DONT_SHOW_IMAGE_LIB_VERSIONS
    if(err == kNoErr)
        err = POVMSObject_Set(msg, &attrlist, kPOVAttrib_ImageLibVersions);

#ifdef POV_CPUINFO
    std::string cpuInfo(POV_CPUINFO);
    if (err == kNoErr)
        err = POVMSUtil_SetString(msg, kPOVAttrib_CPUInfo, cpuInfo.c_str());
#endif

#if POV_CPUINFO_DEBUG && defined(POV_CPUINFO_DETAILS)
    std::string cpuDetail(POV_CPUINFO_DETAILS);
    if (err == kNoErr)
        err = POVMSUtil_SetString(msg, kPOVAttrib_CPUInfoDetails, cpuDetail.c_str());
#endif

    if (err == kNoErr)
        err = POVMSAttrList_New(&attrlist);
    if (err == kNoErr)
    {
#ifdef TRY_OPTIMIZED_NOISE
        const OptimizedNoiseInfo* pNoise = GetRecommendedOptimizedNoise();
        std::string noiseGenInfo = "Noise generator: " + std::string(pNoise->name) + " (" + std::string(pNoise->info) + ")";
        err = POVMSAttr_New(&attr);
        if (err == kNoErr)
        {
            err = POVMSAttr_Set(&attr, kPOVMSType_CString, reinterpret_cast<const void *>(noiseGenInfo.c_str()), noiseGenInfo.length() + 1);
            if (err == kNoErr)
                err = POVMSAttrList_Append(&attrlist, &attr);
            else
                err = POVMSAttr_Delete(&attr);
        }
#endif
    }
    if (err == kNoErr)
        err = POVMSObject_Set(msg, &attrlist, kPOVAttrib_Optimizations);
}

void ExtractLibraryVersion(const char *str, char *buffer)
{
    int pos = 0;

    for(; *str != 0; str++)
    {
        if(isdigit(*str))
        {
            while(((isalnum(*str)) || (*str == '.')) && (pos < 10))
            {
                buffer[pos] = *str;
                str++;
                pos++;
            }
            break;
        }
    }

    buffer[pos] = 0;
}

void ExitFunction()
{
    if ((POV_RenderContext != nullptr) && (POV_FrontendAddress != POVMSInvalidAddress))
    {
        POVMSObject msg;
        int err = kNoErr;

        if(err == kNoErr)
            err = POVMSObject_New(&msg, kPOVMSType_WildCard);
        if(err == kNoErr)
            err = POVMSMsg_SetupMessage(&msg, kPOVMsgClass_BackendControl, kPOVMsgIdent_Failed);
        if(err == kNoErr)
            err = POVMSMsg_SetDestinationAddress(&msg, const_cast<POVMSAddress>(POV_FrontendAddress));
        if(err == kNoErr)
            err = POVMS_Send(POV_RenderContext, &msg, nullptr, kPOVMSSendMode_NoReply);
        if(err != 0)
            (void)POVMS_ASSERT_OUTPUT("Sending backend termination notice failed!", __FILE__, __LINE__);
    }
}

void MainThreadFunction(const boost::function0<void>& threadExit)
{
    try
    {
        if(POVMS_OpenContext(const_cast<POVMSContext *>(&POV_RenderContext)) != kNoErr)
            (void)POVMS_ASSERT_OUTPUT("Opening POVMS context failed in main POV-Ray backend thread.", __FILE__, __LINE__);
        else
        {
            try
            {
                RenderBackend backend(POV_RenderContext, ValidateFrontendAddress);

                POV_MEM_INIT();

                if ((POVMS_InstallReceiver((POVMSContext)POV_RenderContext, ConnectToFrontend, kPOVMsgClass_BackendControl, kPOVMsgIdent_InitInfo, nullptr) != kNoErr) ||
                    (POVMS_InstallReceiver((POVMSContext)POV_RenderContext, DisconnectFromFrontend, kPOVMsgClass_BackendControl, kPOVMsgIdent_Done, nullptr) != kNoErr))
                    (void)POVMS_ASSERT_OUTPUT("Installing POVMS receive handler functions failed in main POV-Ray backend thread.", __FILE__, __LINE__);

                while(POV_TerminateMainThread == false)
                {
                    try
                    {
                        (void)POVMS_ProcessMessages((POVMSContext)POV_RenderContext, true, true);
                    }
                    catch (std::bad_alloc)
                    {
                        // we don't mind bad_alloc's so much; they will happen under some circumstances
                        // (e.g. create scene failing due to memory exhaustion). we just continue under
                        // those circumstances. if a POVMS send is waiting on a reply and didn't catch
                        // the problem, it will just have to time out ...
                    }
                    catch(...)
                    {
                        (void)POVMS_ASSERT_OUTPUT("Unhandled exception in POVMS receive handler in main POV-Ray backend thread.", __FILE__, __LINE__);
                    }

                    std::this_thread::yield();
                }

                // close_all(); // TODO FIXME - Remove this call! [trf]
                POV_MEM_RELEASE_ALL(); // TODO FIXME - Remove this call! [trf]

                // NOTE: It is important that 'backend' be destroyed in this block scope because
                // 'POVMS_CloseContext' will destroy backend's context too early otherwise!
            }
            catch(...)
            {
                (void)POVMS_ASSERT_OUTPUT("Unexpected fatal error in main POV-Ray backend thread.", __FILE__, __LINE__);
            }
        }
    }
    catch(...)
    {
        // no point in sending the exception up to the OS level. threadExit() will advise the frontend that
        // we've had a problem.
    }

    // call the thread exit callback before we destroy the queue. this is important, because if we don't
    // let the frontend know the queue is being deleted, it could try to send a message to it.
    threadExit();

    POVMSContext tempcontext = (POVMSContext)POV_RenderContext;
    POV_RenderContext = nullptr;
    (void)POVMS_CloseContext(tempcontext);
}

} // namespace

std::thread *povray_init(const boost::function0<void>& threadExit, POVMSAddress *addr)
{
    using namespace pov;

    if (POV_MainThread == nullptr)
    {
        POV_TerminateMainThread = false;
        POV_MainThreadTerminated = false;

        Initialize_Noise();
        pov::InitializePatternGenerators();

        POV_MainThread = new std::thread(boost::bind(&MainThreadFunction, threadExit));

        // We can't depend on `std::this_thread::yield()` here since it is not
        // guaranteed to give up a time slice.
        while (POV_RenderContext == nullptr)
        {
            std::this_thread::yield();
            pov_base::Delay(50);
        }
    }

    if (addr != nullptr)
    {
        int err = POVMS_GetContextAddress(POV_RenderContext, addr);
        if(err != kNoErr)
            throw POV_EXCEPTION_CODE(err);
    }

    return POV_MainThread;
}

bool povray_terminated()
{
    return POV_MainThreadTerminated;
}

void povray_terminate()
{
    using namespace pov;

    POV_TerminateMainThread = true;

    while (POV_RenderContext != nullptr)
    {
        std::this_thread::yield();
        pov_base::Delay(100);
    }

    if (POV_MainThread != nullptr)
        POV_MainThread->join();

    delete POV_MainThread;
    POV_MainThread = nullptr;

    Free_Noise_Tables(); // TODO FIXME - don't add such calls here!
}<|MERGE_RESOLUTION|>--- conflicted
+++ resolved
@@ -41,11 +41,9 @@
 
 // C++ standard header files
 #include <string>
-<<<<<<< HEAD
 #include <vector>
 
 // Boost header files
-#include <boost/thread.hpp>
 #include <boost/bind.hpp>
 #include <boost/version.hpp>
 
@@ -73,40 +71,24 @@
 #endif
 
 // POV-Ray header files (base module)
-#include "base/pov_err.h"
-#include "base/pov_mem.h"
-=======
-
-// Boost header files
-#include <boost/bind.hpp>
-
-// POV-Ray header files (base module)
 #include "base/platformbase.h"
 #include "base/pov_err.h"
->>>>>>> 29a10823
 #include "base/stringutilities.h"
 #include "base/timer.h"
+#include "base/types.h"
 
 // POV-Ray header files (core module)
 #include "core/material/noise.h"
 #include "core/material/pattern.h"
 
-<<<<<<< HEAD
-=======
 // POV-Ray header files (POVMS module)
 #include "povms/povmscpp.h"
 #include "povms/povmsid.h"
 #include "povms/povmsutil.h"
 
->>>>>>> 29a10823
 // POV-Ray header files (backend module)
 #include "backend/control/renderbackend.h"
 #include "backend/support/task.h"
-
-// POV-Ray header files (povms module)
-#include "povms/povmscpp.h"
-#include "povms/povmsid.h"
-#include "povms/povmsutil.h"
 
 #ifdef POV_CPUINFO_H
 #include POV_CPUINFO_H
