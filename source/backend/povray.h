--- conflicted
+++ resolved
@@ -76,16 +76,6 @@
 
 // POV-Ray version and copyright message macros
 
-<<<<<<< HEAD
-#define POV_RAY_COPYRIGHT "Copyright 1991-2015 Persistence of Vision Raytracer Pty. Ltd."
-#define OFFICIAL_VERSION_STRING "3.7.1"
-#define OFFICIAL_VERSION_NUMBER 371
-#define OFFICIAL_VERSION_NUMBER_HEX 0x0371
-
-#define POV_RAY_PRERELEASE "alpha.7974983"
-
-=======
->>>>>>> 79f6c9bf
 #if POV_RAY_IS_OFFICIAL == 1
 
 #if POV_RAY_IS_AUTOBUILD == 1
