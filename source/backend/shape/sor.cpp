//******************************************************************************
///
/// @file backend/shape/sor.cpp
///
<<<<<<< HEAD
/// This module implements the surface of revolution primitive.
///
/// @author Dieter Bayer
=======
/// This module implements functions that manipulate surfaces of revolution.
///
/// This module was written by Dieter Bayer [DB].
>>>>>>> 44e5f50d
///
/// @copyright
/// @parblock
///
/// Persistence of Vision Ray Tracer ('POV-Ray') version 3.7.
/// Copyright 1991-2015 Persistence of Vision Raytracer Pty. Ltd.
///
/// POV-Ray is free software: you can redistribute it and/or modify
/// it under the terms of the GNU Affero General Public License as
/// published by the Free Software Foundation, either version 3 of the
/// License, or (at your option) any later version.
///
/// POV-Ray is distributed in the hope that it will be useful,
/// but WITHOUT ANY WARRANTY; without even the implied warranty of
/// MERCHANTABILITY or FITNESS FOR A PARTICULAR PURPOSE.  See the
/// GNU Affero General Public License for more details.
///
/// You should have received a copy of the GNU Affero General Public License
/// along with this program.  If not, see <http://www.gnu.org/licenses/>.
///
/// ----------------------------------------------------------------------------
///
/// POV-Ray is based on the popular DKB raytracer version 2.12.
/// DKBTrace was originally written by David K. Buck.
/// DKBTrace Ver 2.0-2.12 were written by David K. Buck & Aaron A. Collins.
///
/// @endparblock
///
<<<<<<< HEAD
//******************************************************************************
=======
//*******************************************************************************
>>>>>>> 44e5f50d

/****************************************************************************
*
*  Explanation:
*
*    The surface of revolution primitive is defined by a set of points
*    in 2d space wich are interpolated by cubic splines. The resulting
*    2d function is rotated about an axis to form the final object.
*
*    All calculations are done in the object's (u,v,w)-coordinate system
*    with the (w)-axis being the rotation axis.
*
*    One spline segment in the (r,w)-plane is given by the equation
*
*      r^2 = f(w) = A * w * w * w + B * w * w + C * w + D.
*
*    To intersect a ray R = P + k * D transformed into the object's
*    coordinate system with the surface of revolution, the equation
*
*      (Pu + k * Du)^2 + (Pv + k * Dv)^2 = f(Pw + k * Dw)
*
*    has to be solved for k (cubic polynomial in k).
*
*    Note that Pu, Pv, Pw and Du, Dv, Dw denote the coordinates
*    of the vectors P and D.
*
*  Syntax:
*
*    revolution
*    {
*      number_of_points,
*
*      <P[0]>, <P[1]>, ..., <P[n-1]>
*
*      [ open ]
*    }
*
*    Note that the P[i] are 2d vectors where u corresponds to the radius
*    and v to the height.
*
*    Note that the first and last point, i.e. P[0] and P[n-1], are used
*    to determine the derivatives at the end point.
*
*    Note that the x coordinate of a point corresponds to the radius and
*    the y coordinate to the height; the z coordinate isn't used.
*
*  ---
*
*  Ideas for the surface of revolution were taken from:
*
*    P. Burger and D. Gillies, "Rapid Ray Tracing of General Surfaces
*    of Revolution", New Advances in Computer Graphics, Proceedings
*    of CG International '89, R. A. Earnshaw, B. Wyvill (Eds.),
*    Springer, ..., pp. 523-531
*
*  ---
*
*  May 1994 : Creation. [DB]
*
*****************************************************************************/

#include <algorithm>

// frame.h must always be the first POV file included (pulls in platform config)
#include "backend/frame.h"
#include "backend/shape/sor.h"

#include "backend/bounding/bbox.h"
#include "backend/bounding/bcyl.h"
#include "backend/math/matrices.h"
#include "backend/math/polysolv.h"
#include "backend/render/ray.h"
#include "backend/scene/objects.h"
#include "backend/scene/threaddata.h"
#include "base/pov_err.h"

// this must be the last file included
#include "base/povdebug.h"

namespace pov
{

/*****************************************************************************
* Local preprocessor defines
******************************************************************************/

/* Minimal intersection depth for a valid intersection. */

const DBL DEPTH_TOLERANCE = 1.0e-4;

/* Part of the surface of revolution hit. */

const int BASE_PLANE = 1;
const int CAP_PLANE  = 2;
const int CURVE      = 3;

/* Max. number of intersecions per spline segment. */

const int MAX_INTERSECTIONS_PER_SEGMENT = 4;



/*****************************************************************************
*
* FUNCTION
*
*   All_Sor_Intersections
*
* INPUT
*
*   Object      - Object
*   Ray         - Ray
*   Depth_Stack - Intersection stack
*
* OUTPUT
*
*   Depth_Stack
*
* RETURNS
*
*   int - true, if a intersection was found
*
* AUTHOR
*
*   Dieter Bayer
*
* DESCRIPTION
*
*   Determine ray/surface of revolution intersection and
*   clip intersection found.
*
* CHANGES
*
*   May 1994 : Creation.
*   Oct 1996 : Changed code to include faster version. [DB]
*
******************************************************************************/

bool Sor::All_Intersections(const Ray& ray, IStack& Depth_Stack, TraceThreadData *Thread)
{
    Thread->Stats()[Ray_Sor_Tests]++;

    if (Intersect(ray, Depth_Stack, Thread))
    {
        Thread->Stats()[Ray_Sor_Tests_Succeeded]++;

        return(true);
    }

    return(false);
}



/*****************************************************************************
*
* FUNCTION
*
*   intersect_sor
*
* INPUT
*
*   Ray          - Ray
*   Sor   - Sor
*   Intersection - Sor intersection structure
*
* OUTPUT
*
*   Intersection
*
* RETURNS
*
*   int - Number of intersections found
*
* AUTHOR
*
*   Dieter Bayer
*
* DESCRIPTION
*
*   Determine ray/surface of revolution intersection.
*
*   NOTE: The curve is rotated about the y-axis!
*         Order reduction cannot be used.
*
* CHANGES
*
*   May 1994 : Creation.
*   Oct 1996 : Changed code to include faster version. [DB]
*
******************************************************************************/

bool Sor::Intersect(const BasicRay& ray, IStack& Depth_Stack, TraceThreadData *Thread)
{
    int cnt;
    int found, j, n;
    DBL a, b, k, h, len, u, v, r0;
    DBL x[4];
    DBL y[3];
    DBL best;
    Vector3d P, D;
    SOR_SPLINE_ENTRY *Entry;

    /* Transform the ray into the surface of revolution space. */

    MInvTransPoint(P, ray.Origin, Trans);

    MInvTransDirection(D, ray.Direction, Trans);

    len = D.length();

    D /= len;

    /* Test if ray misses object's bounds. */

#ifdef SOR_EXTRA_STATS
    Thread->Stats()[Sor_Bound_Tests]++;
#endif

    if (((D[Y] >= 0.0) && (P[Y] >  Height2)) ||
        ((D[Y] <= 0.0) && (P[Y] <  Height1)) ||
        ((D[X] >= 0.0) && (P[X] >  Radius2)) ||
        ((D[X] <= 0.0) && (P[X] < -Radius2)))
    {
        return(false);
    }

    /* Get distance of the ray from rotation axis (= y axis). */

    r0 = P[X] * D[Z] - P[Z] * D[X];

    if ((a = D[X] * D[X] + D[Z] * D[Z]) > 0.0)
    {
        r0 /= sqrt(a);
    }

    /* Test if ray misses object's bounds. */

    if (r0 > Radius2)
    {
        return(false);
    }

    /* Test base/cap plane. */

    found = false;

    best = BOUND_HUGE;

    if (Test_Flag(this, CLOSED_FLAG) && (fabs(D[Y]) > EPSILON))
    {
        /* Test base plane. */

        if (Base_Radius_Squared > DEPTH_TOLERANCE)
        {
            k = (Height1 - P[Y]) / D[Y];

            u = P[X] + k * D[X];
            v = P[Z] + k * D[Z];

            b = u * u + v * v;

            if (b <= Base_Radius_Squared)
            {
                if (test_hit(ray, Depth_Stack, k / len, k, BASE_PLANE, 0, Thread))
                {
                    found = true;

                    if (k < best)
                    {
                        best = k;
                    }
                }
            }
        }

        /* Test cap plane. */

        if (Cap_Radius_Squared > DEPTH_TOLERANCE)
        {
            k = (Height2 - P[Y]) / D[Y];

            u = P[X] + k * D[X];
            v = P[Z] + k * D[Z];

            b = u * u + v * v;

            if (b <= Cap_Radius_Squared)
            {
                if (test_hit(ray, Depth_Stack, k / len, k, CAP_PLANE, 0, Thread))
                {
                    found = true;

                    if (k < best)
                    {
                        best = k;
                    }
                }
            }
        }
    }

    /* Intersect all cylindrical bounds. */
<<<<<<< HEAD
    BCYL_INT *intervals = reinterpret_cast<BCYL_INT *>(Thread->BCyl_Intervals) ;
    BCYL_INT *rint = reinterpret_cast<BCYL_INT *>(Thread->BCyl_RInt) ;
    BCYL_INT *hint = reinterpret_cast<BCYL_INT *>(Thread->BCyl_HInt) ;
=======
    vector<BCYL_INT>& intervals = Thread->BCyl_Intervals;
    vector<BCYL_INT>& rint = Thread->BCyl_RInt;
    vector<BCYL_INT>& hint = Thread->BCyl_HInt;
>>>>>>> 44e5f50d

    if ((cnt = Intersect_BCyl(Spline->BCyl, intervals, rint, hint, P, D)) == 0)
    {
#ifdef SOR_EXTRA_STATS
        if (found)
            Thread->Stats()[Sor_Bound_Tests_Succeeded]++;
#endif
        return(found);
    }

#ifdef SOR_EXTRA_STATS
    Thread->Stats()[Sor_Bound_Tests_Succeeded]++;
#endif

/* Step through the list of intersections. */

    for (j = 0; j < cnt; j++)
    {
        /* Get current segment. */

        Entry = &Spline->Entry[intervals[j].n];

        /* If we already have the best intersection we may exit. */

        if (!(Type & IS_CHILD_OBJECT) && (intervals[j].d[0] > best))
        {
            break;
        }

        /* Cubic curve. */

        x[0] = Entry->A * D[Y] * D[Y] * D[Y];

/*
        x[1] = D[Y] * D[Y] * (3.0 * Entry->A * P[Y] + Entry->B) - D[X] * D[X] - D[Z] * D[Z];
*/
        x[1] = D[Y] * D[Y] * (3.0 * Entry->A * P[Y] + Entry->B) - a;

        x[2] = D[Y] * (P[Y] * (3.0 * Entry->A * P[Y] + 2.0 * Entry->B) + Entry->C) - 2.0 * (P[X] * D[X] + P[Z] * D[Z]);

        x[3] = P[Y] * (P[Y] * (Entry->A * P[Y] + Entry->B) + Entry->C) + Entry->D - P[X] * P[X] - P[Z] * P[Z];

        n = Solve_Polynomial(3, x, y, Test_Flag(this, STURM_FLAG), 0.0, Thread);

        while (n--)
        {
            k = y[n];

            h = P[Y] + k * D[Y];

            if ((h >= Spline->BCyl->height[Spline->BCyl->entry[intervals[j].n].h1]) &&
                (h <= Spline->BCyl->height[Spline->BCyl->entry[intervals[j].n].h2]))
            {
                if (test_hit(ray, Depth_Stack, k / len, k, CURVE, intervals[j].n, Thread))
                {
                    found = true;

                    if (y[n] < best)
                    {
                        best = k;
                    }
                }
            }
        }
    }

    return(found);
}



/*****************************************************************************
*
* FUNCTION
*
*   Inside_Sor
*
* INPUT
*
*   IPoint - Intersection point
*   Object - Object
*
* OUTPUT
*
* RETURNS
*
*   int - true if inside
*
* AUTHOR
*
*   Dieter Bayer
*
* DESCRIPTION
*
*   Return true if point lies inside the surface of revolution.
*
* CHANGES
*
*   May 1994 : Creation.
*
******************************************************************************/

bool Sor::Inside(const Vector3d& IPoint, TraceThreadData *Thread) const
{
    int i;
    DBL r0, r;
    Vector3d P;
    SOR_SPLINE_ENTRY *Entry=NULL;

    /* Transform the point into the surface of revolution space. */

    MInvTransPoint(P, IPoint, Trans);

    /* Test if we are inside the cylindrical bound. */

    if ((P[Y] >= Height1) && (P[Y] <= Height2))
    {
        r0 = P[X] * P[X] + P[Z] * P[Z];

        /* Test if we are inside the cylindrical bound. */

        if (r0 <= Sqr(Radius2))
        {
            /* Now find the segment the point is in. */

            for (i = 0; i < Number; i++)
            {
                Entry = &Spline->Entry[i];

                if ((P[Y] >= Spline->BCyl->height[Spline->BCyl->entry[i].h1]) &&
                    (P[Y] <= Spline->BCyl->height[Spline->BCyl->entry[i].h2]))
                {
                    break;
                }
            }

            /* Have we found any segment? */

            if (i < Number)
            {
                r = P[Y] * (P[Y] * (P[Y] * Entry->A + Entry->B) + Entry->C) + Entry->D;

                if (r0 <= r)
                {
                    /* We're inside. */

                    return(!Test_Flag(this, INVERTED_FLAG));
                }
            }
        }
    }

    /* We're outside. */

    return(Test_Flag(this, INVERTED_FLAG));
}



/*****************************************************************************
*
* FUNCTION
*
*   Sor_Normal
*
* INPUT
*
*   Result - Normal vector
*   Object - Object
*   Inter  - Intersection found
*
* OUTPUT
*
*   Result
*
* RETURNS
*
* AUTHOR
*
*   Dieter Bayer
*
* DESCRIPTION
*
*   Calculate the normal of the surface of revolution in a given point.
*
* CHANGES
*
*   May 1994 : Creation.
*
******************************************************************************/

void Sor::Normal(Vector3d& Result, Intersection *Inter, TraceThreadData *Thread) const
{
    DBL k;
    Vector3d P;
    SOR_SPLINE_ENTRY *Entry;
    Vector3d N;

    switch (Inter->i1)
    {
        case CURVE:

            /* Transform the intersection point into the surface of revolution space. */

            MInvTransPoint(P, Inter->IPoint, Trans);

            Entry = &Spline->Entry[Inter->i2];

            k = 0.5 * (P[Y] * (3.0 * Entry->A * P[Y] + 2.0 * Entry->B) + Entry->C);

            N[X] = P[X];
            N[Y] = -k;
            N[Z] = P[Z];

            break;

        case BASE_PLANE:

            N = Vector3d(0.0, -1.0, 0.0);

            break;


        case CAP_PLANE:

            N = Vector3d(0.0, 1.0, 0.0);

            break;
    }

    /* Transform the normal out of the surface of revolution space. */

    MTransNormal(Result, N, Trans);

    Result.normalize();
}



/*****************************************************************************
*
* FUNCTION
*
*   Translate_Sor
*
* INPUT
*
*   Object - Object
*   Vector - Translation vector
*
* OUTPUT
*
*   Object
*
* RETURNS
*
* AUTHOR
*
*   Dieter Bayer
*
* DESCRIPTION
*
*   Translate a surface of revolution.
*
* CHANGES
*
*   May 1994 : Creation.
*
******************************************************************************/

void Sor::Translate(const Vector3d&, const TRANSFORM *tr)
{
    Transform(tr);
}



/*****************************************************************************
*
* FUNCTION
*
*   Rotate_Sor
*
* INPUT
*
*   Object - Object
*   Vector - Rotation vector
*
* OUTPUT
*
*   Object
*
* RETURNS
*
* AUTHOR
*
*   Dieter Bayer
*
* DESCRIPTION
*
*   Rotate a surface of revolution.
*
* CHANGES
*
*   May 1994 : Creation.
*
******************************************************************************/

void Sor::Rotate(const Vector3d&, const TRANSFORM *tr)
{
    Transform(tr);
}



/*****************************************************************************
*
* FUNCTION
*
*   Scale_Sor
*
* INPUT
*
*   Object - Object
*   Vector - Scaling vector
*
* OUTPUT
*
*   Object
*
* RETURNS
*
* AUTHOR
*
*   Dieter Bayer
*
* DESCRIPTION
*
*   Scale a surface of revolution.
*
* CHANGES
*
*   May 1994 : Creation.
*
******************************************************************************/

void Sor::Scale(const Vector3d&, const TRANSFORM *tr)
{
    Transform(tr);
}



/*****************************************************************************
*
* FUNCTION
*
*   Transform_Sor
*
* INPUT
*
*   Object - Object
*   Trans  - Transformation to apply
*
* OUTPUT
*
*   Object
*
* RETURNS
*
* AUTHOR
*
*   Dieter Bayer
*
* DESCRIPTION
*
*   Transform a surface of revolution and recalculate its bounding box.
*
* CHANGES
*
*   May 1994 : Creation.
*
******************************************************************************/

void Sor::Transform(const TRANSFORM *tr)
{
    Compose_Transforms(Trans, tr);

    Compute_BBox();
}



/*****************************************************************************
*
* FUNCTION
*
*   Create_Sor
*
* INPUT
*
* OUTPUT
*
* RETURNS
*
*   SOR * - new surface of revolution
*
* AUTHOR
*
*   Dieter Bayer
*
* DESCRIPTION
*
*   Create a new surface of revolution.
*
* CHANGES
*
*   May 1994 : Creation.
*
******************************************************************************/

Sor::Sor() : ObjectBase(SOR_OBJECT)
{
    Trans = Create_Transform();

    Spline = NULL;

    Radius2             = 0.0;
    Base_Radius_Squared = 0.0;
    Cap_Radius_Squared  = 0.0;

    /* SOR should have capped ends by default. CEY 3/98*/

    Set_Flag(this, CLOSED_FLAG);
}



/*****************************************************************************
*
* FUNCTION
*
*   Copy_Sor
*
* INPUT
*
*   Object - Object
*
* OUTPUT
*
* RETURNS
*
*   void * - New surface of revolution
*
* AUTHOR
*
*   Dieter Bayer
*
* DESCRIPTION
*
*   Copy a surface of revolution structure.
*
*   NOTE: The splines are not copied, only the number of references is
*         counted, so that Destray_Sor() knows if they can be destroyed.
*
* CHANGES
*
*   May 1994 : Creation.
*
*   Sep 1994 : fixed memory leakage [DB]
*
******************************************************************************/

ObjectPtr Sor::Copy()
{
    Sor *New = new Sor();
    Destroy_Transform(New->Trans);
    *New = *this;
    New->Trans = Copy_Transform(Trans);

    New->Spline->References++;

    return(New);
}



/*****************************************************************************
*
* FUNCTION
*
*   Destroy_Sor
*
* INPUT
*
*   Object - Object
*
* OUTPUT
*
*   Object
*
* RETURNS
*
* AUTHOR
*
*   Dieter Bayer
*
* DESCRIPTION
*
*   Destroy a surface of revolution.
*
*   NOTE: The splines are destroyed if they are no longer used by any copy.
*
* CHANGES
*
*   May 1994 : Creation.
*
******************************************************************************/

Sor::~Sor()
{
    Destroy_Transform(Trans);

    if (--(Spline->References) == 0)
    {
        Destroy_BCyl(Spline->BCyl);

<<<<<<< HEAD
        POV_FREE(Spline->Entry);

        POV_FREE(Spline);
=======
        delete[] Spline->Entry;

        delete Spline;
>>>>>>> 44e5f50d
    }
}



/*****************************************************************************
*
* FUNCTION
*
*   Compute_Sor_BBox
*
* INPUT
*
*   Sor - Sor
*
* OUTPUT
*
*   Sor
*
* RETURNS
*
* AUTHOR
*
*   Dieter Bayer
*
* DESCRIPTION
*
*   Calculate the bounding box of a surface of revolution.
*
* CHANGES
*
*   May 1994 : Creation.
*
******************************************************************************/

void Sor::Compute_BBox()
{
    Make_BBox(BBox, -Radius2, Height1, -Radius2,
        2.0 * Radius2, Height2 - Height1, 2.0 * Radius2);

    Recompute_BBox(&BBox, Trans);
}



/*****************************************************************************
*
* FUNCTION
*
*   Compute_Sor
*
* INPUT
*
*   Sor - Sor
*   P          - Points defining surface of revolution
*
* OUTPUT
*
*   Sor
*
* RETURNS
*
* AUTHOR
*
*   Dieter Bayer, June 1994
*
* DESCRIPTION
*
*   Calculate the spline segments of a surface of revolution
*   from a set of points.
*
*   Note that the number of points in the surface of revolution has to be set.
*
* CHANGES
*
*   May 1994 : Creation.
*
******************************************************************************/

void Sor::Compute_Sor(Vector2d *P, TraceThreadData *Thread)
{
    int i, n;
    DBL *tmp_r1;
    DBL *tmp_r2;
    DBL *tmp_h1;
    DBL *tmp_h2;
    DBL A, B, C, D, w;
    DBL xmax, xmin, ymax, ymin;
    DBL k[4], x[4];
    DBL y[2], r[2];
    DBL c[3];
    MATRIX Mat;

    /* Allocate Number segments. */

    if (Spline == NULL)
    {
<<<<<<< HEAD
        Spline = reinterpret_cast<SOR_SPLINE *>(POV_MALLOC(sizeof(SOR_SPLINE), "spline segments of surface of revoluion"));

        Spline->References = 1;

        Spline->Entry = reinterpret_cast<SOR_SPLINE_ENTRY *>(POV_MALLOC(Number*sizeof(SOR_SPLINE_ENTRY), "spline segments of surface of revoluion"));
=======
        Spline = new SOR_SPLINE;

        Spline->References = 1;

        Spline->Entry = new SOR_SPLINE_ENTRY[Number];
>>>>>>> 44e5f50d
    }
    else
    {
        throw POV_EXCEPTION_STRING("Surface of revolution segments are already defined.");
    }

    /* Allocate temporary lists. */

<<<<<<< HEAD
    tmp_r1 = reinterpret_cast<DBL *>(POV_MALLOC(Number * sizeof(DBL), "temp lathe data"));
    tmp_r2 = reinterpret_cast<DBL *>(POV_MALLOC(Number * sizeof(DBL), "temp lathe data"));
    tmp_h1 = reinterpret_cast<DBL *>(POV_MALLOC(Number * sizeof(DBL), "temp lathe data"));
    tmp_h2 = reinterpret_cast<DBL *>(POV_MALLOC(Number * sizeof(DBL), "temp lathe data"));
=======
    tmp_r1 = new DBL[Number];
    tmp_r2 = new DBL[Number];
    tmp_h1 = new DBL[Number];
    tmp_h2 = new DBL[Number];
>>>>>>> 44e5f50d

    /* We want to know the size of the overall bounding cylinder. */

    xmax = ymax = -BOUND_HUGE;
    xmin = ymin =  BOUND_HUGE;

    /* Calculate segments, i.e. cubic patches. */

    for (i = 0; i < Number; i++)
    {
        if ((fabs(P[i+2][Y] - P[i][Y]) < EPSILON) ||
            (fabs(P[i+3][Y] - P[i+1][Y]) < EPSILON))
        {
            throw POV_EXCEPTION_STRING("Incorrect point in surface of revolution.");
        }

        /* Use cubic interpolation. */

        k[0] = P[i+1][X] * P[i+1][X];
        k[1] = P[i+2][X] * P[i+2][X];
        k[2] = (P[i+2][X] - P[i][X]) / (P[i+2][Y] - P[i][Y]);
        k[3] = (P[i+3][X] - P[i+1][X]) / (P[i+3][Y] - P[i+1][Y]);

        k[2] *= 2.0 * P[i+1][X];
        k[3] *= 2.0 * P[i+2][X];

        w = P[i+1][Y];

        Mat[0][0] = w * w * w;
        Mat[0][1] = w * w;
        Mat[0][2] = w;
        Mat[0][3] = 1.0;

        Mat[2][0] = 3.0 * w * w;
        Mat[2][1] = 2.0 * w;
        Mat[2][2] = 1.0;
        Mat[2][3] = 0.0;

        w = P[i+2][Y];

        Mat[1][0] = w * w * w;
        Mat[1][1] = w * w;
        Mat[1][2] = w;
        Mat[1][3] = 1.0;

        Mat[3][0] = 3.0 * w * w;
        Mat[3][1] = 2.0 * w;
        Mat[3][2] = 1.0;
        Mat[3][3] = 0.0;

        MInvers(Mat, Mat);

        /* Calculate coefficients of cubic patch. */

        A = k[0] * Mat[0][0] + k[1] * Mat[0][1] + k[2] * Mat[0][2] + k[3] * Mat[0][3];
        B = k[0] * Mat[1][0] + k[1] * Mat[1][1] + k[2] * Mat[1][2] + k[3] * Mat[1][3];
        C = k[0] * Mat[2][0] + k[1] * Mat[2][1] + k[2] * Mat[2][2] + k[3] * Mat[2][3];
        D = k[0] * Mat[3][0] + k[1] * Mat[3][1] + k[2] * Mat[3][2] + k[3] * Mat[3][3];

        if (fabs(A) < EPSILON) A = 0.0;
        if (fabs(B) < EPSILON) B = 0.0;
        if (fabs(C) < EPSILON) C = 0.0;
        if (fabs(D) < EPSILON) D = 0.0;

        Spline->Entry[i].A = A;
        Spline->Entry[i].B = B;
        Spline->Entry[i].C = C;
        Spline->Entry[i].D = D;

        /* Get minimum and maximum radius**2 in current segment. */

        y[0] = P[i+1][Y];
        y[1] = P[i+2][Y];

        x[0] = x[2] = P[i+1][X];
        x[1] = x[3] = P[i+2][X];

        c[0] = 3.0 * A;
        c[1] = 2.0 * B;
        c[2] = C;

        n = Solve_Polynomial(2, c, r, false, 0.0, Thread);

        while (n--)
        {
            if ((r[n] >= y[0]) && (r[n] <= y[1]))
            {
                x[n] = sqrt(r[n] * (r[n] * (r[n] * A + B) + C) + D);
            }
        }

        /* Set current segment's bounding cylinder. */

        tmp_r1[i] = min(min(x[0], x[1]), min(x[2], x[3]));
        tmp_r2[i] = max(max(x[0], x[1]), max(x[2], x[3]));

        tmp_h1[i] = y[0];
        tmp_h2[i] = y[1];

        /* Keep track of overall bounding cylinder. */

        xmin = min(xmin, tmp_r1[i]);
        xmax = max(xmax, tmp_r2[i]);

        ymin = min(ymin, tmp_h1[i]);
        ymax = max(ymax, tmp_h2[i]);

/*
        fprintf(stderr, "bound spline segment %d: ", i);
        fprintf(stderr, "r = %f - %f, h = %f - %f\n", tmp_r1[i], tmp_r2[i], tmp_h1[i], tmp_h2[i]);
*/
    }

    /* Set overall bounding cylinder. */

    Radius1 = xmin;
    Radius2 = xmax;

    Height1 = ymin;
    Height2 = ymax;

    /* Get cap radius. */

    w = tmp_h2[Number-1];

    A = Spline->Entry[Number-1].A;
    B = Spline->Entry[Number-1].B;
    C = Spline->Entry[Number-1].C;
    D = Spline->Entry[Number-1].D;

    if ((Cap_Radius_Squared = w * (w * (A * w + B) + C) + D) < 0.0)
    {
        Cap_Radius_Squared = 0.0;
    }

    /* Get base radius. */

    w = tmp_h1[0];

    A = Spline->Entry[0].A;
    B = Spline->Entry[0].B;
    C = Spline->Entry[0].C;
    D = Spline->Entry[0].D;

    if ((Base_Radius_Squared = w * (w * (A * w + B) + C) + D) < 0.0)
    {
        Base_Radius_Squared = 0.0;
    }

    /* Get bounding cylinder. */

    Spline->BCyl = Create_BCyl(Number, tmp_r1, tmp_r2, tmp_h1, tmp_h2);

    /* Get rid of temp. memory. */

<<<<<<< HEAD
    POV_FREE(tmp_h2);
    POV_FREE(tmp_h1);
    POV_FREE(tmp_r2);
    POV_FREE(tmp_r1);
=======
    delete[] tmp_h2;
    delete[] tmp_h1;
    delete[] tmp_r2;
    delete[] tmp_r1;
>>>>>>> 44e5f50d
}



/*****************************************************************************
*
* FUNCTION
*
*   test_hit
*
* INPUT
*
*   Sor         - Pointer to lathe structure
*   Ray         - Current ray
*   Depth_Stack - Current depth stack
*   d, t, n     - Intersection depth, type and number
*
* OUTPUT
*
*   Depth_Stack
*
* RETURNS
*
* AUTHOR
*
*   Dieter Bayer
*
* DESCRIPTION
*
*   Test if a hit is valid and push if on the intersection depth.
*
* CHANGES
*
*   Oct 1996 : Creation.
*
******************************************************************************/

bool Sor::test_hit(const BasicRay &ray, IStack& Depth_Stack, DBL d, DBL k, int t, int n, TraceThreadData *Thread)
{
    Vector3d IPoint;

    if ((d > DEPTH_TOLERANCE) && (d < MAX_DISTANCE))
    {
        IPoint = ray.Evaluate(d);

        if (Clip.empty() || Point_In_Clip(IPoint, Clip, Thread))
        {
            /* is the extra copy of d redundant? */
            Depth_Stack->push(Intersection(d, IPoint, this, t, n, k));

            return(true);
        }
    }

    return(false);
}



/*****************************************************************************
*
* FUNCTION
*
*   Sor_UVCoord
*
* INPUT
*
*   Result - UV coordinates of intersection (u - rotation, v = height)
*   Object - Object
*   Inter  - Intersection found
*
* OUTPUT
*
*   Result
*
* RETURNS
*
* AUTHOR
*
*   Nathan Kopp
*
* DESCRIPTION
*
*
*
* CHANGES
*
*   Oct 1998 : Creation.
*
******************************************************************************/

void Sor::UVCoord(Vector2d& Result, const Intersection *Inter, TraceThreadData *Thread) const
{
    DBL len, theta;
    DBL h, v_per_segment;
    Vector3d P;

    /* Transform the point into the lathe space. */
    MInvTransPoint(P, Inter->IPoint, Trans);

    /* Determine its angle from the point (1, 0, 0) in the x-z plane. */
    len = P[X] * P[X] + P[Z] * P[Z];

    if (len > EPSILON)
    {
        len = sqrt(len);
        if (P[Z] == 0.0)
        {
            if (P[X] > 0)
                theta = 0.0;
            else
                theta = M_PI;
        }
        else
        {
            theta = acos(P[X] / len);
            if (P[Z] < 0.0)
                theta = TWO_M_PI - theta;
        }

        theta /= TWO_M_PI;  /* This will be from 0 to 1 */
    }
    else
        /* This point is at one of the poles. Any value of xcoord will be ok... */
        theta = 0;

    Result[U] = theta;

    /* ------------------- now figure out v --------------------- */
    switch (Inter->i1)
    {
        case CURVE:
            /* h is width of this segment */
            h =
             Spline->BCyl->height[Spline->BCyl->entry[Inter->i2].h2] -
             Spline->BCyl->height[Spline->BCyl->entry[Inter->i2].h1];

            /* change in v per segment... divide total v (1.0) by number of segments */
            v_per_segment = 1.0/(Number);

            /* now find the current v given the current y */
            Result[V] = (P[Y] - Spline->BCyl->height[Spline->BCyl->entry[Inter->i2].h1]) / h
                       * v_per_segment + (Inter->i2*v_per_segment);

            break;

        case BASE_PLANE:
            /*Result[V] = 0;*/
            Result[V] = sqrt(P[X]*P[X]+P[Z]*P[Z])/sqrt(Base_Radius_Squared)-1;
            break;

        case CAP_PLANE:
            /*Result[V] = 1;*/
            Result[V] = -sqrt(P[X]*P[X]+P[Z]*P[Z])/sqrt(Cap_Radius_Squared)+2;
            break;
    }

    /*Result[V] = 0;*/

}

}<|MERGE_RESOLUTION|>--- conflicted
+++ resolved
@@ -2,15 +2,9 @@
 ///
 /// @file backend/shape/sor.cpp
 ///
-<<<<<<< HEAD
 /// This module implements the surface of revolution primitive.
 ///
 /// @author Dieter Bayer
-=======
-/// This module implements functions that manipulate surfaces of revolution.
-///
-/// This module was written by Dieter Bayer [DB].
->>>>>>> 44e5f50d
 ///
 /// @copyright
 /// @parblock
@@ -39,11 +33,7 @@
 ///
 /// @endparblock
 ///
-<<<<<<< HEAD
 //******************************************************************************
-=======
-//*******************************************************************************
->>>>>>> 44e5f50d
 
 /****************************************************************************
 *
@@ -347,15 +337,9 @@
     }
 
     /* Intersect all cylindrical bounds. */
-<<<<<<< HEAD
-    BCYL_INT *intervals = reinterpret_cast<BCYL_INT *>(Thread->BCyl_Intervals) ;
-    BCYL_INT *rint = reinterpret_cast<BCYL_INT *>(Thread->BCyl_RInt) ;
-    BCYL_INT *hint = reinterpret_cast<BCYL_INT *>(Thread->BCyl_HInt) ;
-=======
     vector<BCYL_INT>& intervals = Thread->BCyl_Intervals;
     vector<BCYL_INT>& rint = Thread->BCyl_RInt;
     vector<BCYL_INT>& hint = Thread->BCyl_HInt;
->>>>>>> 44e5f50d
 
     if ((cnt = Intersect_BCyl(Spline->BCyl, intervals, rint, hint, P, D)) == 0)
     {
@@ -883,15 +867,9 @@
     {
         Destroy_BCyl(Spline->BCyl);
 
-<<<<<<< HEAD
-        POV_FREE(Spline->Entry);
-
-        POV_FREE(Spline);
-=======
         delete[] Spline->Entry;
 
         delete Spline;
->>>>>>> 44e5f50d
     }
 }
 
@@ -989,19 +967,11 @@
 
     if (Spline == NULL)
     {
-<<<<<<< HEAD
-        Spline = reinterpret_cast<SOR_SPLINE *>(POV_MALLOC(sizeof(SOR_SPLINE), "spline segments of surface of revoluion"));
+        Spline = new SOR_SPLINE;
 
         Spline->References = 1;
 
-        Spline->Entry = reinterpret_cast<SOR_SPLINE_ENTRY *>(POV_MALLOC(Number*sizeof(SOR_SPLINE_ENTRY), "spline segments of surface of revoluion"));
-=======
-        Spline = new SOR_SPLINE;
-
-        Spline->References = 1;
-
         Spline->Entry = new SOR_SPLINE_ENTRY[Number];
->>>>>>> 44e5f50d
     }
     else
     {
@@ -1010,17 +980,10 @@
 
     /* Allocate temporary lists. */
 
-<<<<<<< HEAD
-    tmp_r1 = reinterpret_cast<DBL *>(POV_MALLOC(Number * sizeof(DBL), "temp lathe data"));
-    tmp_r2 = reinterpret_cast<DBL *>(POV_MALLOC(Number * sizeof(DBL), "temp lathe data"));
-    tmp_h1 = reinterpret_cast<DBL *>(POV_MALLOC(Number * sizeof(DBL), "temp lathe data"));
-    tmp_h2 = reinterpret_cast<DBL *>(POV_MALLOC(Number * sizeof(DBL), "temp lathe data"));
-=======
     tmp_r1 = new DBL[Number];
     tmp_r2 = new DBL[Number];
     tmp_h1 = new DBL[Number];
     tmp_h2 = new DBL[Number];
->>>>>>> 44e5f50d
 
     /* We want to know the size of the overall bounding cylinder. */
 
@@ -1176,17 +1139,10 @@
 
     /* Get rid of temp. memory. */
 
-<<<<<<< HEAD
-    POV_FREE(tmp_h2);
-    POV_FREE(tmp_h1);
-    POV_FREE(tmp_r2);
-    POV_FREE(tmp_r1);
-=======
     delete[] tmp_h2;
     delete[] tmp_h1;
     delete[] tmp_r2;
     delete[] tmp_r1;
->>>>>>> 44e5f50d
 }
 
 
