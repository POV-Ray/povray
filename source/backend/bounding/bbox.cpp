--- conflicted
+++ resolved
@@ -3,21 +3,10 @@
 /// @file backend/bounding/bbox.cpp
 ///
 /// This module implements the bounding box calculations.
-<<<<<<< HEAD
 ///
 /// @author Mark VandeWettering (original idea)
 /// @author Alexander Enzmann (adaptation to POV-Ray)
 /// @author Eric Haines (optimizations)
-=======
-/// This file was written by Alexander Enzmann.    He wrote the code for
-/// POV-Ray's bounding boxes and generously provided us these enhancements.
-/// The box intersection code was further hacked by Eric Haines to speed it up.
-///
-/// Just so everyone knows where this came from, the code is VERY heavily
-/// based on the slab code from Mark VandeWettering's MTV raytracer.
-/// POV-Ray is just joining the crowd of admirers of Mark's contribution to
-/// the public domain. [ARE]
->>>>>>> 44e5f50d
 ///
 /// @copyright
 /// @parblock
@@ -77,13 +66,7 @@
 
 BBoxPriorityQueue::BBoxPriorityQueue()
 {
-<<<<<<< HEAD
-    QSize = 0;
-    Queue = reinterpret_cast<Qelem *>(POV_MALLOC(INITIAL_PRIORITY_QUEUE_SIZE * sizeof(Qelem), "priority queue"));
-    Max_QSize = INITIAL_PRIORITY_QUEUE_SIZE;
-=======
     mQueue.resize(1); // element 0 is reserved
->>>>>>> 44e5f50d
 }
 
 BBoxPriorityQueue::~BBoxPriorityQueue()
@@ -147,18 +130,13 @@
 
 bool BBoxPriorityQueue::IsEmpty() const
 {
-<<<<<<< HEAD
-    POV_FREE(Queue);
-=======
     return (mQueue.size() == 1);
->>>>>>> 44e5f50d
 }
 
 void BBoxPriorityQueue::Clear()
 {
     mQueue.resize(1);
 }
-
 
 void Destroy_BBox_Tree(BBOX_TREE *Node)
 {
@@ -379,19 +357,11 @@
     Finite = Infinite = NULL;
 
     if(numberOfFiniteObjects > 0)
-<<<<<<< HEAD
-        Finite = reinterpret_cast<BBOX_TREE **>(POV_MALLOC(maxfinitecount*sizeof(BBOX_TREE *), "bounding boxes"));
-
-    // Create array to hold pointers to infinite objects.
-    if(numberOfInfiniteObjects > 0)
-        Infinite = reinterpret_cast<BBOX_TREE **>(POV_MALLOC(numberOfInfiniteObjects*sizeof(BBOX_TREE *), "bounding boxes"));
-=======
         Finite = new BBOX_TREE* [maxfinitecount];
 
     // Create array to hold pointers to infinite objects.
     if(numberOfInfiniteObjects > 0)
         Infinite = new BBOX_TREE* [numberOfInfiniteObjects];
->>>>>>> 44e5f50d
 
     // Init lists.
     for(int i = 0; i < numberOfFiniteObjects; i++)
@@ -441,17 +411,10 @@
 
     // Get rid of the Finite and Infinite arrays and just use Root.
     if(Finite != NULL)
-<<<<<<< HEAD
-        POV_FREE(Finite);
-
-    if(Infinite != NULL)
-        POV_FREE(Infinite);
-=======
         delete[] Finite;
 
     if(Infinite != NULL)
         delete[] Infinite;
->>>>>>> 44e5f50d
 }
 
 bool Intersect_BBox_Tree(BBoxPriorityQueue& pqueue, const BBOX_TREE *Root, const Ray& ray, Intersection *Best_Intersection, TraceThreadData *Thread)
@@ -465,11 +428,7 @@
     Rayinfo rayinfo(ray);
 
     // Start with an empty priority queue.
-<<<<<<< HEAD
-    pqueue.QSize = 0;
-=======
     pqueue.Clear();
->>>>>>> 44e5f50d
     New_Intersection.Object = NULL;
     found = false;
 
@@ -477,15 +436,9 @@
     Check_And_Enqueue(pqueue, Root, &Root->BBox, &rayinfo, Thread);
 
     // Check elements in the priority queue.
-<<<<<<< HEAD
-    while(pqueue.QSize != 0)
-    {
-        Priority_Queue_Delete(pqueue, &Depth, &Node);
-=======
     while(!pqueue.IsEmpty())
     {
         pqueue.RemoveMin(Depth, Node);
->>>>>>> 44e5f50d
 
         // If current intersection is larger than the best intersection found
         // so far our task is finished, because all other bounding boxes in
@@ -528,11 +481,7 @@
     Rayinfo rayinfo(ray);
 
     // Start with an empty priority queue.
-<<<<<<< HEAD
-    pqueue.QSize = 0;
-=======
     pqueue.Clear();
->>>>>>> 44e5f50d
     New_Intersection.Object = NULL;
     found = false;
 
@@ -540,15 +489,9 @@
     Check_And_Enqueue(pqueue, Root, &Root->BBox, &rayinfo, Thread);
 
     // Check elements in the priority queue.
-<<<<<<< HEAD
-    while(pqueue.QSize != 0)
-    {
-        Priority_Queue_Delete(pqueue, &Depth, &Node);
-=======
     while(!pqueue.IsEmpty())
     {
         pqueue.RemoveMin(Depth, Node);
->>>>>>> 44e5f50d
 
         // If current intersection is larger than the best intersection found
         // so far our task is finished, because all other bounding boxes in
@@ -581,130 +524,6 @@
     }
 
     return (found);
-<<<<<<< HEAD
-}
-
-static void priority_queue_insert(BBoxPriorityQueue& Queue, DBL Depth, const BBOX_TREE *Node)
-{
-    unsigned size;
-    int i;
-    //BBoxPriorityQueue::Qelem tmp;
-    BBoxPriorityQueue::Qelem *List;
-
-    Queue.QSize++;
-
-    size = Queue.QSize;
-
-    /* Reallocate priority queue if it's too small. */
-
-    if (size >= Queue.Max_QSize)
-    {
-        /*
-        if (size >= INT_MAX/2)
-        {
-// TODO FIXME           Error("Priority queue overflow.");
-        }
-        */
-
-        Queue.Max_QSize *= 2;
-
-        Queue.Queue = reinterpret_cast<BBoxPriorityQueue::Qelem *>(POV_REALLOC(Queue.Queue, Queue.Max_QSize*sizeof(BBoxPriorityQueue::Qelem), "priority queue"));
-    }
-
-    List = Queue.Queue;
-
-    /*
-     ***
-    List[size].depth = Depth;
-    List[size].node  = Node;
-
-    i = size;
-
-    while (i > 1 && List[i].depth < List[i / 2].depth)
-    {
-        tmp = List[i];
-
-        List[i] = List[i / 2];
-
-        List[i / 2] = tmp;
-
-        i = i / 2;
-    }
-    ***
-    */
-
-    i = size;
-    while(i > 1 && Depth < List[i/2].depth)
-    {
-        List[i] = List[i/2];
-        i /= 2;
-    }
-    List[i].depth = Depth;
-    List[i].node  = Node;
-}
-
-// Get an element from the priority queue.
-// NOTE: This element will always be the one closest to the ray origin.
-void Priority_Queue_Delete(BBoxPriorityQueue& Queue, DBL *Depth, const BBOX_TREE **Node)
-{
-    BBoxPriorityQueue::Qelem tmp;
-    BBoxPriorityQueue::Qelem *List;
-    int i, j;
-    unsigned size;
-
-    if (Queue.QSize == 0)
-    {
-// TODO FIXME       Error("priority queue is empty.");
-    }
-
-    List = Queue.Queue;
-
-    *Depth = List[1].depth;
-    *Node  = List[1].node;
-
-    List[1] = List[Queue.QSize];
-
-    Queue.QSize--;
-
-    size = Queue.QSize;
-
-    i = 1;
-
-    while (2 * i <= (int)size)
-    {
-        if (2 * i == (int)size)
-        {
-            j = 2 * i;
-        }
-        else
-        {
-            if (List[2*i].depth < List[2*i+1].depth)
-            {
-                j = 2 * i;
-            }
-            else
-            {
-                j = 2 * i + 1;
-            }
-        }
-
-        if (List[i].depth > List[j].depth)
-        {
-            tmp = List[i];
-
-            List[i] = List[j];
-
-            List[j] = tmp;
-
-            i = j;
-        }
-        else
-        {
-            break;
-        }
-    }
-=======
->>>>>>> 44e5f50d
 }
 
 void Check_And_Enqueue(BBoxPriorityQueue& Queue, const BBOX_TREE *Node, const BoundingBox *BBox, const Rayinfo *rayinfo, TraceThreadData *Thread)
@@ -852,11 +671,7 @@
         // Set intersection depth to -Max_Distance.
         dmin = -MAX_DISTANCE;
 
-<<<<<<< HEAD
-    priority_queue_insert(Queue, dmin, Node);
-=======
     Queue.Insert(dmin, Node);
->>>>>>> 44e5f50d
 }
 
 BBOX_TREE *create_bbox_node(int size)
@@ -1078,13 +893,8 @@
     // area_right[i] holds the surface area of the box containing Finite
     // i through size-1.
 
-<<<<<<< HEAD
-    area_left = reinterpret_cast<DBL *>(POV_MALLOC(size * sizeof(DBL), "bounding boxes"));
-    area_right = reinterpret_cast<DBL *>(POV_MALLOC(size * sizeof(DBL), "bounding boxes"));
-=======
     area_left  = new DBL[size];
     area_right = new DBL[size];
->>>>>>> 44e5f50d
 
     // Precalculate the areas for speed.
     build_area_table(Finite, first, last - 1, area_left);
@@ -1108,13 +918,8 @@
         }
     }
 
-<<<<<<< HEAD
-    POV_FREE(area_left);
-    POV_FREE(area_right);
-=======
     delete[] area_left;
     delete[] area_right;
->>>>>>> 44e5f50d
 
     // Stop splitting if the BUNCHING_FACTOR is reached or
     // if splitting stops being effective.
