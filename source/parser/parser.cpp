--- conflicted
+++ resolved
@@ -54,12 +54,9 @@
 #include "base/povassert.h"
 #include "base/stringutilities.h"
 #include "base/types.h"
-<<<<<<< HEAD
 #include "base/font/timrom.h" // TODO
-=======
 #include "base/image/colourspace.h"
 #include "base/image/image.h"
->>>>>>> 29a10823
 
 // POV-Ray header files (core module)
 #include "core/bounding/boundingcylinder.h"
@@ -112,19 +109,14 @@
 #include "core/support/imageutil.h"
 #include "core/support/octree.h"
 
+// POV-Ray header files (VM module)
+#include "vm/fnpovfpu.h"
+
 // POV-Ray header files (parser module)
 #include "font.h"
 
-// POV-Ray header files (VM module)
-#include "vm/fnpovfpu.h"
-
-<<<<<<< HEAD
 // POV-Ray header files (platform module)
 #include "osfontresolver.h"
-=======
-// POV-Ray header files (parser module)
-//  (none at the moment)
->>>>>>> 29a10823
 
 // this must be the last file included
 #include "base/povdebug.h"
@@ -6127,7 +6119,6 @@
             builtin_font = (int)Parse_Float();
             font = std::make_shared<BufferedFontFile>(font_timrom, sizeof(font_timrom), BufferedFontFile::Mode::kPermanent); // TODO FIXME
         END_CASE
-<<<<<<< HEAD
         CASE(SYS_TOKEN)
             fontName = Parse_String();
             style = FontStyle::kRegular;
@@ -6154,35 +6145,10 @@
                 Error("Failed to load system font '%s' (%s).", UCS2toASCIIString(fontName).c_str(), e.what());
             }
         END_CASE
-=======
->>>>>>> 29a10823
         OTHERWISE
             Expectation_Error ("ttf or internal");
         END_CASE
     END_EXPECT
-<<<<<<< HEAD
-=======
-
-    cmap = TrueTypeFont::kAnyCMAP;
-    charset = CharsetID::kUndefined;
-    if (AllowToken(CMAP_TOKEN))
-    {
-        Warning("Text primitive 'cmap' extension is experimental and may be "
-                "subject to future changes.");
-        Parse_Begin();
-        cmap =  POV_UINT16(Parse_Float()) << 16;
-        Parse_Comma();
-        cmap += POV_UINT16(Parse_Float());
-        charset = CharsetID::kUCS4;
-        if (AllowToken(CHARSET_TOKEN))
-        {
-            charset = CharsetID(POV_UINT16(Parse_Float()));
-            if (Charset::Get(charset) == nullptr)
-                Error("Unknown character set %i", int(charset));
-        }
-        Parse_End();
-    }
->>>>>>> 29a10823
 
     std::vector<Prism*> prisms;
 
@@ -6196,31 +6162,23 @@
 
         cmap = FontEngine::kAnyCMAP;
         charset = CharsetID::kUndefined;
-        EXPECT_ONE
-            CASE(CMAP_TOKEN)
-                Warning("Text primitive 'cmap' extension is experimental and may be "
-                        "subject to future changes.");
-                Parse_Begin();
-                cmap =  POV_UINT16(Parse_Float()) << 16;
-                Parse_Comma();
-                cmap += POV_UINT16(Parse_Float());
-                charset = CharsetID::kUCS4;
-                EXPECT_ONE
-                    CASE(CHARSET_TOKEN)
-                        charset = CharsetID(POV_UINT16(Parse_Float()));
-                        if (Charset::Get(charset) == nullptr)
-                            Error("Unknown character set %i", int(charset));
-                    END_CASE
-                    OTHERWISE
-                        UNGET
-                    END_CASE
-                END_EXPECT
-                Parse_End();
-            END_CASE
-            OTHERWISE
-                UNGET
-            END_CASE
-        END_EXPECT
+        if (AllowToken(CMAP_TOKEN))
+        {
+            Warning("Text primitive 'cmap' extension is experimental and may be "
+                    "subject to future changes.");
+            Parse_Begin();
+            cmap =  POV_UINT16(Parse_Float()) << 16;
+            Parse_Comma();
+            cmap += POV_UINT16(Parse_Float());
+            charset = CharsetID::kUCS4;
+            if (AllowToken(CHARSET_TOKEN))
+            {
+                charset = CharsetID(POV_UINT16(Parse_Float()));
+                if (Charset::Get(charset) == nullptr)
+                    Error("Unknown character set %i", int(charset));
+            }
+            Parse_End();
+        }
 
         /*** Object = Create_TTF(); */
         Parse_Comma();
@@ -6382,30 +6340,9 @@
 
     return font;
 }
-<<<<<<< HEAD
 #endif
 
-/*****************************************************************************
-*
-* FUNCTION
-*
-* INPUT
-*
-* OUTPUT
-*
-* RETURNS
-*
-* AUTHOR
-*
-* DESCRIPTION
-*
-* CHANGES
-*
-******************************************************************************/
-=======
-
 //******************************************************************************
->>>>>>> 29a10823
 
 ObjectPtr Parser::Parse_Object ()
 {
