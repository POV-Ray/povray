//******************************************************************************
///
/// @file parser/parser.cpp
///
/// This module implements a parser for the scene description files.
///
/// @copyright
/// @parblock
///
/// Persistence of Vision Ray Tracer ('POV-Ray') version 3.8.
/// Copyright 1991-2019 Persistence of Vision Raytracer Pty. Ltd.
///
/// POV-Ray is free software: you can redistribute it and/or modify
/// it under the terms of the GNU Affero General Public License as
/// published by the Free Software Foundation, either version 3 of the
/// License, or (at your option) any later version.
///
/// POV-Ray is distributed in the hope that it will be useful,
/// but WITHOUT ANY WARRANTY; without even the implied warranty of
/// MERCHANTABILITY or FITNESS FOR A PARTICULAR PURPOSE.  See the
/// GNU Affero General Public License for more details.
///
/// You should have received a copy of the GNU Affero General Public License
/// along with this program.  If not, see <http://www.gnu.org/licenses/>.
///
/// ----------------------------------------------------------------------------
///
/// POV-Ray is based on the popular DKB raytracer version 2.12.
/// DKBTrace was originally written by David K. Buck.
/// DKBTrace Ver 2.0-2.12 were written by David K. Buck & Aaron A. Collins.
///
/// @endparblock
///
//******************************************************************************

// Unit header file must be the first file included within POV-Ray *.cpp files (pulls in config)
#include "parser/parser.h"

// C++ variants of C standard header files
#include <cctype>
#include <cmath>
#include <cstdarg>
#include <cstdio>
#include <cstdlib>

// C++ standard header files
#include <algorithm>

// Boost header files
#include <boost/bind.hpp>
#include <boost/scoped_ptr.hpp>

// POV-Ray header files (base module)
#include "base/fileutil.h"
#include "base/types.h"
#include "base/font/timrom.h" // TODO

// POV-Ray header files (core module)
#include "core/bounding/boundingcylinder.h"
#include "core/bounding/boundingsphere.h"
#include "core/lighting/lightgroup.h"
#include "core/lighting/lightsource.h"
#include "core/lighting/photons.h"
#include "core/lighting/radiosity.h"
#include "core/lighting/subsurface.h"
#include "core/material/blendmap.h"
#include "core/material/interior.h"
#include "core/material/noise.h"
#include "core/material/normal.h"
#include "core/material/pigment.h"
#include "core/material/texture.h"
#include "core/math/matrix.h"
#include "core/math/polynomialsolver.h"
#include "core/math/spline.h"
#include "core/math/vector.h"
#include "core/scene/atmosphere.h"
#include "core/scene/object.h"
#include "core/scene/scenedata.h"
#include "core/scene/tracethreaddata.h"
#include "core/shape/bezier.h"
#include "core/shape/blob.h"
#include "core/shape/box.h"
#include "core/shape/cone.h"
#include "core/shape/csg.h"
#include "core/shape/disc.h"
#include "core/shape/fractal.h"
#include "core/shape/heightfield.h"
#include "core/shape/isosurface.h"
#include "core/shape/lathe.h"
#include "core/shape/lemon.h"
#include "core/shape/mesh.h"
#include "core/shape/ovus.h"
#include "core/shape/parametric.h"
#include "core/shape/plane.h"
#include "core/shape/polynomial.h"
#include "core/shape/polygon.h"
#include "core/shape/prism.h"
#include "core/shape/quadric.h"
#include "core/shape/sor.h"
#include "core/shape/sphere.h"
#include "core/shape/spheresweep.h"
#include "core/shape/superellipsoid.h"
#include "core/shape/torus.h"
#include "core/shape/triangle.h"
#include "core/support/imageutil.h"
#include "core/support/octree.h"

// POV-Ray header files (parser module)
#include "font.h"

// POV-Ray header files (VM module)
#include "vm/fnpovfpu.h"

// POV-Ray header files (platform module)
#include "osfontresolver.h"

// this must be the last file included
#include "base/povdebug.h"

namespace pov_parser
{

using namespace pov;

/*****************************************************************************
* Local preprocessor defines
******************************************************************************/

/* Volume that is considered to be infinite. [DB 9/94] */

const DBL INFINITE_VOLUME = BOUND_HUGE;


/*****************************************************************************
*
* FUNCTION
*
* INPUT
*
* OUTPUT
*
* RETURNS
*
* AUTHOR
*
* DESCRIPTION
*
* CHANGES
*
******************************************************************************/

Parser::Parser(shared_ptr<SceneData> sd, const Options& opts,
               GenericMessenger& mf, FileResolver& fr, ProgressReporter& pr, TraceThreadData& td) :
    sceneData(sd),
    clockValue(opts.clock),
    useClock(opts.useClock),
    mMessageFactory(mf),
    mFileResolver(fr),
    mFontResolver(OSGetFontResolver()),
    mProgressReporter(pr),
    mThreadData(td),
    Debug_Message_Buffer(mf),
    mpFunctionVM(new FunctionVM),
    fnVMContext(new FPUContext(mpFunctionVM.get(), GetParserDataPtr())),
    Destroying_Frame(false),
    mTokenCount(0),
    mTokensSinceLastProgressReport(0),
    next_rand(nullptr)
{
    pre_init_tokenizer();
    if (sceneData->realTimeRaytracing)
        mBetaFeatureFlags.realTimeRaytracing = true;

    sceneData->functionContextFactory = mpFunctionVM;
}

Parser::~Parser()
{
    // NB: We need to keep fnVMContext around until all functions have been destroyed.
    delete fnVMContext;
}

/* Parse the file. */
void Parser::Run()
{
    SourceInfo errorInfo(UCS2String(POV_FILENAME_BUFFER_CHARS, 0), // Pre-claim some memory, so we can handle an out-of-memory error.
                         SourcePosition(-1,-1,-1));

    // Outer try/catch block to handle out-of-memory conditions
    // occurring during regular error handling.
    try
    {
        // Main "try/catch" block to handle most error conditions.
        try
        {
            Init_Random_Generators();

            Initialize_Tokenizer();

            Default_Texture = Create_Texture ();
            Default_Texture->Pigment = Create_Pigment();
            Default_Texture->Tnormal = nullptr;
            Default_Texture->Finish  = Create_Finish();

            defaultsVersion = DefaultsVersion::kLegacy;
            defaultsModified = false;

            // Initialize various defaults depending on language version as per command line / INI settings.
            InitDefaults(sceneData->EffectiveLanguageVersion());

            Not_In_Default = true;
            Ok_To_Declare = true;
            LValue_Ok = false;
            parsingVersionDirective = false;

            Frame_Init ();

            for(SceneData::DeclaredVariablesMap::const_iterator i(sceneData->declaredVariables.begin()); i != sceneData->declaredVariables.end(); i++)
            {
                if(i->second.length() > 0)
                {
                    SYM_ENTRY *Temp_Entry = nullptr;

                    if(i->second[0] == '\"')
                    {
                        string tmp(i->second, 1, i->second.length() - 2);
                        Temp_Entry = mSymbolStack.GetGlobalTable()->Add_Symbol(i->first, STRING_ID_TOKEN);
                        Temp_Entry->Data = String_Literal_To_UCS2(tmp);
                    }
                    else
                    {
                        Temp_Entry = mSymbolStack.GetGlobalTable()->Add_Symbol(i->first, FLOAT_ID_TOKEN);
                        Temp_Entry->Data = Create_Float();
                        *(reinterpret_cast<DBL *>(Temp_Entry->Data)) = std::atof(i->second.c_str());
                    }
                }
            }

            IncludeHeader(sceneData->headerFile);

            Parse_Frame();

            // post process atmospheric media
            for (vector<Media>::iterator i(sceneData->atmosphere.begin()); i != sceneData->atmosphere.end(); i++)
                i->PostProcess();

            // post process global light sources
            for (size_t i = 0; i < sceneData->lightSources.size(); i++)
            {
                sceneData->lightSources[i]->index = i;
                sceneData->lightSources[i]->lightGroupLight = false;
            }

            // post process local light sources
            for (size_t i = 0; i < sceneData->lightGroupLightSources.size(); i++)
            {
                sceneData->lightGroupLightSources[i]->index = i;
                sceneData->lightGroupLightSources[i]->lightGroupLight = true;
            }
        }
        // Make sure any exceptional situations are reported as a parse error (pov_base::Exception)
        // (both to the user interface and "upward" to the calling code)
        catch (const IncompleteCommentException& e)
        {
            Error(e, "Unterminated block comment in input file.");
        }
        catch (const IncompleteStringLiteralException& e)
        {
            Error(e, "Unterminated string literal in input file.");
        }
        catch (const InvalidEncodingException& e)
        {
            if (e.details == nullptr)
                Error(e, "Invalid byte sequence in %s input file.", e.encodingName);
            else
                Error(e, "Invalid byte sequence in %s input file (%s).", e.encodingName, e.details);
        }
        catch (const InvalidCharacterException& e)
        {
            if (e.offendingCharacter <= 0x100u)
                Error(e, "Illegal character %02x in input file.", int(e.offendingCharacter));
            else
                Error(e, "Illegal character U+%04x in input file.", int(e.offendingCharacter));
        }
        catch (const InvalidEscapeSequenceException& e)
        {
            Error(e, "Illegal escape sequence '%s' in string literal.", e.offendingText.c_str());
        }
        catch (pov_base::Exception& e)
        {
            // Error was detected by the parser, and already reported when first thrown
            throw(e);
        }
        catch (std::exception& e)
        {
            // Some other exceptional situation occurred in a library or some such and couldn't be handled gracefully;
            // handle it now by failing with a corresponding parse error
            Error(e.what());
        }
    }
    catch(std::bad_alloc&)
    {
        try
        {
            if (HaveCurrentFile())
            {
                // take a (local) copy of error location prior to freeing token data
                // NB error_filename has been pre-allocated for strings up to POV_FILENAME_BUFFER_CHARS
                errorInfo.fileName = CurrentFileName();
                errorInfo.position = CurrentFilePosition();
            }

            // free up some memory before proceeding with error notification.
            Terminate_Tokenizer();
            Destroy_Textures(Default_Texture);
            Default_Texture = nullptr;
            Destroy_Random_Generators();

            if (errorInfo.position.line != -1)
                mMessageFactory.ErrorAt(POV_EXCEPTION_CODE(kOutOfMemoryErr), errorInfo, "Out of memory.");
            else
                Error("Out of memory.");
        }
        catch (std::bad_alloc&)
        {
            // ran out of memory during processing of bad_alloc above ...
            // not much we can do except return
            return;
        }
        catch(...)
        {
            // other exceptions are OK to re-throw here (in particular, Error/ErrorAt will throw one)
            throw;
        }
    }

    // validate scene contents
    if(sceneData->objects.empty())
        Warning("No objects in scene.");

    Cleanup();

    // Check for experimental features
    char str[512] = "";

    vector<std::string> featureList;
    std::string featureString;

    if(mExperimentalFlags.backsideIllumination) featureList.push_back("backside illumination");
    if(mExperimentalFlags.functionHf)           featureList.push_back("function '.hf'");
    if(mExperimentalFlags.meshCamera)           featureList.push_back("mesh camera");
    if(mExperimentalFlags.objImport)            featureList.push_back("wavefront obj import");
    if(mExperimentalFlags.slopeAltitude)        featureList.push_back("slope pattern altitude");
    if(mExperimentalFlags.spline)               featureList.push_back("spline");
    if(mExperimentalFlags.subsurface)           featureList.push_back("subsurface light transport");
    if(mExperimentalFlags.tiff)                 featureList.push_back("TIFF image support");
    if(mExperimentalFlags.userDefinedCamera)    featureList.push_back("user-defined camera");

    for (vector<std::string>::iterator i = featureList.begin(); i != featureList.end(); ++i)
    {
        if (!featureString.empty())
            featureString += ", ";
        featureString += *i;
    }

    if (!featureString.empty())
        Warning("This rendering uses the following experimental feature(s): %s.\n"
                "The design and implementation of these features is likely to change in future\n"
                "versions of POV-Ray. Backward compatibility with the current implementation is\n"
                "not guaranteed.",
                featureString.c_str());

    // Check for beta features
    featureList.clear();
    featureString.clear();

    if(mBetaFeatureFlags.videoCapture)          featureList.push_back("video capture");
    if(mBetaFeatureFlags.realTimeRaytracing)    featureList.push_back("real-time raytracing render loop");

    for (vector<std::string>::iterator i = featureList.begin(); i != featureList.end(); ++i)
    {
        if (!featureString.empty())
            featureString += ", ";
        featureString += *i;
    }

    if (!featureString.empty())
        Warning("This rendering uses the following beta-test feature(s): %s.\n"
                "The implementation of these features is likely to change or be completely\n"
                "removed in subsequent beta-test versions of POV-Ray. There is no guarantee\n"
                "that they will be available in the next full release version.\n",
                featureString.c_str());

    if ((sceneData->bspMaxDepth != 0) ||
        (sceneData->bspObjectIsectCost != 0.0f) || (sceneData->bspBaseAccessCost != 0.0f) ||
        (sceneData->bspChildAccessCost != 0.0f) || (sceneData->bspMissChance != 0.0f))
    {
        Warning("You have overridden a default BSP tree cost constant. Note that these "
                "INI settings may be removed or changed without notice in future versions.\n");
    }

    // TODO FIXME - review whole if-statement and line after it below [trf]
    // we set this before resetting languageVersion since there's nothing to
    // be gained from disabling the defaulting of the noise generator to
    // something other than compatibility mode.
    if (sceneData->explicitNoiseGenerator == false)
        sceneData->noiseGenerator = (sceneData->EffectiveLanguageVersion() < 350 ?
                                     kNoiseGen_Original : kNoiseGen_RangeCorrected);

    if((sceneData->gammaMode != kPOVList_GammaMode_AssumedGamma36) && (sceneData->gammaMode != kPOVList_GammaMode_AssumedGamma37))
    {
        if (sceneData->EffectiveLanguageVersion() < 370)
        {
            sceneData->gammaMode = kPOVList_GammaMode_None;
            sceneData->workingGamma.reset();
            sceneData->workingGammaToSRGB.reset();
            Warning("assumed_gamma not specified, so gamma_correction is turned off for compatibility\n"
                    "with this pre POV-Ray v3.7 scene. See the documentation for more details.");
        }
        else
        {
            sceneData->gammaMode = kPOVList_GammaMode_AssumedGamma37Implied;
            sceneData->workingGamma = GetGammaCurve(DEFAULT_WORKING_GAMMA_TYPE, DEFAULT_WORKING_GAMMA);
            sceneData->workingGammaToSRGB = TranscodingGammaCurve::Get(sceneData->workingGamma, SRGBGammaCurve::Get());
            PossibleError("assumed_gamma not specified in this POV-Ray v3.7 or later scene. Future\n"
                          "versions of POV-Ray may consider this a fatal error. To avoid this\n"
                          "warning, explicitly specify 'assumed_gamma " DEFAULT_WORKING_GAMMA_TEXT "' in the global_settings\n"
                          "section. See the documentation for more details.");
        }
    }

    if(sceneData->EffectiveLanguageVersion() < 350)
    {
        Warning("The scene finished parsing with a language version set to v3.1 or earlier. Full\n"
                "backward compatibility with scenes requiring support for bugs in POV-Ray\n"
                "version v3.1 or earlier is not guaranteed. Please use POV-Ray v3.5 or earlier if\n"
                "your scene depends on rendering defects caused by these bugs.");

        sceneData->languageVersion = 350;
    }

    if(sceneData->languageVersionLate)
    {
        Warning("This scene had other declarations preceding the first #version directive.\n"
                "Please be aware that as of POV-Ray v3.7, unless already specified via an INI\n"
                "option, a #version is expected as the first declaration in a scene file. If\n"
                "this is not done, POV-Ray may apply compatibility settings to some features\n"
                "that are intended to make pre-v3.7 scenes render as designed. You are strongly\n"
                "encouraged to add a #version statement to the scene to make your intent clear.\n"
                "Future versions of POV-Ray may make the presence of a #version mandatory.");
    }
    else if(sceneData->languageVersionSet == false)
    {
        Warning("This scene did not contain a #version directive. Please be aware that as of\n"
                "POV-Ray v3.7, unless already specified via an INI option, a #version is\n"
                "expected as the first declaration in a scene file. POV-Ray may apply settings\n"
                "to some features that are intended to maintain compatibility with pre-v3.7\n"
                "scenes. You are strongly encouraged to add a #version statement to the scene\n"
                "to make your intent clear. Future versions of POV-Ray may make the presence of\n"
                "a #version statement mandatory.");
    }

    sceneData->parsedMaxTraceLevel = Max_Trace_Level;

    if (sceneData->clocklessAnimation == true)
    {
        if (sceneData->cameras.size() < 2)
        {
            Warning("Need at least two cameras for a clockless animation loop - treating\nscene as single frame.");
            sceneData->clocklessAnimation = false;
        }
        else
        {
            Warning("Clockless animation: total of %d cameras will be used.", sceneData->cameras.size());
            sceneData->parsedCamera = sceneData->cameras[0];
        }
    }

    if (sceneData->radiositySettings.pretraceEnd > sceneData->radiositySettings.pretraceStart)
        Error("Radiosity pretrace end must be smaller than or equal to pretrace start.");

    if (sceneData->radiositySettings.minimumReuse > sceneData->radiositySettings.maximumReuse * 0.5)
    {
        if (!sceneData->radiositySettings.minimumReuseSet)
        {
            sceneData->radiositySettings.minimumReuse = sceneData->radiositySettings.maximumReuse * 0.5;
            Warning("Radiosity maximum_reuse should be significantly larger than minimum_reuse.\n"
                    "Decreasing minimum_reuse to %lf instead of the default.",
                    sceneData->radiositySettings.minimumReuse);
        }
        else if (!sceneData->radiositySettings.maximumReuseSet)
        {
            sceneData->radiositySettings.maximumReuse = sceneData->radiositySettings.minimumReuse * 2.0;
            Warning("Radiosity maximum_reuse should be significantly larger than minimum_reuse.\n"
                    "Increasing maximum_reuse to %lf instead of the default.",
                    sceneData->radiositySettings.maximumReuse);
        }
        else if (sceneData->radiositySettings.minimumReuse >= sceneData->radiositySettings.maximumReuse)
        {
            Error("Radiosity maximum_reuse must be larger than minimum_reuse.\n");
        }
        else
        {
            Warning("Radiosity maximum_reuse should be significantly larger than minimum_reuse.\n");
        }
    }
}

void Parser::Cleanup()
{
    // TODO FIXME - cleanup [trf]
    Terminate_Tokenizer();

    Destroy_Textures(Default_Texture);
    Default_Texture = nullptr;

    Destroy_Random_Generators();
}

void Parser::Finish()
{
    Cleanup();
}


/*****************************************************************************
*
* FUNCTION
*
* INPUT
*
* OUTPUT
*
* RETURNS
*
* AUTHOR
*
* DESCRIPTION
*
* CHANGES
*
******************************************************************************/

/* Set up the fields in the frame to default values. */
void Parser::Frame_Init()
{
    Destroying_Frame = false;
    sceneData->parsedCamera = Default_Camera;
    sceneData->lightSources.clear();
    sceneData->atmosphereIOR = 1.0;
    sceneData->atmosphereDispersion = 1.0;
    // TODO FIXME Frame.Antialias_Threshold = opts.Antialias_Threshold;

    /* Init atmospheric stuff. [DB 12/94] */

    sceneData->fog = nullptr;
    sceneData->rainbow = nullptr;
    sceneData->skysphere = nullptr;
}


/****************************************************************************/

void Parser::InitDefaults(int version)
{
    // Initialize defaults depending on version:
    // As of v3.8...
    //   - pigment defaults to `rgb <1,1,1>`
    //   - `ambient` defaults to 0.0.
    //   - Camera `right` length defaults to output image aspect ratio.
    // Prior to that...
    //   - pigment defaulted to `rgb <0,0,0>`
    //   - `ambient` defaulted to 0.1.
    //   - Camera `right` length defaulted to 1.33.

    unsigned short pigmentType;
    MathColour pigmentColour;
    double ambientLevel;
    double rightLength;
    DefaultsVersion newDefaults;

    if (version >= 380)
        newDefaults = DefaultsVersion::k380;
    else
        newDefaults = DefaultsVersion::kLegacy;

    if (newDefaults == defaultsVersion)
        // nothing to change
        return;

    if (defaultsModified)
    {
        // Don't override defaults if they've already been modified by the user.
        Warning("Scene language version changed after a 'default' statement. "
                "The changes in defaults normally associated with the language "
                "version change are not applied.");
        return;
    }

    switch (newDefaults)
    {
        case DefaultsVersion::k380:
            pigmentType = PLAIN_PATTERN;
            pigmentColour = MathColour(1.0);
            ambientLevel = 0.0;
            rightLength = sceneData->aspectRatio;
            break;

        case DefaultsVersion::kLegacy:
            pigmentType = NO_PATTERN;
            pigmentColour = MathColour(0.0);
            ambientLevel = 0.1;
            rightLength = 1.33;
            break;

        default:
            POV_PARSER_ASSERT(false);
            break;
    }

    Default_Texture->Pigment->Type = pigmentType;
    Default_Texture->Pigment->colour = TransColour(pigmentColour, 0.0, 0.0);
    Default_Texture->Finish->Ambient = MathColour(ambientLevel);
    Default_Camera.Right = Vector3d(rightLength, 0.0, 0.0);

    defaultsVersion = newDefaults;
}


/*****************************************************************************
*
* FUNCTION
*
* INPUT
*
* OUTPUT
*
* RETURNS
*
* AUTHOR
*
* DESCRIPTION
*
* CHANGES
*
******************************************************************************/

void Parser::Destroy_Frame()
{
    FOG *Fog, *Next_Fog;
    RAINBOW *Rainbow, *Next_Rainbow;

    // This is necessary as a user who hits CANCEL during any IO performed
    // by this routine (e.g. Destroy_Object(), which can complain about
    // isosurface max_gradient), will cause this routine to be entered again
    // before the relevent data member has been set to `nullptr` (this is able
    // to happen since cancel will invoke a longjmp on most platforms).
    // This causes the currently-executing segment to be destroyed twice,
    // which is a Bad Thing(tm). [CJC 11/01]
    if (Destroying_Frame)
        return;
    Destroying_Frame = true;

    /* Destroy fogs. [DB 12/94] */

    for (Fog = sceneData->fog; Fog != nullptr;)
    {
        Next_Fog = Fog->Next;

        Destroy_Fog(Fog);

        Fog = Next_Fog;
    }

    sceneData->fog = nullptr;

    /* Destroy rainbows. [DB 12/94] */

    for (Rainbow = sceneData->rainbow; Rainbow != nullptr;)
    {
        Next_Rainbow = Rainbow->Next;

        Destroy_Rainbow(Rainbow);

        Rainbow = Next_Rainbow;
    }

    sceneData->rainbow = nullptr;

    /* Destroy skysphere. [DB 12/94] */
    Destroy_Skysphere(sceneData->skysphere);
    sceneData->skysphere = nullptr;

    if(!sceneData->objects.empty())
    {
        Destroy_Object(sceneData->objects);
        sceneData->objects.clear();
        sceneData->lightSources.clear();
    }

    if(!sceneData->lightGroupLightSources.empty())
    {
        for(vector<LightSource *>::iterator i = sceneData->lightGroupLightSources.begin(); i != sceneData->lightGroupLightSources.end(); i++)
            Destroy_Object(*i);
        sceneData->lightGroupLightSources.clear();
    }
}


/*****************************************************************************
*
* FUNCTION
*
* INPUT
*
* OUTPUT
*
* RETURNS
*
* AUTHOR
*
* DESCRIPTION
*
* CHANGES
*
******************************************************************************/

bool Parser::Parse_Begin (TokenId tokenId, bool mandatory)
{
    Get_Token();

    if(CurrentTokenId() == tokenId)
    {
        maBraceStack.emplace_back(mToken);
        return true;
    }
    else
    {
        if (mandatory)
            Expectation_Error(Get_Token_String(tokenId));
        else
            Unget_Token();

        return false;
    }
}


/*****************************************************************************
*
* FUNCTION
*
* INPUT
*
* OUTPUT
*
* RETURNS
*
* AUTHOR
*
* DESCRIPTION
*
* CHANGES
*
******************************************************************************/

void Parser::Parse_End(TokenId openTokenId, TokenId expectTokenId)
{
    Get_Token();

    if(CurrentTokenId() == expectTokenId)
    {
        POV_PARSER_ASSERT(!maBraceStack.empty());
        POV_PARSER_ASSERT(openTokenId == maBraceStack.back().openToken);

        if (!maIncludeStack.empty() && (maBraceStack.size() <= maIncludeStack.back().braceStackSize))
        {
            BraceStackEntry& braceStackEntry = maBraceStack.back();
            // Include file has closed more braces/parentheses/etc. than it has opened.
            Warning("Unbalanced %s in include file", Get_Token_String(CurrentTokenId()));
        }
        maBraceStack.pop_back();

        return;
    }

    ErrorInfo(maBraceStack.back(), "Unmatched %s", Get_Token_String(maBraceStack.back().openToken));
    Error("No matching %s, %s found instead", Get_Token_String(expectTokenId), Get_Token_String(CurrentTokenId()));
}

/*****************************************************************************
*
* FUNCTION
*
* INPUT
*
* OUTPUT
*
* RETURNS
*
* AUTHOR
*
* DESCRIPTION
*
* CHANGES
*
******************************************************************************/

ObjectPtr Parser::Parse_Bicubic_Patch ()
{
    BicubicPatch *Object;
    int i, j;

    Parse_Begin ();

    Object = reinterpret_cast<BicubicPatch *>(Parse_Object_Id());
    if (Object != nullptr)
    {
        return (reinterpret_cast<ObjectPtr>(Object));
    }

    Object = new BicubicPatch();

    EXPECT
        CASE_FLOAT_UNGET
            VersionWarning(150, "Should use keywords for bicubic parameters.");
            Object->Patch_Type = (int)Parse_Float();
            if (Object->Patch_Type == 2 ||
                Object->Patch_Type == 3)
            {
                Object->Flatness_Value = Parse_Float();
            }
            else
            {
                Object->Flatness_Value = 0.1;
            }
            Object->U_Steps = (int)Parse_Float();
            Object->V_Steps = (int)Parse_Float();
            EXIT
        END_CASE

        CASE (TYPE_TOKEN)
            Object->Patch_Type = (int)Parse_Float();
        END_CASE

        CASE (FLATNESS_TOKEN)
            Object->Flatness_Value = Parse_Float();
        END_CASE

        CASE (V_STEPS_TOKEN)
            Object->V_Steps = (int)Parse_Float();
        END_CASE

        CASE (U_STEPS_TOKEN)
            Object->U_Steps = (int)Parse_Float();
        END_CASE

        CASE (ACCURACY_TOKEN)
            Object->accuracy = Parse_Float();
        END_CASE

        CASE(UV_VECTORS_TOKEN)
            /* Store 4 ST coords for quadrilateral  */
            Parse_UV_Vect(Object->ST[0]);  Parse_Comma();
            Parse_UV_Vect(Object->ST[1]);  Parse_Comma();
            Parse_UV_Vect(Object->ST[2]);  Parse_Comma();
            Parse_UV_Vect(Object->ST[3]);

            EXIT
        END_CASE

        OTHERWISE
            UNGET
            EXIT
        END_CASE
    END_EXPECT

    if (Object->Patch_Type > 1)
    {
        Object->Patch_Type = 1;
        Warning("Patch type no longer supported. Using type 1.");
    }

    if (Object->Patch_Type < 0)
    {
        Error("Undefined bicubic patch type.");
    }

    Parse_Comma();

    for (i=0;i<4;i++)
    {
        for (j=0;j<4;j++)
        {
            Parse_Vector(Object->Control_Points[i][j]);
            Parse_Comma();
        }
    }

    Object->Precompute_Patch_Values(); /* interpolated mesh coords */

    Object->Compute_BBox();

    Parse_Object_Mods(reinterpret_cast<ObjectPtr>(Object));

    return (reinterpret_cast<ObjectPtr>(Object));
}


/*****************************************************************************
*
* FUNCTION
*
*   Parse_Blob
*
* INPUT
*
* OUTPUT
*
* RETURNS
*
* AUTHOR
*
*   Dieter Bayer
*
* DESCRIPTION
*
*   -
*
* CHANGES
*
*   Jul 1994 : Creation.
*
******************************************************************************/

ObjectPtr Parser::Parse_Blob()
{
    int npoints;
    DBL threshold;
    Vector3d Axis, Base, Apex;
    Blob *Object;
    Blob_List_Struct *blob_components, *blob_component;

    Parse_Begin();

    Object = reinterpret_cast<Blob *>(Parse_Object_Id());
    if (Object != nullptr)
    {
        return (reinterpret_cast<ObjectPtr>(Object));
    }

    Object = new Blob();

    blob_components = nullptr;

    npoints = 0;

    threshold = 1.0;

    EXPECT
        CASE (THRESHOLD_TOKEN)
            threshold = Parse_Float();
        END_CASE

        /*************************************************************************
         * Read sperical component (old syntax).
         *************************************************************************/

        CASE (COMPONENT_TOKEN)
            blob_component = Object->Create_Blob_List_Element();

            blob_component->elem.Type = BLOB_SPHERE;

            blob_component->elem.c[2] = Parse_Float();

            Parse_Comma();

            blob_component->elem.rad2 = Parse_Float();

            Parse_Comma();

            blob_component->elem.rad2 = Sqr(blob_component->elem.rad2);

            Parse_Vector(blob_component->elem.O);

            /* Next component. */

            blob_component->next = blob_components;

            blob_components = blob_component;

            npoints++;
        END_CASE

        /*************************************************************************
         * Read sperical component (new syntax).
         *************************************************************************/

        CASE (SPHERE_TOKEN)
            blob_component = Object->Create_Blob_List_Element();

            blob_component->elem.Type = BLOB_SPHERE;

            Parse_Begin();

            Parse_Vector(blob_component->elem.O);

            Parse_Comma();

            blob_component->elem.rad2 = Parse_Float();

            blob_component->elem.rad2 = Sqr(blob_component->elem.rad2);

            Parse_Comma();

            ALLOW(STRENGTH_TOKEN)

            blob_component->elem.c[2] = Parse_Float();

            Parse_Blob_Element_Mods(&blob_component->elem);

            /* Next component. */

            blob_component->next = blob_components;

            blob_components = blob_component;

            npoints++;
        END_CASE

        /*************************************************************************
         * Read cylindrical component.
         *************************************************************************/

        CASE (CYLINDER_TOKEN)
            blob_component = Object->Create_Blob_List_Element();

            blob_component->elem.Type = BLOB_CYLINDER;

            blob_component->elem.Trans = Create_Transform();

            Parse_Begin();

            Parse_Vector(Base);

            Parse_Comma();

            Parse_Vector(Apex);

            Parse_Comma();

            blob_component->elem.rad2 = Parse_Float();

            blob_component->elem.rad2 = Sqr(blob_component->elem.rad2);

            Parse_Comma();

            ALLOW(STRENGTH_TOKEN)

            blob_component->elem.c[2] = Parse_Float();

            /* Calculate cylinder's coordinate system. */

            Axis = Apex - Base;

            blob_component->elem.len = Axis.length();

            if (blob_component->elem.len < EPSILON)
            {
                Error("Degenerate cylindrical component in blob.");
            }

            Axis /= blob_component->elem.len;

            Compute_Coordinate_Transform(blob_component->elem.Trans, Base, Axis, 1.0, 1.0);

            Parse_Blob_Element_Mods(&blob_component->elem);

            /* Next component. */

            blob_component->next = blob_components;

            blob_components = blob_component;

            npoints++;
        END_CASE

        OTHERWISE
            UNGET
            EXIT
        END_CASE
    END_EXPECT

    Object->Create_Blob_Element_Texture_List(blob_components, npoints);

    Parse_Object_Mods(reinterpret_cast<ObjectPtr>(Object));

    /* The blob's texture has to be processed before Make_Blob() is called. */

    Post_Textures(Object->Texture);

    /* Finally, process the information */

    int components = Object->Make_Blob(threshold, blob_components, npoints, GetParserDataPtr());
    if (components > sceneData->Max_Blob_Components)
        sceneData->Max_Blob_Components = components;

    return (reinterpret_cast<ObjectPtr>(Object));
}



/*****************************************************************************
*
* FUNCTION
*
*   Parse_Blob_Element_Mods
*
* INPUT
*
* OUTPUT
*
* RETURNS
*
* AUTHOR
*
*   Dieter Bayer
*
* DESCRIPTION
*
*   -
*
* CHANGES
*
*   Sep 1994 : Creation.
*
******************************************************************************/

void Parser::Parse_Blob_Element_Mods(Blob_Element *Element)
{
    Vector3d Local_Vector;
    MATRIX Local_Matrix;
    TRANSFORM Local_Trans;
    TEXTURE *Local_Texture;

    EXPECT
        CASE (TRANSLATE_TOKEN)
            Parse_Vector (Local_Vector);
            Blob::Translate_Blob_Element (Element, Local_Vector);
        END_CASE

        CASE (ROTATE_TOKEN)
            Parse_Vector (Local_Vector);
            Blob::Rotate_Blob_Element (Element, Local_Vector);
        END_CASE

        CASE (SCALE_TOKEN)
            Parse_Scale_Vector (Local_Vector);
            Blob::Scale_Blob_Element (Element, Local_Vector);
        END_CASE

        CASE (TRANSFORM_TOKEN)
            Blob::Transform_Blob_Element (Element, Parse_Transform(&Local_Trans));
        END_CASE

        CASE (MATRIX_TOKEN)
            Parse_Matrix (Local_Matrix);
            Compute_Matrix_Transform(&Local_Trans, Local_Matrix);
            Blob::Transform_Blob_Element (Element, &Local_Trans);
        END_CASE

        CASE (TEXTURE_TOKEN)
            Parse_Begin ();
            Local_Texture = Parse_Texture();
            Parse_End ();
            Link_Textures(&Element->Texture, Local_Texture);
        END_CASE

        CASE3 (PIGMENT_TOKEN, NORMAL_TOKEN, FINISH_TOKEN)
            if (Element->Texture == nullptr)
            {
                Element->Texture = Copy_Textures(Default_Texture);
            }
            else
            {
                if (Element->Texture->Type != PLAIN_PATTERN)
                {
                    Link_Textures(&Element->Texture, Copy_Textures(Default_Texture));
                }
            }
            UNGET
            EXPECT
                CASE (PIGMENT_TOKEN)
                    Parse_Begin ();
                    Parse_Pigment(&Element->Texture->Pigment);
                    Parse_End ();
                END_CASE

                CASE (NORMAL_TOKEN)
                    Parse_Begin ();
                    Parse_Tnormal(&Element->Texture->Tnormal);
                    Parse_End ();
                END_CASE

                CASE (FINISH_TOKEN)
                    Parse_Finish(&Element->Texture->Finish);
                END_CASE

                OTHERWISE
                    UNGET
                    EXIT
                END_CASE
            END_EXPECT
        END_CASE

        OTHERWISE
            UNGET
            EXIT
        END_CASE
    END_EXPECT

    Parse_End();

    /* Postprocess to make sure that HAS_FILTER will be set correctly. */

    Post_Textures(Element->Texture);
}



/*****************************************************************************
*
* FUNCTION
*
* INPUT
*
* OUTPUT
*
* RETURNS
*
* AUTHOR
*
* DESCRIPTION
*
* CHANGES
*
******************************************************************************/

ObjectPtr Parser::Parse_Box ()
{
    Box *Object;
    DBL temp;

    Parse_Begin ();

    Object = reinterpret_cast<Box *>(Parse_Object_Id());
    if (Object != nullptr)
        return (reinterpret_cast<ObjectPtr>(Object));

    Object = new Box();

    Parse_Vector(Object->bounds[0]);     Parse_Comma();
    Parse_Vector(Object->bounds[1]);

    if (Object->bounds[0][X] > Object->bounds[1][X]) {
        temp = Object->bounds[0][X];
        Object->bounds[0][X] = Object->bounds[1][X];
        Object->bounds[1][X] = temp;
    }
    if (Object->bounds[0][Y] > Object->bounds[1][Y]) {
        temp = Object->bounds[0][Y];
        Object->bounds[0][Y] = Object->bounds[1][Y];
        Object->bounds[1][Y] = temp;
    }
    if (Object->bounds[0][Z] > Object->bounds[1][Z]) {
        temp = Object->bounds[0][Z];
        Object->bounds[0][Z] = Object->bounds[1][Z];
        Object->bounds[1][Z] = temp;
    }

    Object->Compute_BBox();

    Parse_Object_Mods (reinterpret_cast<ObjectPtr>(Object));

    return (reinterpret_cast<ObjectPtr>(Object));
}

void Parser::Parse_Mesh_Camera (Camera& Cam)
{
    Cam.Type = MESH_CAMERA;
    Parse_Begin ();

    // Get the rays per pixel
    Cam.Rays_Per_Pixel = (unsigned int) Parse_Float();
    if (Cam.Rays_Per_Pixel == 0)
        Error("Rays per pixel may not be 0");

    // Now get the distribution type.
    Cam.Face_Distribution_Method = (unsigned int) Parse_Float();
    if (Cam.Face_Distribution_Method > 3)
        Error("Unrecognized distribution method");
    if (Cam.Face_Distribution_Method == 2 || Cam.Face_Distribution_Method == 3)
        if (Cam.Rays_Per_Pixel != 1)
            Error("Rays per pixel must be 1 for distribution method #2 or #3");

    // Now the optional maximum ray length
    Cam.Max_Ray_Distance = Allow_Float(0.0);

    EXPECT
        CASE2 (MESH_TOKEN, MESH2_TOKEN)
            Cam.Meshes.push_back(Parse_Mesh());
        END_CASE

        OTHERWISE
            UNGET
            EXIT
        END_CASE
    END_EXPECT

    ALLOW(SMOOTH_TOKEN);
    Cam.Smooth = (CurrentTokenId() == SMOOTH_TOKEN);
    if (Cam.Smooth && Cam.Face_Distribution_Method != 3)
        Error("Smooth can only be used with distribution method #3");

    Parse_End ();

    if (Cam.Meshes.size() == 0)
        Expectation_Error("mesh or mesh2");
    if ((Cam.Face_Distribution_Method) == 0)
        if (Cam.Rays_Per_Pixel > Cam.Meshes.size())
            Error("Rays per pixel must be <= number of meshes for distribution method #0");

    unsigned int faces = 0;
    for (std::vector<ObjectPtr>::const_iterator it = Cam.Meshes.begin(); it != Cam.Meshes.end(); it++)
        Cam.Mesh_Index.push_back(faces += static_cast<const Mesh *>(*it)->Data->Number_Of_Triangles);

    if (Cam.Face_Distribution_Method == 3)
    {
        if (Cam.Meshes.size() > 1)
            Warning("Additional meshes after the first are ignored for distribution method #3");

        // build a 10 row and 10 column index relating faces to UV co-ordinates. each face is represented
        // by a single bit at each node of the index. to determine which faces cover a given pair of
        // co-ordinates, we just need to AND the two columns together.
        const Mesh *mesh = static_cast<const Mesh *>(Cam.Meshes[0]);
        unsigned int size = (mesh->Data->Number_Of_Triangles + 31) / 32;
        for (int i = 0; i < 10; i++) {
            Cam.U_Xref[i].resize(size);
            Cam.V_Xref[i].resize(size);
        }

        Mesh_Triangle_Struct *tr(mesh->Data->Triangles);
        for (int i = 0, idx = 0, bit = 1; i < mesh->Data->Number_Of_Triangles; i++, tr++)
        {
            int P1u(mesh->Data->UVCoords[tr->UV1][U] * 10);
            int P2u(mesh->Data->UVCoords[tr->UV2][U] * 10);
            int P3u(mesh->Data->UVCoords[tr->UV3][U] * 10);
            int P1v(mesh->Data->UVCoords[tr->UV1][V] * 10);
            int P2v(mesh->Data->UVCoords[tr->UV2][V] * 10);
            int P3v(mesh->Data->UVCoords[tr->UV3][V] * 10);

            int minU = min(min(P1u, min(P2u, P3u)), 9);
            int minV = min(min(P1v, min(P2v, P3v)), 9);
            int maxU = min(max(P1u, max(P2u, P3u)), 9);
            int maxV = min(max(P1v, max(P2v, P3v)), 9);

            for (int u = minU; u <= maxU; u++)
                Cam.U_Xref[u][idx] |= bit;
            for (int v = minV; v <= maxV; v++)
                Cam.V_Xref[v][idx] |= bit;

            if ((bit <<= 1) == 0)
            {
                idx++;
                bit = 1;
            }
        }
    }
}

void Parser::Parse_User_Defined_Camera (Camera& Cam)
{
    Cam.Type = USER_DEFINED_CAMERA;

    EXPECT
        CASE (LOCATION_TOKEN)
            if (Parse_Begin(false))
            {
                Cam.Location = Vector3d(0.0);
                Parse_FunctionOrContentList(Cam.Location_Fn, 3);
                Parse_End();
            }
            else
            {
                for(unsigned int i = 0; i < 3; ++i)
                {
                    if (Cam.Location_Fn[i] != nullptr)
                    {
                        delete Cam.Location_Fn[i];
                        Cam.Location_Fn[i] = nullptr;
                    }
                }
                Parse_Vector(Cam.Location);
            }
        END_CASE

        CASE (DIRECTION_TOKEN)
            if (Parse_Begin(false))
            {
                Cam.Direction = Vector3d(0.0);
                Parse_FunctionOrContentList(Cam.Direction_Fn, 3);
                Parse_End();
            }
            else
            {
                for(unsigned int i = 0; i < 3; ++i)
                {
                    if (Cam.Direction_Fn[i] != nullptr)
                    {
                        delete Cam.Direction_Fn[i];
                        Cam.Direction_Fn[i] = nullptr;
                    }
                }
                Parse_Vector(Cam.Direction);
            }
        END_CASE

        OTHERWISE
            UNGET
            EXIT
        END_CASE
    END_EXPECT
}

/*****************************************************************************
*
* FUNCTION
*
* INPUT
*
* OUTPUT
*
* RETURNS
*
* AUTHOR
*
* DESCRIPTION
*
* CHANGES
*
******************************************************************************/

void Parser::Parse_Camera (Camera& Cam)
{
    int i;
    DBL Direction_Length = 1.0, Up_Length, Right_Length, Handedness;
    DBL k1, k2, k3;
    Vector3d tempv;
    MATRIX Local_Matrix;
    TRANSFORM Local_Trans;
    bool only_mods = false;

    Parse_Begin ();

    EXPECT_ONE
        CASE (CAMERA_ID_TOKEN)
            Cam = CurrentTokenData<Camera>();
            if (sceneData->EffectiveLanguageVersion() >= 350)
                only_mods = true;
        END_CASE

        OTHERWISE
            UNGET
        END_CASE
    END_EXPECT

    Camera& New = Cam;

    if ((sceneData->EffectiveLanguageVersion() >= 350) && (only_mods == true))
    {
        // keep a copy and clear it because this is a copy of a camera
        // and this will prevent that transforms are applied twice [trf]
        TRANSFORM Backup_Trans = *New.Trans;
        Destroy_Transform(New.Trans);
        New.Trans = Create_Transform();

        EXPECT
            CASE (TRANSLATE_TOKEN)
                Parse_Vector (tempv);
                Compute_Translation_Transform(&Local_Trans, tempv);
                Compose_Transforms(New.Trans, &Local_Trans);
            END_CASE

            CASE (ROTATE_TOKEN)
                Parse_Vector (tempv);
                Compute_Rotation_Transform(&Local_Trans, tempv);
                Compose_Transforms(New.Trans, &Local_Trans);
            END_CASE

            CASE (SCALE_TOKEN)
                Parse_Scale_Vector(tempv);
                Compute_Scaling_Transform(&Local_Trans, tempv);
                Compose_Transforms(New.Trans, &Local_Trans);
            END_CASE

            CASE (TRANSFORM_TOKEN)
                Parse_Transform(&Local_Trans);
                Compose_Transforms(New.Trans, &Local_Trans);
            END_CASE

            CASE (MATRIX_TOKEN)
                Parse_Matrix(Local_Matrix);
                Compute_Matrix_Transform(&Local_Trans, Local_Matrix);
                Compose_Transforms(New.Trans, &Local_Trans);
            END_CASE

            OTHERWISE
                UNGET
                EXIT
            END_CASE
        END_EXPECT

        // apply camera transformations
        New.Transform(New.Trans);
        Compose_Transforms(&Backup_Trans, New.Trans);
    }
    else if (sceneData->EffectiveLanguageVersion() >= 350)
    {

        /*
         * The camera statement in version v3.5 is a tiny bit more restrictive
         * than in previous versions (Note: Backward compatibility is available
         * with the version switch!).  It will always apply camera modifiers in
         * the same order, regardless of the order in which they appeared in the
         * camera statement.  The order is as follows:
         *
         * right
         * direction
         * angle (depends on right, changes direction-length)
         * up
         * sky
         * location
         * look_at (depends on location, right, direction, up, sky, changes right, up, direction)
         * focal_point (depends on location)
         *
         * VERIFY: Is there a need to modify look_at to consider angle, right, up and/or direction??? [trf]
         * VERIFY: Is there a need to modify angle to consider direction??? [trf]
         */

        bool had_angle = false, had_up = false, had_right = false;
        Vector3d old_look_at, old_up, old_right, old_focal_point;
        DBL old_angle;

        old_look_at     = New.Look_At;
        New.Look_At     = Vector3d(HUGE_VAL);
        old_up          = New.Up;
        New.Up          = Vector3d(HUGE_VAL);
        old_right       = New.Right;
        New.Right       = Vector3d(HUGE_VAL);
        old_focal_point = New.Focal_Point;
        New.Focal_Point = Vector3d(HUGE_VAL);
        old_angle       = New.Angle;
        New.Angle       = HUGE_VAL;

        EXPECT
            CASE (PERSPECTIVE_TOKEN)
                New.Type = PERSPECTIVE_CAMERA;
            END_CASE

            CASE (ORTHOGRAPHIC_TOKEN)
                New.Type = ORTHOGRAPHIC_CAMERA;
            END_CASE

            CASE (FISHEYE_TOKEN)
                New.Type = FISHEYE_CAMERA;
            END_CASE

            CASE (ULTRA_WIDE_ANGLE_TOKEN)
                New.Type = ULTRA_WIDE_ANGLE_CAMERA;
            END_CASE

            CASE (OMNIMAX_TOKEN)
                New.Type = OMNIMAX_CAMERA;
            END_CASE

            CASE (PANORAMIC_TOKEN)
                New.Type = PANORAMIC_CAMERA;
            END_CASE

            CASE (SPHERICAL_TOKEN)
                New.Type = SPHERICAL_CAMERA;
            END_CASE

            CASE (CYLINDER_TOKEN)
                i = (int)Parse_Float();
                switch (i)
                {
                    case 1: New.Type = CYL_1_CAMERA; break;
                    case 2: New.Type = CYL_2_CAMERA; break;
                    case 3: New.Type = CYL_3_CAMERA; break;
                    case 4: New.Type = CYL_4_CAMERA; break;
                    default: Error("Invalid cylinder camera type, valid are types 1 to 4."); break;
                }
            END_CASE

            CASE (MESH_CAMERA_TOKEN)
                mExperimentalFlags.meshCamera = true;
                Parse_Mesh_Camera(New);
            END_CASE

            CASE (USER_DEFINED_TOKEN)
                mExperimentalFlags.userDefinedCamera = true;
                Parse_User_Defined_Camera(New);
            END_CASE

            OTHERWISE
                UNGET
                EXIT
            END_CASE
        END_EXPECT

        switch(New.Type)
        {
            case PERSPECTIVE_CAMERA:
                EXPECT
                    CASE (ANGLE_TOKEN)
                        New.Angle = Parse_Float();
                        if (New.Angle < 0.0)
                            Error("Negative viewing angle.");
                    END_CASE

                    CASE5(ORTHOGRAPHIC_TOKEN, FISHEYE_TOKEN, ULTRA_WIDE_ANGLE_TOKEN, OMNIMAX_TOKEN, PANORAMIC_TOKEN)
                    CASE4(SPHERICAL_TOKEN, CYLINDER_TOKEN, MESH_CAMERA_TOKEN, USER_DEFINED_TOKEN)
                        Expectation_Error("perspective camera modifier");
                    END_CASE

                    OTHERWISE
                        UNGET
                        if(Parse_Camera_Mods(New) == false)
                            EXIT
                    END_CASE
                END_EXPECT
                break;
            case ORTHOGRAPHIC_CAMERA:
                EXPECT
                    CASE (ANGLE_TOKEN)
                        New.Angle = Allow_Float(0.0);
                        if (New.Angle < 0.0)
                            Error("Negative viewing angle.");
                    END_CASE

                    CASE5(PERSPECTIVE_TOKEN, FISHEYE_TOKEN, ULTRA_WIDE_ANGLE_TOKEN, OMNIMAX_TOKEN, PANORAMIC_TOKEN)
                    CASE4(SPHERICAL_TOKEN, CYLINDER_TOKEN, MESH_CAMERA_TOKEN, USER_DEFINED_TOKEN)
                        Expectation_Error("orthographic camera modifier");
                    END_CASE

                    OTHERWISE
                        UNGET
                        if(Parse_Camera_Mods(New) == false)
                            EXIT
                    END_CASE
                END_EXPECT
                break;
            case FISHEYE_CAMERA:
                EXPECT
                    CASE (ANGLE_TOKEN)
                        New.Angle = Parse_Float();
                        if (New.Angle < 0.0)
                            Error("Negative viewing angle.");
                    END_CASE

                    CASE5(PERSPECTIVE_TOKEN, ORTHOGRAPHIC_TOKEN, ULTRA_WIDE_ANGLE_TOKEN, OMNIMAX_TOKEN, PANORAMIC_TOKEN)
                    CASE4(SPHERICAL_TOKEN, CYLINDER_TOKEN, MESH_CAMERA_TOKEN, USER_DEFINED_TOKEN)
                        Expectation_Error("fisheye camera modifier");
                    END_CASE

                    OTHERWISE
                        UNGET
                        if(Parse_Camera_Mods(New) == false)
                            EXIT
                    END_CASE
                END_EXPECT
                break;
            case ULTRA_WIDE_ANGLE_CAMERA:
                EXPECT
                    CASE (ANGLE_TOKEN)
                        New.Angle = Parse_Float();
                        if (New.Angle < 0.0)
                            Error("Negative viewing angle.");
                    END_CASE

                    CASE5(PERSPECTIVE_TOKEN, ORTHOGRAPHIC_TOKEN, FISHEYE_TOKEN, OMNIMAX_TOKEN, PANORAMIC_TOKEN)
                    CASE4(SPHERICAL_TOKEN, CYLINDER_TOKEN, MESH_CAMERA_TOKEN, USER_DEFINED_TOKEN)
                        Expectation_Error("ultra_wide_angle camera modifier");
                    END_CASE

                    OTHERWISE
                        UNGET
                        if(Parse_Camera_Mods(New) == false)
                            EXIT
                    END_CASE
                END_EXPECT
                break;
            case OMNIMAX_CAMERA:
                EXPECT
                    CASE (ANGLE_TOKEN)
                        New.Angle = Parse_Float();
                        if (New.Angle < 0.0)
                            Error("Negative viewing angle.");
                    END_CASE

                    CASE5(PERSPECTIVE_TOKEN, ORTHOGRAPHIC_TOKEN, FISHEYE_TOKEN, ULTRA_WIDE_ANGLE_TOKEN, PANORAMIC_TOKEN)
                    CASE4(SPHERICAL_TOKEN, CYLINDER_TOKEN, MESH_CAMERA_TOKEN, USER_DEFINED_TOKEN)
                        Expectation_Error("omnimax camera modifier");
                    END_CASE

                    OTHERWISE
                        UNGET
                        if(Parse_Camera_Mods(New) == false)
                            EXIT
                    END_CASE
                END_EXPECT
                break;
            case PANORAMIC_CAMERA:
                EXPECT
                    CASE (ANGLE_TOKEN)
                        New.Angle = Parse_Float();
                        if (New.Angle < 0.0)
                            Error("Negative viewing angle.");
                    END_CASE

                    CASE5(PERSPECTIVE_TOKEN, ORTHOGRAPHIC_TOKEN, FISHEYE_TOKEN, ULTRA_WIDE_ANGLE_TOKEN, OMNIMAX_TOKEN)
                    CASE4(SPHERICAL_TOKEN, CYLINDER_TOKEN, MESH_CAMERA_TOKEN, USER_DEFINED_TOKEN)
                        Expectation_Error("panoramic camera modifier");
                    END_CASE

                    OTHERWISE
                        UNGET
                        if(Parse_Camera_Mods(New) == false)
                            EXIT
                    END_CASE
                END_EXPECT
                break;
            case CYL_1_CAMERA:
            case CYL_2_CAMERA:
            case CYL_3_CAMERA:
            case CYL_4_CAMERA:
                EXPECT
                    CASE (ANGLE_TOKEN)
                        New.Angle = Parse_Float();
                        if (New.Angle < 0.0)
                            Error("Negative viewing angle.");
                    END_CASE

                    CASE6(PERSPECTIVE_TOKEN, ORTHOGRAPHIC_TOKEN, FISHEYE_TOKEN, ULTRA_WIDE_ANGLE_TOKEN, OMNIMAX_TOKEN, PANORAMIC_TOKEN)
                    CASE3(SPHERICAL_TOKEN, MESH_CAMERA_TOKEN, USER_DEFINED_TOKEN)
                        Expectation_Error("cylinder camera modifier");
                    END_CASE

                    OTHERWISE
                        UNGET
                        if(Parse_Camera_Mods(New) == false)
                            EXIT
                    END_CASE
                END_EXPECT
                break;
            case SPHERICAL_CAMERA:
                EXPECT
                    CASE (ANGLE_TOKEN)
                        New.H_Angle = Parse_Float();
                        if (New.H_Angle < 0.0)
                            Error("Negative horizontal angle not allowed.");
                        Parse_Comma();
                        New.V_Angle = Allow_Float(New.H_Angle * 0.5);
                        if (New.V_Angle < 0.0)
                            Error("Negative vertical angle not allowed.");
                    END_CASE

                    CASE6(PERSPECTIVE_TOKEN, ORTHOGRAPHIC_TOKEN, FISHEYE_TOKEN, ULTRA_WIDE_ANGLE_TOKEN, OMNIMAX_TOKEN, PANORAMIC_TOKEN)
                    CASE3(CYLINDER_TOKEN, MESH_CAMERA_TOKEN, USER_DEFINED_TOKEN)
                        Expectation_Error("spherical camera modifier");
                    END_CASE

                    OTHERWISE
                        UNGET
                        if(Parse_Camera_Mods(New) == false)
                            EXIT
                    END_CASE
                END_EXPECT
                break;
            case MESH_CAMERA:
                EXPECT
                    CASE6(PERSPECTIVE_TOKEN, ORTHOGRAPHIC_TOKEN, FISHEYE_TOKEN, ULTRA_WIDE_ANGLE_TOKEN, OMNIMAX_TOKEN, PANORAMIC_TOKEN)
                    CASE3(SPHERICAL_TOKEN, CYLINDER_TOKEN, USER_DEFINED_TOKEN)
                        Expectation_Error("mesh camera modifier");
                    END_CASE

                    OTHERWISE
                        UNGET
                        if(Parse_Camera_Mods(New) == false)
                            EXIT
                    END_CASE
                END_EXPECT
                break;
            case USER_DEFINED_CAMERA:
                EXPECT
                    CASE (ANGLE_TOKEN)
                    CASE6(PERSPECTIVE_TOKEN, ORTHOGRAPHIC_TOKEN, FISHEYE_TOKEN, ULTRA_WIDE_ANGLE_TOKEN, OMNIMAX_TOKEN, PANORAMIC_TOKEN)
                    CASE3(SPHERICAL_TOKEN, CYLINDER_TOKEN, MESH_CAMERA_TOKEN)
                        Expectation_Error("user-defined camera modifier");
                    END_CASE

                    OTHERWISE
                        UNGET
                        if(Parse_Camera_Mods(New) == false)
                            EXIT
                    END_CASE
                END_EXPECT
                break;
        }

        // handle "up"
        if (New.Up[X] == HUGE_VAL)
        {
            New.Up = old_up; // restore default up
        }
        else
            had_up = true;

        // handle "right"
        if (New.Right[X] == HUGE_VAL)
        {
            New.Right = old_right; // restore default right
        }
        else
            had_right = true;

        // apply "angle"
        if (New.Angle != HUGE_VAL)
        {
            if ((New.Type == PERSPECTIVE_CAMERA) || (New.Type == ORTHOGRAPHIC_CAMERA))
            {
                if (New.Angle >= 180.0)
                    Error("Viewing angle has to be smaller than 180 degrees.");

                if (New.Angle > 0.0)
                {
                    New.Direction.normalize();
                    Right_Length = New.Right.length();
                    Direction_Length = Right_Length / tan(New.Angle * M_PI_360)/2.0;
                    New.Direction *= Direction_Length;
                }
            }

            had_angle = true;
        }
        else
            New.Angle = old_angle; // restore default angle

        // apply "look_at"
        if (New.Look_At[X] != HUGE_VAL)
        {
            Direction_Length = New.Direction.length();
            Up_Length        = New.Up.length();
            Right_Length     = New.Right.length();
            tempv            = cross(New.Up, New.Direction);
            Handedness       = dot(tempv, New.Right);

            New.Direction    = New.Look_At - New.Location;

            // Check for zero length direction vector.
            if (New.Direction.lengthSqr() < EPSILON)
                Error("Camera location and look_at point must be different.");

            New.Direction.normalize();

            // Save Right vector
            tempv = New.Right;

            New.Right = cross(New.Sky, New.Direction);

            // Avoid DOMAIN error (from Terry Kanakis)
            if((fabs(New.Right[X]) < EPSILON) &&
               (fabs(New.Right[Y]) < EPSILON) &&
               (fabs(New.Right[Z]) < EPSILON))
            {
                Warning("Camera location to look_at direction and sky direction should be different.\n"
                        "Using default/supplied right vector instead.");

                // Restore Right vector
                New.Right = tempv;
            }

            New.Right.normalize();
            New.Up = cross(New.Direction, New.Right);
            New.Direction *= Direction_Length;

            if (Handedness > 0.0)
            {
                New.Right *= Right_Length;
            }
            else
            {
                New.Right *= -Right_Length;
            }

            New.Up *= Up_Length;
        }
        else
            New.Look_At = old_look_at; // restore default look_at

        // apply "orthographic"
        if (New.Type == ORTHOGRAPHIC_CAMERA)
        {
            // only if neither up nor right have been specified
            // or if angle has been specified regardless if up or right have been specified
            if (((had_up == false) && (had_right == false)) || (had_angle == true))
            {
                // resize right and up vector to get the same image
                // area as we get with the perspective camera
                tempv = New.Look_At - New.Location;
                k1 = tempv.length();
                k2 = New.Direction.length();
                if ((k1 > EPSILON) && (k2 > EPSILON))
                {
                    New.Right *= (k1 / k2);
                    New.Up    *= (k1 / k2);
                }
            }
        }

        // apply "focal_point"
        if (New.Focal_Point[X] != HUGE_VAL)
        {
            tempv = New.Focal_Point - New.Location;
            New.Focal_Distance = tempv.length();
        }
        else
            New.Focal_Point = old_focal_point; // restore default focal_point

        // apply camera transformations
        New.Transform(New.Trans);
    }
    else // old style syntax [mesh camera and user-defined camera not supported]
    {
        EXPECT
            CASE (PERSPECTIVE_TOKEN)
                New.Type = PERSPECTIVE_CAMERA;
            END_CASE

            CASE (ORTHOGRAPHIC_TOKEN)
                New.Type = ORTHOGRAPHIC_CAMERA;
                // resize right and up vector to get the same image
                // area as we get with the perspective camera
                tempv = New.Look_At - New.Location;
                k1 = tempv.length();
                k2 = New.Direction.length();
                if ((k1 > EPSILON) && (k2 > EPSILON))
                {
                    New.Right *= (k1 / k2);
                    New.Up    *= (k1 / k2);
                }
            END_CASE

            CASE (FISHEYE_TOKEN)
                New.Type = FISHEYE_CAMERA;
            END_CASE

            CASE (ULTRA_WIDE_ANGLE_TOKEN)
                New.Type = ULTRA_WIDE_ANGLE_CAMERA;
            END_CASE

            CASE (OMNIMAX_TOKEN)
                New.Type = OMNIMAX_CAMERA;
            END_CASE

            CASE (PANORAMIC_TOKEN)
                New.Type = PANORAMIC_CAMERA;
            END_CASE

            CASE2 (MESH_CAMERA_TOKEN, USER_DEFINED_TOKEN)
                Error("This camera type not supported for language version < v3.5");
            END_CASE

            CASE (CYLINDER_TOKEN)
                i = (int)Parse_Float();
                switch (i)
                {
                    case 1: New.Type = CYL_1_CAMERA; break;
                    case 2: New.Type = CYL_2_CAMERA; break;
                    case 3: New.Type = CYL_3_CAMERA; break;
                    case 4: New.Type = CYL_4_CAMERA; break;
                }
            END_CASE

            CASE (ANGLE_TOKEN)
                New.Angle = Parse_Float();

                if (New.Angle < 0.0)
                    Error("Negative viewing angle.");

                if (New.Type == PERSPECTIVE_CAMERA)
                {
                    if (New.Angle >= 180.0)
                        Error("Viewing angle has to be smaller than 180 degrees.");

                    New.Direction.normalize();
                    Right_Length = New.Right.length();
                    Direction_Length = Right_Length / tan(New.Angle * M_PI_360)/2.0;
                    New.Direction *= Direction_Length;
                }
            END_CASE

            CASE (NORMAL_TOKEN)
                Parse_Begin ();
                Parse_Tnormal(&(New.Tnormal));
                Parse_End ();
            END_CASE

            CASE (LOCATION_TOKEN)
                Parse_Vector(New.Location);
            END_CASE

            CASE (DIRECTION_TOKEN)
                Parse_Vector(New.Direction);
            END_CASE

            CASE (UP_TOKEN)
                Parse_Vector(New.Up);
            END_CASE

            CASE (RIGHT_TOKEN)
                Parse_Vector(New.Right);
            END_CASE

            CASE (SKY_TOKEN)
                Parse_Vector(New.Sky);
            END_CASE

            CASE (LOOK_AT_TOKEN)
                Direction_Length = New.Direction.length();
                Up_Length        = New.Up.length();
                Right_Length     = New.Right.length();
                tempv            = cross(New.Up, New.Direction);
                Handedness       = dot(tempv, New.Right);

                Parse_Vector (New.Look_At);
                New.Direction = New.Look_At - New.Location;

                // Check for zero length direction vector.
                if (New.Direction.lengthSqr() < EPSILON)
                    Error("Camera location and look_at point must be different.");

                New.Direction.normalize();

                // Save Right vector
                tempv = New.Right;

                New.Right = cross(New.Sky, New.Direction);

                // Avoid DOMAIN error (from Terry Kanakis)
                if((fabs(New.Right[X]) < EPSILON) &&
                   (fabs(New.Right[Y]) < EPSILON) &&
                   (fabs(New.Right[Z]) < EPSILON))
                {
                    // Restore Right vector
                    New.Right = tempv;
                }

                New.Right.normalize();
                New.Up = cross(New.Direction, New.Right);
                New.Direction *= Direction_Length;

                if (Handedness > 0.0)
                {
                    New.Right *= Right_Length;
                }
                else
                {
                    New.Right *= -Right_Length;
                }

                New.Up *= Up_Length;
            END_CASE

            CASE (TRANSLATE_TOKEN)
                Parse_Vector (tempv);
                New.Translate (tempv);
            END_CASE

            CASE (ROTATE_TOKEN)
                Parse_Vector (tempv);
                New.Rotate (tempv);
            END_CASE

            CASE (SCALE_TOKEN)
                Parse_Scale_Vector (tempv);
                New.Scale (tempv);
            END_CASE

            CASE (TRANSFORM_TOKEN)
                New.Transform(Parse_Transform(&Local_Trans));
            END_CASE

            CASE (MATRIX_TOKEN)
                Parse_Matrix (Local_Matrix);
                Compute_Matrix_Transform(&Local_Trans, Local_Matrix);
                New.Transform(&Local_Trans);
            END_CASE

            CASE (BLUR_SAMPLES_TOKEN)
                New.Blur_Samples = Parse_Float();
                if (New.Blur_Samples <= 0)
                    Error("Illegal number of focal blur samples.");
            END_CASE

            CASE (CONFIDENCE_TOKEN)
                k1 = Parse_Float();
                if ((k1 > 0.0) && (k1 < 1.0))
                    New.Confidence = k1;
                else
                    Warning("Illegal confidence value. Default is used.");
            END_CASE

            CASE (VARIANCE_TOKEN)
                k1 = Parse_Float();
                if ((k1 >= 0.0) && (k1 <= 1.0))
                    New.Variance = k1;
                else
                    Warning("Illegal variance value. Default is used.");
            END_CASE

            CASE (APERTURE_TOKEN)
                New.Aperture = Parse_Float();
            END_CASE

            CASE (FOCAL_POINT_TOKEN)
                Parse_Vector(tempv);
                New.Focal_Point = tempv;
                tempv = New.Focal_Point - New.Location;
                New.Focal_Distance = tempv.length();
            END_CASE

            OTHERWISE
                UNGET
                EXIT
            END_CASE
        END_EXPECT
    }

    Parse_End ();

    // Make sure the focal distance hasn't been explicitly given
    if (New.Focal_Distance < 0.0)
        New.Focal_Distance = Direction_Length;
    if (New.Focal_Distance == 0.0)
        New.Focal_Distance = 1.0;

    // Print a warning message if vectors are not perpendicular. [DB 10/94]
    k1 = dot(New.Right, New.Up);
    k2 = dot(New.Right, New.Direction);
    k3 = dot(New.Up, New.Direction);

    if ((fabs(k1) > EPSILON) || (fabs(k2) > EPSILON) || (fabs(k3) > EPSILON))
    {
        Warning("Camera vectors are not perpendicular.\n"
                "Making look_at the last statement may help.");
    }
}

bool Parser::Parse_Camera_Mods(Camera& New)
{
    TRANSFORM Local_Trans;
    PIGMENT *Local_Pigment;
    MATRIX Local_Matrix;
    Vector3d tempv;
    DBL k1;

    EXPECT_ONE
        CASE (TRANSLATE_TOKEN)
            Parse_Vector (tempv);
            Compute_Translation_Transform(&Local_Trans, tempv);
            Compose_Transforms(New.Trans, &Local_Trans);
        END_CASE

        CASE (ROTATE_TOKEN)
            Parse_Vector (tempv);
            Compute_Rotation_Transform(&Local_Trans, tempv);
            Compose_Transforms(New.Trans, &Local_Trans);
        END_CASE

        CASE (SCALE_TOKEN)
            Parse_Scale_Vector(tempv);
            Compute_Scaling_Transform(&Local_Trans, tempv);
            Compose_Transforms(New.Trans, &Local_Trans);
        END_CASE

        CASE (TRANSFORM_TOKEN)
            Parse_Transform(&Local_Trans);
            Compose_Transforms(New.Trans, &Local_Trans);
        END_CASE

        CASE (MATRIX_TOKEN)
            Parse_Matrix(Local_Matrix);
            Compute_Matrix_Transform(&Local_Trans, Local_Matrix);
            Compose_Transforms(New.Trans, &Local_Trans);
        END_CASE

        CASE (NORMAL_TOKEN)
            Parse_Begin();
            Parse_Tnormal(&(New.Tnormal));
            Parse_End();
        END_CASE

        CASE (LOOK_AT_TOKEN)
            Parse_Vector(New.Look_At);
        END_CASE

        CASE (LOCATION_TOKEN)
            Parse_Vector(New.Location);
        END_CASE

        CASE (DIRECTION_TOKEN)
            Parse_Vector(New.Direction);
        END_CASE

        CASE (UP_TOKEN)
            Parse_Vector(New.Up);
        END_CASE

        CASE (RIGHT_TOKEN)
            Parse_Vector(New.Right);
        END_CASE

        CASE (SKY_TOKEN)
            Parse_Vector(New.Sky);
        END_CASE

        CASE (BLUR_SAMPLES_TOKEN)
            New.Blur_Samples_Min = Parse_Float();
            if (New.Blur_Samples_Min <= 0)
                Error("Illegal number of focal blur samples.");
            Parse_Comma();
            New.Blur_Samples = (int)Allow_Float(0.0);
            if (New.Blur_Samples == 0.0)
            {
                // oops, user specified no minimum blur samples
                New.Blur_Samples = New.Blur_Samples_Min;
                New.Blur_Samples_Min = 0;
            }
            else if (New.Blur_Samples_Min > New.Blur_Samples)
                Error("Focal blur samples minimum must not be larger than maximum.");
        END_CASE

        CASE (CONFIDENCE_TOKEN)
            k1 = Parse_Float();
            if ((k1 > 0.0) && (k1 < 1.0))
                New.Confidence = k1;
            else
                Warning("Illegal confidence value. Default is used.");
        END_CASE

        CASE (VARIANCE_TOKEN)
            k1 = Parse_Float();
            if ((k1 >= 0.0) && (k1 <= 1.0))
                New.Variance = k1;
            else
                Warning("Illegal variance value. Default is used.");
        END_CASE

        CASE (APERTURE_TOKEN)
            New.Aperture = Parse_Float();
        END_CASE

        CASE (FOCAL_POINT_TOKEN)
            Parse_Vector(New.Focal_Point);
        END_CASE

        CASE (BOKEH_TOKEN)
            Parse_Begin();

            EXPECT
                CASE (PIGMENT_TOKEN)
                    Local_Pigment = Copy_Pigment(Default_Texture->Pigment);
                    Parse_Begin();
                    Parse_Pigment(&Local_Pigment);
                    Parse_End();
                    Destroy_Pigment(New.Bokeh);
                    New.Bokeh = Local_Pigment;
                END_CASE
                OTHERWISE
                    UNGET
                    EXIT
                END_CASE
            END_EXPECT

            Parse_End();
        END_CASE

        OTHERWISE
            UNGET
            return false;
        END_CASE
    END_EXPECT

    return true;
}


/*****************************************************************************
*
* FUNCTION
*
* INPUT
*
* OUTPUT
*
* RETURNS
*
* AUTHOR
*
* DESCRIPTION
*
* CHANGES
*
******************************************************************************/

ObjectPtr Parser::Parse_CSG(int CSG_Type)
{
    CSG *Object;
    ObjectPtr Local;
    int Object_Count = 0;
    int Light_Source_Union = true;

    Parse_Begin();

    Object = reinterpret_cast<CSG *>(Parse_Object_Id());
    if(Object != nullptr)
        return (reinterpret_cast<ObjectPtr>(Object));

    if(CSG_Type & CSG_UNION_TYPE)
        Object = new CSGUnion();
    else if(CSG_Type & CSG_MERGE_TYPE)
        Object = new CSGMerge();
    else
        Object = new CSGIntersection((CSG_Type & CSG_DIFFERENCE_TYPE) != 0);

    while ((Local = Parse_Object()) != nullptr)
    {
        if((CSG_Type & CSG_INTERSECTION_TYPE) && (Local->Type & PATCH_OBJECT))
            Warning("Patch objects not allowed in intersection.");
        Object_Count++;

        if((CSG_Type & CSG_DIFFERENCE_TYPE) && (Object_Count > 1))
            // warning: Local->Invert will change the pointer if Object is CSG
            Local = Local->Invert();
        Object->Type |= (Local->Type & CHILDREN_FLAGS);
        if(!(Local->Type & LIGHT_SOURCE_OBJECT))
            Light_Source_Union = false;
        Local->Type |= IS_CHILD_OBJECT;
        Link(Local, Object->children);
    }

    if(Light_Source_Union)
        Object->Type |= LT_SRC_UNION_OBJECT;

    if(Object_Count < 2)
        VersionWarning(150, "Should have at least 2 objects in csg.");

    Object->Compute_BBox();

    // if the invert flag is in the object mods, the returned pointer will be
    // different than the passed one, though the object will still be an instance
    // of a CSG. we use dynamic_cast here to aid debugging since the overhead is small.
    Object = dynamic_cast<CSG *>(Parse_Object_Mods(reinterpret_cast<ObjectPtr>(Object)));
    POV_PARSER_ASSERT(Object != nullptr);

    if(CSG_Type & CSG_DIFFERENCE_TYPE)
        Object->Type |= CSG_DIFFERENCE_OBJECT;

    return (reinterpret_cast<ObjectPtr>(Object));
}

/*****************************************************************************
*
* FUNCTION
*
* INPUT
*
* OUTPUT
*
* RETURNS
*
* AUTHOR
*
* DESCRIPTION
*
* CHANGES
*
******************************************************************************/

ObjectPtr Parser::Parse_Cone ()
{
    Cone *Object;

    Parse_Begin ();

    Object = reinterpret_cast<Cone *>(Parse_Object_Id());
    if (Object != nullptr)
        return (reinterpret_cast<ObjectPtr>(Object));

    Object = new Cone();

    Parse_Vector(Object->apex);  Parse_Comma ();
    Object->apex_radius = Parse_Float();  Parse_Comma ();

    Parse_Vector(Object->base);  Parse_Comma ();
    Object->base_radius = Parse_Float();

    EXPECT_ONE
        CASE(OPEN_TOKEN)
            Clear_Flag(Object, CLOSED_FLAG);
        END_CASE

        OTHERWISE
            UNGET
        END_CASE
    END_EXPECT

    /* Compute run-time values for the cone */
    Object->Compute_Cone_Data();

    Object->Compute_BBox();

    Parse_Object_Mods(reinterpret_cast<ObjectPtr>(Object));

    return (reinterpret_cast<ObjectPtr>(Object));
}


/*****************************************************************************
*
* FUNCTION
*
* INPUT
*
* OUTPUT
*
* RETURNS
*
* AUTHOR
*
* DESCRIPTION
*
* CHANGES
*
******************************************************************************/

ObjectPtr Parser::Parse_Cylinder ()
{
    Cone *Object;

    Parse_Begin ();

    Object = reinterpret_cast<Cone *>(Parse_Object_Id());
    if (Object != nullptr)
        return (reinterpret_cast<ObjectPtr>(Object));

    Object = new Cone();
    Object->Cylinder();

    Parse_Vector(Object->apex);  Parse_Comma();
    Parse_Vector(Object->base);  Parse_Comma();
    Object->apex_radius = Parse_Float();
    Object->base_radius = Object->apex_radius;

    EXPECT_ONE
        CASE(OPEN_TOKEN)
            Clear_Flag(Object, CLOSED_FLAG);
        END_CASE

        OTHERWISE
            UNGET
        END_CASE
    END_EXPECT

    Object->Compute_Cylinder_Data();

    Object->Compute_BBox();

    Parse_Object_Mods(reinterpret_cast<ObjectPtr>(Object));

    return (reinterpret_cast<ObjectPtr>(Object));
}


/*****************************************************************************
*
* FUNCTION
*
* INPUT
*
* OUTPUT
*
* RETURNS
*
* AUTHOR
*
* DESCRIPTION
*
* CHANGES
*
******************************************************************************/

ObjectPtr Parser::Parse_Disc ()
{
    Disc *Object;
    DBL tmpf;

    Parse_Begin();

    Object = reinterpret_cast<Disc *>(Parse_Object_Id());
    if(Object != nullptr)
        return (reinterpret_cast<ObjectPtr>(Object));

    Object = new Disc();

    Parse_Vector(Object->center); Parse_Comma ();
    Parse_Vector(Object->normal); Parse_Comma ();
    Object->normal.normalize();

    tmpf = Parse_Float(); Parse_Comma ();
    Object->oradius2 = tmpf * tmpf;

    EXPECT_ONE
        CASE_FLOAT_UNGET
            tmpf = Parse_Float();
            Object->iradius2 = tmpf * tmpf;
        END_CASE

        OTHERWISE
            UNGET
        END_CASE
    END_EXPECT

    /* Calculate info needed for ray-disc intersections */
    tmpf = dot(Object->center, Object->normal);
    Object->d = -tmpf;

    Object->Compute_Disc();

    Parse_Object_Mods (reinterpret_cast<ObjectPtr>(Object));

    return (reinterpret_cast<ObjectPtr>(Object));
}



/*****************************************************************************
*
* FUNCTION
*
* INPUT
*
* OUTPUT
*
* RETURNS
*
* AUTHOR
*
* DESCRIPTION
*
* CHANGES
*
******************************************************************************/

ObjectPtr Parser::Parse_HField ()
{
    Vector3d Local_Vector;
    DBL Temp_Water_Level;
    HField *Object;
    ImageData *image;

    Parse_Begin ();

    Object = reinterpret_cast<HField *>(Parse_Object_Id());
    if (Object != nullptr)
        return (reinterpret_cast<ObjectPtr>(Object));

    Object = new HField();

    image = Parse_Image (HF_FILE);
    image->Use = USE_NONE;

    Object->bounding_corner1 = Vector3d(0.0, 0.0, 0.0);
    Object->bounding_corner2 = Vector3d(image->width - 1.0, 65536.0, image->height - 1.0);

    Local_Vector = Vector3d(1.0) / Object->bounding_corner2;

    Compute_Scaling_Transform(Object->Trans, Local_Vector);

    EXPECT
        CASE (WATER_LEVEL_TOKEN)
            Temp_Water_Level = Parse_Float();
            if (sceneData->EffectiveLanguageVersion() < 200)
                Temp_Water_Level /=256.0;
            (reinterpret_cast<HField *>(Object))->bounding_corner1[Y] = 65536.0 * Temp_Water_Level;
        END_CASE

        CASE (SMOOTH_TOKEN)
            Set_Flag(Object, SMOOTHED_FLAG);
        END_CASE

        OTHERWISE
            UNGET
            EXIT
        END_CASE
    END_EXPECT

    Parse_Object_Mods(reinterpret_cast<ObjectPtr>(Object));

    Object->Compute_HField(image);

    Object->Compute_BBox();

    Destroy_Image(image);

    return (reinterpret_cast<ObjectPtr>(Object));
}



/*****************************************************************************
*
* FUNCTION    Parse_Isosurface
*
* INPUT
*
* OUTPUT
*
* RETURNS
*
* AUTHOR        R. Suzuki
*
* DESCRIPTION
*
* CHANGES
*
******************************************************************************/

ObjectPtr Parser::Parse_Isosurface()
{
    IsoSurface *Object;

    Parse_Begin();

    Object = reinterpret_cast<IsoSurface *>(Parse_Object_Id());
    if (Object != nullptr)
        return (reinterpret_cast<ObjectPtr>(Object));

    Object = new IsoSurface();

    Get_Token();
    if(CurrentTokenId() != FUNCTION_TOKEN)
        Parse_Error(FUNCTION_TOKEN);

    Object->Function = new FunctionVM::CustomFunction(fnVMContext->functionvm.get(), Parse_Function());

    EXPECT
        CASE(CONTAINED_BY_TOKEN)
            ParseContainedBy(Object->container, Object);
        END_CASE

        CASE(THRESHOLD_TOKEN)
            Object->threshold = Parse_Float();
        END_CASE

        CASE(ACCURACY_TOKEN)
            Object->accuracy = Parse_Float();
        END_CASE

        CASE(MAX_GRADIENT_TOKEN)
            Object->max_gradient = Parse_Float();
        END_CASE

        CASE(MAX_TRACE_TOKEN)
            Object->max_trace = Parse_Int_With_Range (1, ISOSURFACE_MAXTRACE, "isosurface max_trace");
        END_CASE

        CASE(EVALUATE_TOKEN)
            Object->eval = true;
            Object->eval_param[0] = Parse_Float();
            Parse_Comma();
            Object->eval_param[1] = Parse_Float();
            Parse_Comma();
            Object->eval_param[2] = Parse_Float();
        END_CASE

        CASE(OPEN_TOKEN)
            Object->closed = false;
        END_CASE

        CASE(ALL_INTERSECTIONS_TOKEN)
            Object->max_trace = ISOSURFACE_MAXTRACE;
        END_CASE

        CASE (POLARITY_TOKEN)
            Object->positivePolarity = (Parse_Float() > 0);
        END_CASE

        OTHERWISE
            UNGET
            EXIT
        END_CASE
    END_EXPECT

    if (Object->accuracy <= 0.0)
    {
        Warning("Isosurface 'accuracy' is not positive. Using 0.001 (default).");
        Object->accuracy = 0.001;
    }
    if (Object->max_gradient <= 0.0)
    {
        Warning("Isosurface 'max_gradient' is not positive. Using 1.1 (default).");
        Object->max_gradient = 1.1;
    }

    Parse_Object_Mods (reinterpret_cast<ObjectPtr>(Object));

    return (reinterpret_cast<ObjectPtr>(Object));
}

//******************************************************************************

void Parser::ParseContainedBy(shared_ptr<pov::ContainedByShape>& container, ObjectPtr obj)
{
    DBL temp;

    Parse_Begin();

    EXPECT_ONE
        CASE(BOX_TOKEN)
            {
                shared_ptr<ContainedByBox> box(new ContainedByBox());

                Parse_Begin();

                Parse_Vector(box->corner1);
                Parse_Comma();
                Parse_Vector(box->corner2);

                Parse_End();

                if (box->corner1.x() > box->corner2.x())
                {
                    temp = box->corner1.x();
                    box->corner1.x() = box->corner2.x();
                    box->corner2.x() = temp;
                }
                if (box->corner1.y() > box->corner2.y())
                {
                    temp = box->corner1.y();
                    box->corner1.y() = box->corner2.y();
                    box->corner2.y() = temp;
                }
                if (box->corner1.z() > box->corner2.z())
                {
                    temp = box->corner1.z();
                    box->corner1.z() = box->corner2.z();
                    box->corner2.z() = temp;
                }

                container = box;

                // TODO REVIEW - where is the bounding box computed when obj->Trans is `nullptr`?
                if (obj->Trans != nullptr)
                    obj->Compute_BBox();
            }
        END_CASE

        CASE(SPHERE_TOKEN)
            {
                shared_ptr<ContainedBySphere> sphere(new ContainedBySphere());

                Parse_Begin();

                Parse_Vector(sphere->center);
                Parse_Comma();
                sphere->radius = Parse_Float();

                Parse_End();

                Make_BBox(obj->BBox,
                          sphere->center.x() - sphere->radius,
                          sphere->center.y() - sphere->radius,
                          sphere->center.z() - sphere->radius,
                          2.0 * sphere->radius,
                          2.0 * sphere->radius,
                          2.0 * sphere->radius);

                container = sphere;

                if (obj->Trans != nullptr)
                    obj->Compute_BBox();
            }
        END_CASE

        OTHERWISE
            UNGET
        END_CASE
    END_EXPECT
    Parse_End();
}

/*****************************************************************************
*
* FUNCTION
*
*   Parse_Julia_Fractal
*
* INPUT None
*
* OUTPUT Fractal Object structure filled
*
* RETURNS
*
*   ObjectPtr  -
*
* AUTHOR
*
*   Pascal Massimino
*
* DESCRIPTION
*
*   -
*
* CHANGES
*
*   Dec 1994 : Adopted to version v3.0. [DB]
*   Sept 1995 : Total rewrite for new syntax [TW]
*
******************************************************************************/

ObjectPtr Parser::Parse_Julia_Fractal ()
{
    Fractal *Object;
    DBL P;

    Parse_Begin();

    Object = reinterpret_cast<Fractal *>(Parse_Object_Id());
    if (Object != nullptr)
        return(reinterpret_cast<ObjectPtr>(Object));

    Object = new Fractal();

    Parse_Vector4D(Object->Julia_Parm);

    EXPECT

        CASE(MAX_ITERATION_TOKEN)
            Object->Num_Iterations = (int)floor(Parse_Float());

            if (Object->Num_Iterations <= 0)
            {
                Object->Num_Iterations = 1;
            }
        END_CASE

        CASE(SLICE_TOKEN)
            Parse_Vector4D(Object->Slice);
            Parse_Comma();
            Object->SliceDist = Parse_Float();

            /* normalize slice vector */
            V4D_Dot(P,Object->Slice, Object->Slice);
            if (fabs(P) < EPSILON)
            {
                Error("Slice vector is zero.");
            }
            if (fabs(Object->Slice[T]) < EPSILON)
            {
                Error("Slice t component is zero.");
            }
            P = sqrt(P);
            V4D_InverseScaleEq(Object->Slice, P);

        END_CASE

        CASE(PRECISION_TOKEN)
            P = Parse_Float();
            if ( P < 1.0 )
            {
                P = 1.0;
            }
            Object->Precision = 1.0 / P;
        END_CASE

        CASE(FLOAT_FUNCT_TOKEN)
            switch(CurrentTokenFunctionId())
            {
                case EXP_TOKEN:
                    Object->Sub_Type = EXP_STYPE;
                    break;
                case LN_TOKEN:
                    Object->Sub_Type = LN_STYPE;
                    break;
                case SIN_TOKEN:
                    Object->Sub_Type = SIN_STYPE;
                    break;
                case ASIN_TOKEN:
                    Object->Sub_Type = ASIN_STYPE;
                    break;
                case COS_TOKEN:
                    Object->Sub_Type = COS_STYPE;
                    break;
                case ACOS_TOKEN:
                    Object->Sub_Type = ACOS_STYPE;
                    break;
                case TAN_TOKEN:
                    Object->Sub_Type = TAN_STYPE;
                    break;
                case ATAN_TOKEN:
                    Object->Sub_Type = ATAN_STYPE;
                    break;
                case COSH_TOKEN:
                    Object->Sub_Type = COSH_STYPE;
                    break;
                case SINH_TOKEN:
                    Object->Sub_Type = SINH_STYPE;
                    break;
                case TANH_TOKEN:
                    Object->Sub_Type = TANH_STYPE;
                    break;
                case ATANH_TOKEN:
                    Object->Sub_Type = ATANH_STYPE;
                    break;
                case ACOSH_TOKEN:
                    Object->Sub_Type = ACOSH_STYPE;
                    break;
                case ASINH_TOKEN:
                    Object->Sub_Type = ASINH_STYPE;
                    break;
                default: Expectation_Error ("fractal keyword");
            }
        END_CASE

        /* if any of the next become supported by the expression parser,
         * then their handling would need to move above to the FLOAT_FUNCT_TOKEN
         * case above.
         */

        CASE(SQR_TOKEN)
            Object->Sub_Type = SQR_STYPE;
        END_CASE

        CASE(PWR_TOKEN)
            Object->Sub_Type = PWR_STYPE;
            Parse_Float_Param2(&Object->exponent.x,&Object->exponent.y);
        END_CASE

        CASE(CUBE_TOKEN)
            Object->Sub_Type = CUBE_STYPE;
        END_CASE

        CASE(RECIPROCAL_TOKEN)
            Object->Sub_Type = RECIPROCAL_STYPE;
        END_CASE

        CASE(HYPERCOMPLEX_TOKEN)
            Object->Algebra = HYPERCOMPLEX_TYPE;
        END_CASE

        CASE(QUATERNION_TOKEN)
            Object->Algebra = QUATERNION_TYPE;
        END_CASE

        OTHERWISE
            UNGET
            EXIT
        END_CASE

    END_EXPECT

    Parse_Object_Mods(reinterpret_cast<ObjectPtr>(Object));

    int num_iterations = Object->SetUp_Fractal();
    if (num_iterations > sceneData->Fractal_Iteration_Stack_Length)
    {
        sceneData->Fractal_Iteration_Stack_Length = num_iterations;
        TraceThreadData *td = GetParserDataPtr();
        Fractal::Allocate_Iteration_Stack(td->Fractal_IStack, sceneData->Fractal_Iteration_Stack_Length);
    }

    return(reinterpret_cast<ObjectPtr>(Object));
}
/*****************************************************************************
*
* FUNCTION
*
*   Parse_Lathe
*
* INPUT
*
* OUTPUT
*
* RETURNS
*
*   ObjectPtr  -
*
* AUTHOR
*
*   Dieter Bayer
*
* DESCRIPTION
*
*   Read a lathe primitive.
*
* CHANGES
*
*   Jun 1994 : Creation.
*
******************************************************************************/

ObjectPtr Parser::Parse_Lathe()
{
    bool AlreadyWarned;
    int i;
    Lathe *Object;
    Vector2d *Points;

    Parse_Begin();

    Object = reinterpret_cast<Lathe *>(Parse_Object_Id());
    if(Object != nullptr)
        return(reinterpret_cast<ObjectPtr>(Object));

    Object = new Lathe();

    /* Determine kind of spline used and aspect ratio. */

    EXPECT
        CASE(LINEAR_SPLINE_TOKEN)
            Object->Spline_Type = LINEAR_SPLINE;
        END_CASE

        CASE(QUADRATIC_SPLINE_TOKEN)
            Object->Spline_Type = QUADRATIC_SPLINE;
        END_CASE

        CASE(CUBIC_SPLINE_TOKEN)
            Object->Spline_Type = CUBIC_SPLINE;
        END_CASE

        CASE(BEZIER_SPLINE_TOKEN)
            Object->Spline_Type = BEZIER_SPLINE;
        END_CASE

        OTHERWISE
            UNGET
            EXIT
        END_CASE
    END_EXPECT

    /* Get number of points. */

    Object->Number = (int)Parse_Float();

    switch (Object->Spline_Type)
    {
        case LINEAR_SPLINE :

            if (Object->Number < 2)
            {
                Error("Lathe with linear splines must have at least two points.");
            }

            break;

        case QUADRATIC_SPLINE :

            if (Object->Number < 3)
            {
                Error("Lathe with quadratic splines must have at least three points.");
            }

            break;

        case CUBIC_SPLINE :

            if (Object->Number < 4)
            {
                Error("Prism with cubic splines must have at least four points.");
            }

            break;

        case BEZIER_SPLINE :

            if ((Object->Number & 3) != 0)
            {
                Error("Lathe with Bezier splines must have four points per segment.");
            }

            break;
    }

    /* Get temporary points describing the rotated curve. */

    Points = reinterpret_cast<Vector2d *>(POV_MALLOC(Object->Number*sizeof(Vector2d), "temporary lathe points"));

    /* Read points (x : radius; y : height; z : not used). */

    Parse_Comma();

    AlreadyWarned = false;
    for (i = 0; i < Object->Number; i++)
    {
        Parse_UV_Vect(Points[i]);

        switch (Object->Spline_Type)
        {
           case LINEAR_SPLINE :

              if (Points[i][X] < 0.0)
              {
                 if ((sceneData->EffectiveLanguageVersion() < 380) && ((i == 0) || (i == Object->Number - 1)))
                     Warning("Lathe with linear spline has a first or last point with an x value < 0.0.\n"
                             "Leads to artifacts, and would be considered an error in v3.8 and later scenes.");
                 else
                     Error("Lathe with linear spline has a point with an x value < 0.0.");
              }

              break;

           case QUADRATIC_SPLINE :

              if ((i > 0) && (Points[i][X] < 0.0))
              {
                 if ((sceneData->EffectiveLanguageVersion() < 380) && (i == Object->Number - 1))
                     Warning("Lathe with quadratic spline has last point with an x value < 0.0.\n"
                             "Leads to artifacts, and would be considered an error in v3.8 and later scenes.");
                 else
                     Error("Lathe with quadratic spline has a point with an x value < 0.0.");
              }

              break;

           case CUBIC_SPLINE :

              if ((i > 0) && (i < Object->Number - 1) && (Points[i][X] < 0.0))
              {
                 Error("Lathe with cubic spline has a point with an x value < 0.0.");
              }

              break;

           case BEZIER_SPLINE :

              if (((i%4 == 0) || (i%4 == 3)) && (Points[i][X] < 0.0))
              {
                 if ((sceneData->EffectiveLanguageVersion() < 380) && ((i == 0) || (i == Object->Number - 1)))
                     Warning("Lathe with Bezier spline has a first or last point with an x value < 0.0.\n"
                             "Leads to artifacts, and would be considered an error in v3.8 and later scenes.");
                 else
                     Error("Lathe with Bezier spline has a point with an x value < 0.0.");
              }
              else if (!AlreadyWarned && (i%4 != 0) && (i%4 != 3) && (Points[i][X] < 0.0))
              {
                 AlreadyWarned = true;
                 Warning("Lathe with negative Bezier spline control point potentially\n"
                         "an issue for normal calculation and shape bounding.");
              }

              break;
        }

        // NB we allow for a trailing comma at the end of the list,
        // to facilitate auto-generation of lists.
        Parse_Comma();
    }

    /* Compute spline segments. */

    Object->Compute_Lathe(Points, GetParserDataPtr());

    /* Compute bounding box. */

    Object->Compute_BBox();

    /* Parse object's modifiers. */

    Parse_Object_Mods(reinterpret_cast<ObjectPtr>(Object));

    /* Destroy temporary points. */

    POV_FREE(Points);

    if (Object->Spline->BCyl->number > sceneData->Max_Bounding_Cylinders)
    {
        TraceThreadData *td = GetParserDataPtr();
        sceneData->Max_Bounding_Cylinders = Object->Spline->BCyl->number;
        td->BCyl_Intervals.reserve(4*sceneData->Max_Bounding_Cylinders);
        td->BCyl_RInt.reserve(2*sceneData->Max_Bounding_Cylinders);
        td->BCyl_HInt.reserve(2*sceneData->Max_Bounding_Cylinders);
    }

    return (reinterpret_cast<ObjectPtr>(Object));
}

/*****************************************************************************
*
* FUNCTION
*
* INPUT
*
* OUTPUT
*
* RETURNS
*
* AUTHOR
*
* DESCRIPTION
*
* CHANGES
*
******************************************************************************/

ObjectPtr Parser::Parse_Lemon ()
{
    Lemon *Object;
    ObjectPtr ptr;

    Parse_Begin ();

    Object = reinterpret_cast<Lemon *>(Parse_Object_Id());
    if (Object != nullptr)
        return (reinterpret_cast<ObjectPtr>(Object));

    Object = new Lemon();

    Parse_Vector(Object->apex);  Parse_Comma ();
    Object->apex_radius = Parse_Float();  Parse_Comma ();

    Parse_Vector(Object->base);  Parse_Comma ();
    Object->base_radius = Parse_Float();

    Parse_Comma ();

    Object->inner_radius = Parse_Float();

    if ((Object->apex_radius < 0)||(Object->base_radius < 0)||(Object->inner_radius < 0))
    {
        Error("All radii must be positive");
    }

    EXPECT_ONE
        CASE(OPEN_TOKEN)
            Clear_Flag(Object, CLOSED_FLAG);
        END_CASE

        OTHERWISE
            UNGET
        END_CASE
    END_EXPECT

    /* Compute run-time values for the lemon */
    Object->Compute_Lemon_Data(mMessageFactory, CurrentTokenMessageContext());

    Object->Compute_BBox();
    ptr = reinterpret_cast<ObjectPtr>(Object);

    Parse_Object_Mods(ptr);

    return (ptr);
}


/*****************************************************************************
*
* FUNCTION
*
*   Parse_Light_Group
*
* INPUT
*
*   -
*
* OUTPUT
*
* RETURNS
*
*   Light group object
*
* AUTHOR
*
*   Thorsten Froehlich [trf]
*
* DESCRIPTION
*
*   Parse light_group object
*
* CHANGES
*
*   Jun 2000 : Creation.
*
******************************************************************************/

ObjectPtr Parser::Parse_Light_Group()
{
    CSG *Object;
    ObjectPtr Local;
    Vector3d Local_Vector;
    MATRIX Local_Matrix;
    TRANSFORM Local_Trans;

    Parse_Begin();

    Object = new CSGUnion();

    Object->Type |= LIGHT_GROUP_OBJECT;
    Set_Flag(Object, NO_GLOBAL_LIGHTS_FLAG);

    while ((Local = Parse_Object()) != nullptr)
    {
        // prevent light sources from being added to Frame.Light_Sources
        if((Local->Type & LIGHT_SOURCE_OBJECT) == LIGHT_SOURCE_OBJECT)
            Local->Type |= LIGHT_GROUP_LIGHT_OBJECT;
        Local->Type |= IS_CHILD_OBJECT;
        Link(Local, Object->children);
    }

    Promote_Local_Lights(Object); // in core/lighting/lightgroup.cpp [trf]

    Object->Compute_BBox();

    // Note: We cannot use Parse_Object_Mods here because
    // it would allow all kinds of modifiers. However,
    // changing it to not allow those would slow it down,
    // so the bits of code needed are just duplicated
    // here. [trf]
    // Parse_Object_Mods(reinterpret_cast<ObjectPtr>(Object));

    EXPECT
        CASE (TRANSLATE_TOKEN)
            Parse_Vector (Local_Vector);
            Compute_Translation_Transform(&Local_Trans, Local_Vector);
            Translate_Object (reinterpret_cast<ObjectPtr>(Object), Local_Vector, &Local_Trans);
        END_CASE

        CASE (ROTATE_TOKEN)
            Parse_Vector (Local_Vector);
            Compute_Rotation_Transform(&Local_Trans, Local_Vector);
            Rotate_Object (reinterpret_cast<ObjectPtr>(Object), Local_Vector, &Local_Trans);
        END_CASE

        CASE (SCALE_TOKEN)
            Parse_Scale_Vector (Local_Vector);
            Compute_Scaling_Transform(&Local_Trans, Local_Vector);
            Scale_Object (reinterpret_cast<ObjectPtr>(Object), Local_Vector, &Local_Trans);
        END_CASE

        CASE (TRANSFORM_TOKEN)
            Transform_Object (reinterpret_cast<ObjectPtr>(Object), Parse_Transform(&Local_Trans));
        END_CASE

        CASE (MATRIX_TOKEN)
            Parse_Matrix (Local_Matrix);
            Compute_Matrix_Transform(&Local_Trans, Local_Matrix);
            Transform_Object (reinterpret_cast<ObjectPtr>(Object), &Local_Trans);
        END_CASE

        CASE (GLOBAL_LIGHTS_TOKEN)
            Bool_Flag (Object, NO_GLOBAL_LIGHTS_FLAG, !(Allow_Float(1.0) > 0.5));
            // TODO FIXME -- shouldn't we set NO_GLOBAL_LIGHTS_SET_FLAG here?
        END_CASE

        CASE(PHOTONS_TOKEN)
            Parse_Begin();
            EXPECT
                CASE(TARGET_TOKEN)
                    Object->Ph_Density = Allow_Float(1.0);
                    if (Object->Ph_Density > 0)
                    {
                        Set_Flag(Object,PH_TARGET_FLAG);
                        CheckPassThru(reinterpret_cast<ObjectPtr>(Object), PH_TARGET_FLAG);
                    }
                    else
                    {
                        Clear_Flag(Object, PH_TARGET_FLAG);
                    }
                END_CASE

                CASE(REFRACTION_TOKEN)
                    if((int)Parse_Float())
                    {
                        Set_Flag(Object, PH_RFR_ON_FLAG);
                        Clear_Flag(Object, PH_RFR_OFF_FLAG);
                        CheckPassThru(reinterpret_cast<ObjectPtr>(Object), PH_RFR_ON_FLAG);
                    }
                    else
                    {
                        Clear_Flag(Object, PH_RFR_ON_FLAG);
                        Set_Flag(Object, PH_RFR_OFF_FLAG);
                    }
                END_CASE

                CASE(REFLECTION_TOKEN)
                    if((int)Parse_Float())
                    {
                        Set_Flag(Object, PH_RFL_ON_FLAG);
                        Clear_Flag(Object, PH_RFL_OFF_FLAG);
                    }
                    else
                    {
                        Clear_Flag(Object, PH_RFL_ON_FLAG);
                        Set_Flag(Object, PH_RFL_OFF_FLAG);
                    }
                END_CASE

                CASE(PASS_THROUGH_TOKEN)
                    if((int)Allow_Float(1.0))
                    {
                        Set_Flag(Object, PH_PASSTHRU_FLAG);
                        CheckPassThru(reinterpret_cast<ObjectPtr>(Object), PH_PASSTHRU_FLAG);
                    }
                    else
                    {
                        Clear_Flag(Object, PH_PASSTHRU_FLAG);
                    }
                END_CASE

                CASE(COLLECT_TOKEN)
                    Bool_Flag (Object, PH_IGNORE_PHOTONS_FLAG, !(Allow_Float(1.0) > 0.0));
                END_CASE

                OTHERWISE
                    UNGET
                    EXIT
                END_CASE
            END_EXPECT
            Parse_End();
        END_CASE
        OTHERWISE
            UNGET
            EXIT
        END_CASE
    END_EXPECT

    Set_CSG_Children_Flag(Object, Test_Flag(Object, NO_GLOBAL_LIGHTS_FLAG),
                          NO_GLOBAL_LIGHTS_FLAG, NO_GLOBAL_LIGHTS_SET_FLAG);

    Parse_End();

    return (reinterpret_cast<ObjectPtr>(Object));
}



/*****************************************************************************
*
* FUNCTION
*
* INPUT
*
* OUTPUT
*
* RETURNS
*
* AUTHOR
*
* DESCRIPTION
*
* CHANGES
*
******************************************************************************/

ObjectPtr Parser::Parse_Light_Source ()
{
    DBL Len;
    Vector3d Local_Vector;
    MATRIX Local_Matrix;
    TRANSFORM Local_Trans;
    LightSource *Object;
    /* NK ---- */

    Parse_Begin ();

    Object = reinterpret_cast<LightSource *>(Parse_Object_Id());
    if (Object != nullptr)
        return (reinterpret_cast<ObjectPtr>(Object));

    Object = new LightSource ();

    Parse_Vector(Object->Center);

    Parse_Comma();

    Parse_Colour(Object->colour);

    EXPECT
        /* NK phmap */
        CASE (COLOUR_MAP_TOKEN)
            // TODO - apparently this undocumented syntax was once intended to do something related to dispersion,
            //        but is currently dysfunctional, doing nothing except provide an undocumented means of averaging
            //        different colours. Can we safely drop it?
            Warning("Undocumented syntax ignored (colour_map in light_source);"
                    " future versions of POV-Ray may drop support for it entirely.");
            (void)Parse_Colour_Map<ColourBlendMap> ();
        END_CASE

        CASE(PHOTONS_TOKEN)
            Parse_Begin();
            EXPECT
#ifdef GLOBAL_PHOTONS
                // TODO -- if we ever revive this, we need to choose a different keyword for this
                CASE(GLOBAL_TOKEN)
                    Object->Ph_Density = Allow_Float(1.0);
                    if (Object->Ph_Density > 0)
                    {
                        Set_Flag(Object, PH_TARGET_FLAG);
                        /*CheckPassThru(Object, PH_TARGET_FLAG);*/
                    }
                    else
                    {
                        Clear_Flag(Object, PH_TARGET_FLAG);
                    }
                END_CASE
#endif

                CASE(REFRACTION_TOKEN)
                    if((int)Parse_Float())
                    {
                        Set_Flag(Object, PH_RFR_ON_FLAG);
                        Clear_Flag(Object, PH_RFR_OFF_FLAG);
                    }
                    else
                    {
                        Clear_Flag(Object, PH_RFR_ON_FLAG);
                        Set_Flag(Object, PH_RFR_OFF_FLAG);
                    }
                END_CASE

                CASE(REFLECTION_TOKEN)
                    if((int)Parse_Float())
                    {
                        Set_Flag(Object, PH_RFL_ON_FLAG);
                        Clear_Flag(Object, PH_RFL_OFF_FLAG);
                    }
                    else
                    {
                        Clear_Flag(Object, PH_RFL_ON_FLAG);
                        Set_Flag(Object, PH_RFL_OFF_FLAG);
                    }
                END_CASE

                CASE (AREA_LIGHT_TOKEN)
                    Object->Photon_Area_Light = true;
                END_CASE

                OTHERWISE
                    UNGET
                    EXIT
                END_CASE
            END_EXPECT
            Parse_End();
        END_CASE

        CASE (LOOKS_LIKE_TOKEN)
            if (!Object->children.empty())
                Error("Only one looks_like allowed per light_source.");
            Parse_Begin ();
            Object->Type &= ~(int)PATCH_OBJECT;
            Object->children.push_back(Parse_Object());
            if (Object->children.empty() || (Object->children[0] == nullptr))
                Expectation_Error("object");
            Compute_Translation_Transform(&Local_Trans, Object->Center);
            Translate_Object(Object->children[0], Object->Center, &Local_Trans);
            Object->children[0] = Parse_Object_Mods (Object->children[0]);
            Set_Flag(Object->children[0], NO_SHADOW_FLAG);
            Set_Flag(Object, NO_SHADOW_FLAG);
            Object->Type |= (Object->children[0]->Type & CHILDREN_FLAGS);
            Set_Flag(Object, PH_PASSTHRU_FLAG);
        END_CASE

        CASE (PROJECTED_THROUGH_TOKEN)
            if (Object->Projected_Through_Object != nullptr)
                Error("Only one projected through allowed per light_source.");
            Parse_Begin ();
            Object->Type &= ~(int)PATCH_OBJECT;
            if ((Object->Projected_Through_Object = Parse_Object ()) == nullptr)
                Expectation_Error ("object");
            Object->Projected_Through_Object = Parse_Object_Mods (Object->Projected_Through_Object);
            Set_Flag(Object, NO_SHADOW_FLAG);
            Set_Flag(Object, PH_PASSTHRU_FLAG);
        END_CASE

        CASE (SHADOWLESS_TOKEN)
            Object->Light_Type = FILL_LIGHT_SOURCE;
        END_CASE

        CASE (PARALLEL_TOKEN)
            Object->Parallel= true;
        END_CASE

        CASE (SPOTLIGHT_TOKEN)
            Object->Light_Type = SPOT_SOURCE;
            Object->Radius = cos(30 * M_PI_180);
            Object->Falloff = cos(45 * M_PI_180);
            Object->Coeff = 0;
        END_CASE

        CASE (CYLINDER_TOKEN)
            Object->Light_Type = CYLINDER_SOURCE;
            Object->Radius = 0.75;
            Object->Falloff = 1;
            Object->Coeff = 0;
            Object->Parallel = true;
        END_CASE

        CASE (POINT_AT_TOKEN)
            if ((Object->Light_Type == SPOT_SOURCE) || (Object->Light_Type == CYLINDER_SOURCE) ||
                Object->Parallel)
            {
                Parse_Vector(Object->Points_At);
            }
            else
            {
                Not_With ("point_at","standard light source");
            }
        END_CASE

        CASE (TIGHTNESS_TOKEN)
            if ((Object->Light_Type == SPOT_SOURCE) || (Object->Light_Type == CYLINDER_SOURCE))
                Object->Coeff = Parse_Float();
            else
                Not_With ("tightness","standard light source");
        END_CASE

        CASE (RADIUS_TOKEN)
            if ((Object->Light_Type == SPOT_SOURCE) || (Object->Light_Type == CYLINDER_SOURCE))
            {
                Object->Radius = Parse_Float();
                if (Object->Light_Type == SPOT_SOURCE)
                {
                    Object->Radius  = cos(Object->Radius * M_PI_180);
                }
            }
            else
                Not_With ("radius","standard light source");
        END_CASE

        CASE (FALLOFF_TOKEN)
            if ((Object->Light_Type == SPOT_SOURCE) || (Object->Light_Type == CYLINDER_SOURCE))
            {
                Object->Falloff = Parse_Float();
                if (Object->Light_Type == SPOT_SOURCE)
                {
                    Object->Falloff = cos(Object->Falloff * M_PI_180);
                }
            }
            else
                Not_With ("falloff","standard light source");
        END_CASE

        CASE (FADE_DISTANCE_TOKEN)
            Object->Fade_Distance = Parse_Float();
        END_CASE

        CASE (FADE_POWER_TOKEN)
            Object->Fade_Power = Parse_Float();
        END_CASE

        CASE (AREA_LIGHT_TOKEN)
            Object->Area_Light = true;
            Parse_Vector (Object->Axis1); Parse_Comma ();
            Parse_Vector (Object->Axis2); Parse_Comma ();
            Object->Area_Size1 = (int)Parse_Float();
            if (Object->Area_Size1 == 0)
                Error("Area size must be greater than zero.");
            Parse_Comma ();
            Object->Area_Size2 = (int)Parse_Float();
            if (Object->Area_Size2 == 0)
                Error("Area size must be greater than zero.");
        END_CASE

        CASE (JITTER_TOKEN)
            Object->Jitter = true;
        END_CASE

        /* Orient area lights to the point [ENB 9/97] */
        CASE (ORIENT_TOKEN)
            Object->Orient = true;
            if (!(Object->Area_Light))
            {
                Warning("Orient only affects area_light");
            }
        END_CASE

        /* Circular area lights [ENB 9/97] */
        CASE (CIRCULAR_TOKEN)
            Object->Circular = true;
            if (!(Object->Area_Light))
            {
                Warning("Circular only affects area_light");
            }
        END_CASE

        // JN2007: Full area lighting:
        CASE (AREA_ILLUMINATION_TOKEN)
            Object->Use_Full_Area_Lighting = Allow_Float(1.0) > 0.0;
            if (!(Object->Area_Light))
            {
                Warning("Area_illumination only affects area_light");
            }
        END_CASE

        CASE (ADAPTIVE_TOKEN)
            Object->Adaptive_Level = (int)Parse_Float();
        END_CASE

        CASE (MEDIA_ATTENUATION_TOKEN)
            Object->Media_Attenuation = Allow_Float(1.0) > 0.0;
        END_CASE

        CASE (MEDIA_INTERACTION_TOKEN)
            Object->Media_Interaction = Allow_Float(1.0) > 0.0;
        END_CASE

        CASE (TRANSLATE_TOKEN)
            Parse_Vector (Local_Vector);
            Compute_Translation_Transform(&Local_Trans, Local_Vector);
            Translate_Object (reinterpret_cast<ObjectPtr>(Object), Local_Vector, &Local_Trans);
        END_CASE

        CASE (ROTATE_TOKEN)
            Parse_Vector (Local_Vector);
            Compute_Rotation_Transform(&Local_Trans, Local_Vector);
            Rotate_Object (reinterpret_cast<ObjectPtr>(Object), Local_Vector, &Local_Trans);
        END_CASE

        CASE (SCALE_TOKEN)
            Parse_Scale_Vector (Local_Vector);
            Compute_Scaling_Transform(&Local_Trans, Local_Vector);
            Scale_Object (reinterpret_cast<ObjectPtr>(Object), Local_Vector, &Local_Trans);
        END_CASE

        CASE (TRANSFORM_TOKEN)
            Transform_Object (reinterpret_cast<ObjectPtr>(Object), Parse_Transform(&Local_Trans));
        END_CASE

        CASE (MATRIX_TOKEN)
            Parse_Matrix (Local_Matrix);
            Compute_Matrix_Transform(&Local_Trans, Local_Matrix);
            Transform_Object (reinterpret_cast<ObjectPtr>(Object), &Local_Trans);
        END_CASE

        OTHERWISE
            UNGET
            EXIT
        END_CASE
    END_EXPECT

    if ((Object->Fade_Power != 0) && (fabs(Object->Fade_Distance) < EPSILON) && (sceneData->EffectiveLanguageVersion() < 380))
    {
        Warning("fade_power with fade_distance 0 is not supported in legacy (pre-v3.8) scenes; fade_power is ignored.");
        Object->Fade_Power    = 0;
        Object->Fade_Distance = 0;
    }

    Parse_End ();


    Object->Direction = Object->Points_At - Object->Center;

    Len = Object->Direction.length();

    if (Len > EPSILON)
    {
        Object->Direction /= Len;
    }

    /* Make sure that circular light sources are larger than 1 by x [ENB 9/97] */
    if (Object->Circular)
    {
        if ((Object->Area_Size1 <= 1) || (Object->Area_Size2 <= 1))
        {
            Error("Circular area light must have more than 1 point per axis");
        }
    }

    return (reinterpret_cast<ObjectPtr>(Object));
}



/*****************************************************************************
*
* FUNCTION
*
*   Parse_Mesh
*
* INPUT
*
* OUTPUT
*
* RETURNS
*
*   OBJECT
*
* AUTHOR
*
*   Dieter Bayer
*
* DESCRIPTION
*
*   Read a triangle mesh.
*
* CHANGES
*
*   Feb 1995 : Creation.
*
******************************************************************************/

ObjectPtr Parser::Parse_Mesh()
{
    Mesh *Object;

    Parse_Begin();

    Object = reinterpret_cast<Mesh *>(Parse_Object_Id());
    if (Object != nullptr)
        return (reinterpret_cast<ObjectPtr>(Object));

    /* Create object. */

    Object = new Mesh();

#if POV_PARSER_EXPERIMENTAL_OBJ_IMPORT

    EXPECT_ONE

        CASE4 (VERTEX_VECTORS_TOKEN, NORMAL_VECTORS_TOKEN, UV_VECTORS_TOKEN, TEXTURE_LIST_TOKEN)
        // the following are currently not expected by mesh2 right away, but that may change in the future
        CASE3 (FACE_INDICES_TOKEN, UV_INDICES_TOKEN, NORMAL_INDICES_TOKEN)
            UNGET
            Parse_Mesh2 (Object);
        END_CASE

        CASE (OBJ_TOKEN)
            mExperimentalFlags.objImport = true;
            Parse_Obj (Object);
        END_CASE

        OTHERWISE
            UNGET
            Parse_Mesh1 (Object);
        END_CASE

    END_EXPECT

#else

    Parse_Mesh1 (Object);

#endif

    // Create bounding box.

    Object->Compute_BBox();

    // Parse object modifiers.

    Parse_Object_Mods (reinterpret_cast<ObjectPtr>(Object));

    // Create bounding box tree.

    Object->Build_Mesh_BBox_Tree();

    return Object;
}

void Parser::Parse_Mesh1 (Mesh* Object)
{
    /* NK 1998 - added all sorts of uv variables*/
    int i;
    int number_of_normals, number_of_textures, number_of_triangles, number_of_vertices, number_of_uvcoords;
    int max_normals, max_textures, max_triangles, max_vertices, max_uvcoords;
    DBL l1, l2, l3;
    Vector3d D1, D2, P1, P2, P3, N1, N2, N3, N;
    Vector2d UV1, UV2, UV3;
    MeshVector *Normals, *Vertices;
    TEXTURE **Textures;
    MeshUVVector *UVCoords;
    MESH_TRIANGLE *Triangles;
    bool fully_textured=true;
    /* NK 1998 */
    Vector3d Inside_Vect;
    TEXTURE *t2, *t3;
    bool foundZeroNormal=false;

    Inside_Vect = Vector3d(0.0, 0.0, 0.0);

    /* Allocate temporary normals, textures, triangles and vertices. */

    max_normals = 256;

    max_vertices = 256;

    max_textures = 16;

    max_triangles = 256;

    Normals = reinterpret_cast<MeshVector *>(POV_MALLOC(max_normals*sizeof(MeshVector), "temporary triangle mesh data"));

    Textures = reinterpret_cast<TEXTURE **>(POV_MALLOC(max_textures*sizeof(TEXTURE *), "temporary triangle mesh data"));

    Triangles = reinterpret_cast<MESH_TRIANGLE *>(POV_MALLOC(max_triangles*sizeof(MESH_TRIANGLE), "temporary triangle mesh data"));

    Vertices = reinterpret_cast<MeshVector *>(POV_MALLOC(max_vertices*sizeof(MeshVector), "temporary triangle mesh data"));

    /* Read raw triangle file. */

    number_of_normals = 0;

    number_of_textures = 0;

    number_of_triangles = 0;

    number_of_vertices = 0;

    max_uvcoords = 256;
    UVCoords = reinterpret_cast<MeshUVVector *>(POV_MALLOC(max_uvcoords*sizeof(MeshUVVector), "temporary triangle mesh data"));
    number_of_uvcoords = 0;

    /* Create hash tables. */

    Object->Create_Mesh_Hash_Tables();

    EXPECT
        CASE(TRIANGLE_TOKEN)
            Parse_Begin();

            Parse_Vector(P1);  Parse_Comma();
            Parse_Vector(P2);  Parse_Comma();
            Parse_Vector(P3);

            if (!Object->Degenerate(P1, P2, P3))
            {
                if (number_of_triangles >= max_triangles)
                {
                    if (max_triangles >= std::numeric_limits<int>::max()/2)
                    {
                        Error("Too many triangles in triangle mesh.");
                    }

                    max_triangles *= 2;

                    Triangles = reinterpret_cast<MESH_TRIANGLE *>(POV_REALLOC(Triangles, max_triangles*sizeof(MESH_TRIANGLE), "triangle triangle mesh data"));
                }

                /* Init triangle. */

                Object->Init_Mesh_Triangle(&Triangles[number_of_triangles]);

                Triangles[number_of_triangles].P1 = Object->Mesh_Hash_Vertex(&number_of_vertices, &max_vertices, &Vertices, P1);
                Triangles[number_of_triangles].P2 = Object->Mesh_Hash_Vertex(&number_of_vertices, &max_vertices, &Vertices, P2);
                Triangles[number_of_triangles].P3 = Object->Mesh_Hash_Vertex(&number_of_vertices, &max_vertices, &Vertices, P3);

                /* NK 1998 */
                Parse_Three_UVCoords(UV1,UV2,UV3);
                Triangles[number_of_triangles].UV1 = Object->Mesh_Hash_UV(&number_of_uvcoords, &max_uvcoords, &UVCoords, UV1);
                Triangles[number_of_triangles].UV2 = Object->Mesh_Hash_UV(&number_of_uvcoords, &max_uvcoords, &UVCoords, UV2);
                Triangles[number_of_triangles].UV3 = Object->Mesh_Hash_UV(&number_of_uvcoords, &max_uvcoords, &UVCoords, UV3);
                /* NK ---- */

                /* NK */
                /* read possibly three instead of only one texture */
                /* read these before compute!!! */
                t2 = t3 = nullptr;
                Triangles[number_of_triangles].Texture = Object->Mesh_Hash_Texture(&number_of_textures, &max_textures, &Textures, Parse_Mesh_Texture(&t2,&t3));
                if (t2) Triangles[number_of_triangles].Texture2 = Object->Mesh_Hash_Texture(&number_of_textures, &max_textures, &Textures, t2);
                if (t3) Triangles[number_of_triangles].Texture3 = Object->Mesh_Hash_Texture(&number_of_textures, &max_textures, &Textures, t3);
                if (t2 || t3) Triangles[number_of_triangles].ThreeTex = true;

                Object->Compute_Mesh_Triangle(&Triangles[number_of_triangles], false, P1, P2, P3, N);

                Triangles[number_of_triangles].Normal_Ind = Object->Mesh_Hash_Normal(&number_of_normals, &max_normals, &Normals, N);

                if(Triangles[number_of_triangles].Texture < 0)
                    fully_textured = false;

                number_of_triangles++;
            }
            /* NK degenerate fix */
            else
            {
                /* parse the uv and texture info - even though we'll just throw it
                   away.  why?  if not we get a parse error - we should just ignore the
                   degenerate triangle */
                t2 = t3 = nullptr;
                Parse_Three_UVCoords(UV1,UV2,UV3);
                Parse_Mesh_Texture(&t2,&t3);
            }

            Parse_End();
        END_CASE

        CASE(SMOOTH_TRIANGLE_TOKEN)
            Parse_Begin();

            Parse_Vector(P1);  Parse_Comma();
            Parse_Vector(N1);  Parse_Comma();
            if(fabs(N1[X])<EPSILON && fabs(N1[Y])<EPSILON && fabs(N1[Z])<EPSILON)
            {
                N1[X] = 1.0;  // make it nonzero
                if(!foundZeroNormal)
                    Warning("Normal vector in mesh cannot be zero - changing it to <1,0,0>.");
                foundZeroNormal = true;
            }

            Parse_Vector(P2);  Parse_Comma();
            Parse_Vector(N2);  Parse_Comma();
            if(fabs(N2[X])<EPSILON && fabs(N2[Y])<EPSILON && fabs(N2[Z])<EPSILON)
            {
                N2[X] = 1.0;  // make it nonzero
                if(!foundZeroNormal)
                    Warning("Normal vector in mesh cannot be zero - changing it to <1,0,0>.");
                foundZeroNormal = true;
            }

            Parse_Vector(P3);  Parse_Comma();
            Parse_Vector(N3);
            if(fabs(N3[X])<EPSILON && fabs(N3[Y])<EPSILON && fabs(N3[Z])<EPSILON)
            {
                N3[X] = 1.0;  // make it nonzero
                if(!foundZeroNormal)
                    Warning("Normal vector in mesh cannot be zero - changing it to <1,0,0>.");
                foundZeroNormal = true;
            }

            l1 = N1.length();
            l2 = N2.length();
            l3 = N3.length();

            if ((l1 != 0.0) && (l2 != 0.0) && (l3 != 0.0) && (!Object->Degenerate(P1, P2, P3)))
            {
                if (number_of_triangles >= max_triangles)
                {
                    if (max_triangles >= std::numeric_limits<int>::max()/2)
                        Error("Too many triangles in triangle mesh.");

                    max_triangles *= 2;

                    Triangles = reinterpret_cast<MESH_TRIANGLE *>(POV_REALLOC(Triangles, max_triangles*sizeof(MESH_TRIANGLE), "triangle triangle mesh data"));
                }

                N1 /= l1;
                N2 /= l2;
                N3 /= l3;

                /* Init triangle. */

                Object->Init_Mesh_Triangle(&Triangles[number_of_triangles]);

                Triangles[number_of_triangles].P1 = Object->Mesh_Hash_Vertex(&number_of_vertices, &max_vertices, &Vertices, P1);
                Triangles[number_of_triangles].P2 = Object->Mesh_Hash_Vertex(&number_of_vertices, &max_vertices, &Vertices, P2);
                Triangles[number_of_triangles].P3 = Object->Mesh_Hash_Vertex(&number_of_vertices, &max_vertices, &Vertices, P3);

                /* Check for equal normals. */

                D1 = N1 - N2;
                D2 = N1 - N3;

                l1 = D1.lengthSqr();
                l2 = D2.lengthSqr();

                /* NK 1998 */
                Parse_Three_UVCoords(UV1,UV2,UV3);
                Triangles[number_of_triangles].UV1 = Object->Mesh_Hash_UV(&number_of_uvcoords, &max_uvcoords, &UVCoords, UV1);
                Triangles[number_of_triangles].UV2 = Object->Mesh_Hash_UV(&number_of_uvcoords, &max_uvcoords, &UVCoords, UV2);
                Triangles[number_of_triangles].UV3 = Object->Mesh_Hash_UV(&number_of_uvcoords, &max_uvcoords, &UVCoords, UV3);

                /* read possibly three instead of only one texture */
                /* read these before compute!!! */
                t2 = t3 = nullptr;
                Triangles[number_of_triangles].Texture = Object->Mesh_Hash_Texture(&number_of_textures, &max_textures, &Textures, Parse_Mesh_Texture(&t2,&t3));
                if (t2) Triangles[number_of_triangles].Texture2 = Object->Mesh_Hash_Texture(&number_of_textures, &max_textures, &Textures, t2);
                if (t3) Triangles[number_of_triangles].Texture3 = Object->Mesh_Hash_Texture(&number_of_textures, &max_textures, &Textures, t3);
                if (t2 || t3) Triangles[number_of_triangles].ThreeTex = true;

                if ((fabs(l1) > EPSILON) || (fabs(l2) > EPSILON))
                {
                    /* Smooth triangle. */

                    Triangles[number_of_triangles].N1 = Object->Mesh_Hash_Normal(&number_of_normals, &max_normals, &Normals, N1);
                    Triangles[number_of_triangles].N2 = Object->Mesh_Hash_Normal(&number_of_normals, &max_normals, &Normals, N2);
                    Triangles[number_of_triangles].N3 = Object->Mesh_Hash_Normal(&number_of_normals, &max_normals, &Normals, N3);

                    Object->Compute_Mesh_Triangle(&Triangles[number_of_triangles], true, P1, P2, P3, N);
                }
                else
                {
                    /* Flat triangle. */

                    Object->Compute_Mesh_Triangle(&Triangles[number_of_triangles], false, P1, P2, P3, N);
                }

                Triangles[number_of_triangles].Normal_Ind = Object->Mesh_Hash_Normal(&number_of_normals, &max_normals, &Normals, N);

                if (Triangles[number_of_triangles].Texture < 0)
                {
                    fully_textured = false;
                }

                number_of_triangles++;
            }
            /* NK degenerate fix */
            else
            {
                /* parse the uv and texture info - even though we'll just throw it
                   away.  why?  if not we get a parse error - we should just ignore the
                   degenerate triangle */
                t2 = t3 = nullptr;
                Parse_Three_UVCoords(UV1,UV2,UV3);
                Parse_Mesh_Texture(&t2,&t3);
            }

            Parse_End();
        END_CASE

        /* NK 1998 */
        CASE(INSIDE_VECTOR_TOKEN)
            Parse_Vector(Inside_Vect);

        END_CASE
        /* NK ---- */

        OTHERWISE
            UNGET
            EXIT
        END_CASE
    END_EXPECT

    /* Destroy hash tables. */

    Object->Destroy_Mesh_Hash_Tables();

    /* If there are no triangles something went wrong. */

    if (number_of_triangles == 0)
    {
        Error("No triangles in triangle mesh.");
    }

    /* Init triangle mesh data. */

    Object->Data = reinterpret_cast<MESH_DATA *>(POV_MALLOC(sizeof(MESH_DATA), "triangle mesh data"));


    Object->Data->References = 1;

    Object->Data->Tree = nullptr;
    /* NK 1998 */

    if( (fabs(Inside_Vect[X]) < EPSILON) &&  (fabs(Inside_Vect[Y]) < EPSILON) &&  (fabs(Inside_Vect[Z]) < EPSILON))
    {
        Object->has_inside_vector=false;
        Object->Type |= PATCH_OBJECT;
    }
    else
    {
        Object->Data->Inside_Vect = Inside_Vect.normalized();
        Object->has_inside_vector=true;
        Object->Type &= ~PATCH_OBJECT;
    }

    Object->Data->Normals   = nullptr;

    /* [LSK] Removed "Data->" */
    Object->Textures  = nullptr;

    Object->Data->Triangles = nullptr;
    Object->Data->Vertices  = nullptr;

    /* Allocate memory for normals, textures, triangles and vertices. */

    Object->Number_Of_Textures = number_of_textures;

    Object->Data->Number_Of_Normals = number_of_normals;

    Object->Data->Number_Of_Triangles = number_of_triangles;

    Object->Data->Number_Of_Vertices = number_of_vertices;

    Object->Data->Normals = reinterpret_cast<MeshVector *>(POV_MALLOC(number_of_normals*sizeof(MeshVector), "triangle mesh data"));

    if (number_of_textures)
    {
        Set_Flag(Object, MULTITEXTURE_FLAG);

        /* [LSK] Removed "Data->" */
        Object->Textures = reinterpret_cast<TEXTURE **>(POV_MALLOC(number_of_textures*sizeof(TEXTURE *), "triangle mesh data"));
    }

    Object->Data->Triangles = reinterpret_cast<MESH_TRIANGLE *>(POV_MALLOC(number_of_triangles*sizeof(MESH_TRIANGLE), "triangle mesh data"));

    Object->Data->Vertices = reinterpret_cast<MeshVector *>(POV_MALLOC(number_of_vertices*sizeof(MeshVector), "triangle mesh data"));

    /* Copy normals, textures, triangles and vertices into mesh. */

    for (i = 0; i < number_of_normals; i++)
    {
        Object->Data->Normals[i] = Normals[i];
    }

    for (i = 0; i < number_of_textures; i++)
    {
        /* [LSK] Removed "Data->" */
        Object->Textures[i] = Copy_Textures(Textures[i]);
        Post_Textures(Object->Textures[i]);

        /* now free the texture, in order to decrement the reference count */
        Destroy_Textures(Textures[i]);
    }

    if (fully_textured)
    {
        Object->Type |= TEXTURED_OBJECT;
    }

    for (i = 0; i < number_of_triangles; i++)
    {
        Object->Data->Triangles[i] = Triangles[i];
    }

    for (i = 0; i < number_of_vertices; i++)
    {
        Object->Data->Vertices[i] = Vertices[i];
    }

    /* NK 1998 */
    /* do the four steps above, but for UV coordinates*/
    Object->Data->UVCoords  = nullptr;
    Object->Data->Number_Of_UVCoords = number_of_uvcoords;
    Object->Data->UVCoords = reinterpret_cast<MeshUVVector *>(POV_MALLOC(number_of_uvcoords*sizeof(MeshUVVector), "triangle mesh data"));
    for (i = 0; i < number_of_uvcoords; i++)
    {
        Object->Data->UVCoords[i] = UVCoords[i];
    }
    POV_FREE(UVCoords);
    /* NK ---- */

    /* Free temporary memory. */

    POV_FREE(Normals);
    POV_FREE(Textures);
    POV_FREE(Triangles);
    POV_FREE(Vertices);

/*
    Render_Info("Mesh: %ld bytes: %ld vertices, %ld normals, %ld textures, %ld triangles, %ld uv-coords\n",
        Object->Data->Number_Of_Normals*sizeof(MeshVector)+
        Object->Number_Of_Textures*sizeof(TEXTURE *)+
        Object->Data->Number_Of_Triangles*sizeof(MESH_TRIANGLE)+
        Object->Data->Number_Of_Vertices*sizeof(MeshVector)+
        Object->Data->Number_Of_UVCoords*sizeof(MeshUVVector),
        Object->Data->Number_Of_Vertices,
        Object->Data->Number_Of_Normals,
        Object->Number_Of_Textures,
        Object->Data->Number_Of_Triangles,
        Object->Data->Number_Of_UVCoords);
*/
}

/*****************************************************************************
*
* FUNCTION
*
*   Parse_Mesh2
*
* INPUT
*
* OUTPUT
*
* RETURNS
*
*   OBJECT
*
* AUTHOR
*
*   Nathan Kopp
*
* DESCRIPTION
*
*   Read a triangle mesh - syntax version 2.
*
* CHANGES
*
*   Feb 1998 : Creation.
*
******************************************************************************/

ObjectPtr Parser::Parse_Mesh2()
{
    Mesh *Object;

    Parse_Begin();

    Object = reinterpret_cast<Mesh *>(Parse_Object_Id());
    if (Object != nullptr)
        return (reinterpret_cast<ObjectPtr>(Object));

    /* Create object. */

    Object = new Mesh();

    Parse_Mesh2 (Object);

    // Create bounding box.

    Object->Compute_BBox();

    // Parse object modifiers.

    Parse_Object_Mods (reinterpret_cast<ObjectPtr>(Object));

    // Create bounding box tree.

    Object->Build_Mesh_BBox_Tree();

    return Object;
}

void Parser::Parse_Mesh2 (Mesh* Object)
{
    int i;
    int number_of_normals, number_of_textures, number_of_triangles, number_of_vertices, number_of_uvcoords;
    int number_of_normal_indices;
    int a,b,c;
    int n1, n2, n3;
    bool found_normal_indices = false;
    bool found_uv_indices = false;
    bool fully_textured = true;
    bool foundZeroNormal = false;

    DBL l1, l2;
    Vector3d D1, D2, P1, P2, P3, N1, N;
    Vector3d Inside_Vect;

    Vector2d UV1;
    MeshVector *Normals = nullptr;
    MeshVector *Vertices = nullptr;
    TEXTURE **Textures = nullptr;
    MeshUVVector *UVCoords = nullptr;
    MESH_TRIANGLE *Triangles;

    Inside_Vect = Vector3d(0.0, 0.0, 0.0);

    /* normals, uvcoords, and textures are optional */
    number_of_vertices = 0;
    number_of_uvcoords = 0;
    number_of_textures = 0;
    number_of_normals = 0;
    number_of_normal_indices = 0;


    /* -----------------  Get the Normals & UV Vectors & Textures ------------ */
    EXPECT
        /* -------------------  Get the Vertices ------------------- */
        CASE(VERTEX_VECTORS_TOKEN)
            if (number_of_vertices>0)
            {
                Warning("Duplicate vertex_vectors block; ignoring previous block.");
                POV_FREE(Vertices);
            }

            Parse_Begin();

            number_of_vertices = (int)Parse_Float(); Parse_Comma();

            if (number_of_vertices<=0)
                Error("No vertices in triangle mesh.");

            /* allocate memory for vertices */
            Vertices = reinterpret_cast<MeshVector *>(POV_MALLOC(number_of_vertices*sizeof(MeshVector), "triangle mesh data"));

            for(i=0; i<number_of_vertices; i++)
            {
                Parse_Vector(P1); Parse_Comma();
                Vertices[i] = MeshVector(P1);
            }
            Parse_End();
        END_CASE

        CASE(NORMAL_VECTORS_TOKEN)
            if (number_of_normals>0)
            {
                Warning("Duplicate normal_vectors block; ignoring previous block.");
                POV_FREE(Normals);
            }

            Parse_Begin();
            number_of_normals = (int)Parse_Float(); Parse_Comma();

            if (number_of_normals>0)
            {
                Normals = reinterpret_cast<MeshVector *>(POV_MALLOC(number_of_normals*sizeof(MeshVector), "triangle mesh data"));

                /* leave space in the array for the raw triangle normals */
                for(i=0; i<number_of_normals; i++)
                {
                    Parse_Vector(N1); Parse_Comma();
                    if(fabs(N1[X])<EPSILON && fabs(N1[Y])<EPSILON && fabs(N1[Z])<EPSILON)
                    {
                        N1[X] = 1.0;  // make it nonzero
                        if(!foundZeroNormal)
                            Warning("Normal vector in mesh2 cannot be zero - changing it to <1,0,0>.");
                        foundZeroNormal = true;
                    }
                    N1.normalize();
                    Normals[i] = MeshVector(N1);
                }
            }

            Parse_End();
        END_CASE

        CASE(UV_VECTORS_TOKEN)
            if (number_of_uvcoords>0)
            {
                Warning("Duplicate uv_vectors block; ignoring previous block.");
                POV_FREE(UVCoords);
            }

            Parse_Begin();
            number_of_uvcoords = (int)Parse_Float(); Parse_Comma();

            if (number_of_uvcoords>0)
            {
                UVCoords = reinterpret_cast<MeshUVVector *>(POV_MALLOC(number_of_uvcoords*sizeof(MeshUVVector), "triangle mesh data"));

                for(i=0; i<number_of_uvcoords; i++)
                {
                    Parse_UV_Vect(UV1); Parse_Comma();
                    UVCoords[i] = MeshUVVector(UV1);
                }
            }

            Parse_End();
        END_CASE

        /*OTHERWISE
            UNGET
            EXIT
        END_CASE
    END_EXPECT

    EXPECT*/
        CASE(TEXTURE_LIST_TOKEN)
            Parse_Begin();

            number_of_textures = (int)Parse_Float();  Parse_Comma();

            if (number_of_textures>0)
            {
                Textures = reinterpret_cast<TEXTURE **>(POV_MALLOC(number_of_textures*sizeof(TEXTURE *), "triangle mesh data"));

                for(i=0; i<number_of_textures; i++)
                {
                    /*
                    GET(TEXTURE_ID_TOKEN)
                    Textures[i] = Copy_Texture_Pointer(CurrentTokenDataPtr<TEXTURE*>());
                    */
                    GET(TEXTURE_TOKEN);
                    Parse_Begin();
                    Textures[i] = Parse_Texture();
                    Post_Textures(Textures[i]);
                    Parse_End();
                    Parse_Comma();
                }
            }

            Parse_End();
            EXIT
        END_CASE

        OTHERWISE
            UNGET
            EXIT
        END_CASE

    END_EXPECT

    if (number_of_vertices == 0)
        Error("Vertex vectors not found in mesh2");

    /* first make sure we at least have one UV coordinate */
    if (number_of_uvcoords == 0)
    {
        number_of_uvcoords = 1;
        UVCoords = reinterpret_cast<MeshUVVector *>(POV_MALLOC(number_of_uvcoords*sizeof(MeshUVVector), "triangle mesh data"));
        UVCoords[0][U] = 0;
        UVCoords[0][V] = 0;
    }

    /* -------------------  Get the Faces ------------------- */
    GET(FACE_INDICES_TOKEN)
            Parse_Begin();

    /* number faces is mandatory, so we ask how many there are */
    number_of_triangles = Parse_Float(); Parse_Comma();

    if (number_of_triangles == 0)
    {
        Error("No triangles in triangle mesh.");
    }

    /* allocate memory for triangles */
    Triangles = reinterpret_cast<MESH_TRIANGLE *>(POV_MALLOC(number_of_triangles*sizeof(MESH_TRIANGLE), "triangle mesh data"));

    /* start reading triangles */

    for(i=0; i<number_of_triangles; i++)
    {
        /* read in the indices vector */
        Parse_Vector(P1); Parse_Comma();

        /* convert the vector to integers */
        a = (int)P1[X];
        b = (int)P1[Y];
        c = (int)P1[Z];

        /* a--;b--;c--; use this to start external stuff at 1 */
        if ( a<0 || b<0 || c<0 ||
             a>=number_of_vertices || b>=number_of_vertices ||
             c>=number_of_vertices)
        {
            Error("Mesh face index out of range.");
        }

        /* Init triangle. */
        Object->Init_Mesh_Triangle(&Triangles[i]);

        /* assign the vertices */
        Triangles[i].P1 = a;
        Triangles[i].P2 = b;
        Triangles[i].P3 = c;

        /* look for a texture index */
        EXPECT_ONE
            CASE_FLOAT_UNGET
                Triangles[i].Texture = Parse_Float(); Parse_Comma();
                if (Triangles[i].Texture >= number_of_textures ||
                    Triangles[i].Texture < 0)
                    Error("Texture index out of range in mesh2.");
            END_CASE

            OTHERWISE
                Triangles[i].Texture = -1;
                fully_textured = false;
                UNGET
            END_CASE
        END_EXPECT
        /* look for a texture index */
        EXPECT_ONE
            CASE_FLOAT_UNGET
                Triangles[i].Texture2 = Parse_Float(); Parse_Comma();
                if (Triangles[i].Texture2 >= number_of_textures ||
                    Triangles[i].Texture2 < 0)
                    Error("Texture index out of range in mesh2.");
                Triangles[i].ThreeTex = true;
            END_CASE
            OTHERWISE
                Triangles[i].Texture2 = -1;
                UNGET
            END_CASE
        END_EXPECT
        /* look for a texture index */
        EXPECT_ONE
            CASE_FLOAT_UNGET
                Triangles[i].Texture3 = Parse_Float(); Parse_Comma();
                if (Triangles[i].Texture3 >= number_of_textures ||
                    Triangles[i].Texture3 < 0)
                    Error("Texture index out of range in mesh2.");
                Triangles[i].ThreeTex = true;
            END_CASE
            OTHERWISE
                Triangles[i].Texture3 = -1;
                UNGET
            END_CASE
        END_EXPECT

    }

    Parse_End();

    /* now we get the uv_indices & normal_indices in either order */

    EXPECT
        CASE(UV_INDICES_TOKEN)
            if (found_uv_indices)
            {
                Error("Only one uv_indices section is allowed in mesh2");
            }
            found_uv_indices = true;
            Parse_Begin();

            if (Parse_Float() != number_of_triangles)
                Error("Number of uv indices must equal number of faces.");
            Parse_Comma();

            for (i=0; i<number_of_triangles; i++)
            {
                /* read in the indices vector */
                Parse_Vector(P1); Parse_Comma();

                /* convert the vector to integers */
                a = (int)P1[X];
                b = (int)P1[Y];
                c = (int)P1[Z];

                /* a--;b--;c--; use this to start external stuff at 1 */
                if ( a<0 || b<0 || c<0 ||
                     a>=number_of_uvcoords || b>=number_of_uvcoords ||
                     c>=number_of_uvcoords)
                {
                    Error("Mesh UV index out of range.");
                }

                /* assign the uv coordinate */
                Triangles[i].UV1 = a;
                Triangles[i].UV2 = b;
                Triangles[i].UV3 = c;
            }
            Parse_End();
            /*EXIT*/
        END_CASE

    /*
        OTHERWISE
            UNGET
            EXIT
        END_CASE
    END_EXPECT

    EXPECT
    */
        CASE(NORMAL_INDICES_TOKEN)
            if (found_normal_indices)
            {
                Error("Only one normal_indices section is allowed in mesh2");
            }
            found_normal_indices = true;
            Parse_Begin();

            /*
            Change - if fewer normals than triangles, then no problem - the
            rest will be flat triangles.

            if (Parse_Float() != number_of_triangles)
                Error("Number of normal indices must equal number of faces.");
            */
            number_of_normal_indices = Parse_Float();
            if (number_of_normal_indices > number_of_triangles)
                Error("Number of normal indices cannot be more than the number of faces.");

            Parse_Comma();

            for (i=0; i<number_of_normal_indices; i++)
            {
                /* read in the indices vector */
                Parse_Vector(P1); Parse_Comma();

                /* convert the vector to integers */
                a = (int)P1[X];
                b = (int)P1[Y];
                c = (int)P1[Z];

                /* a--;b--;c--; use this to start external stuff at 1 */
                if ( a<0 || b<0 ||
                     c<0 ||
                     a>=number_of_normals || b>=number_of_normals ||
                     c>=number_of_normals)
                {
                    Error("Mesh normal index out of range.");
                }

                /* assign the uv coordinate */
                Triangles[i].N1 = a;
                Triangles[i].N2 = b;
                Triangles[i].N3 = c;
            }
            Parse_End();
            /*EXIT*/
        END_CASE

        OTHERWISE
            UNGET
            EXIT
        END_CASE
    END_EXPECT

    /* ----------------------------------------------------- */
    /* ----------------------------------------------------- */

    EXPECT
        CASE(INSIDE_VECTOR_TOKEN)
            Parse_Vector(Inside_Vect);
        END_CASE

        OTHERWISE
            UNGET
            EXIT
        END_CASE
    END_EXPECT

    if (fully_textured)
        Object->Type |= TEXTURED_OBJECT;

    if (!found_uv_indices)
    {
        if (number_of_uvcoords==number_of_vertices)
        {
            for (i=0; i<number_of_triangles; i++)
            {
                Triangles[i].UV1 = Triangles[i].P1;
                Triangles[i].UV2 = Triangles[i].P2;
                Triangles[i].UV3 = Triangles[i].P3;
            }
        }
        else if (number_of_uvcoords==1)
        {
            for (i=0; i<number_of_triangles; i++)
            {
                Triangles[i].UV1 = 0;
                Triangles[i].UV2 = 0;
                Triangles[i].UV3 = 0;
            }
        }
        else
        {
            Error("Missing uv_indicies section in mesh2.");
        }
    }

    if (!found_normal_indices)
    {
        if (number_of_normals==number_of_vertices)
        {
            /* If number of normals matches number of vertices, then assume
               that the normal_indices are the same as the triangle indices
               (left out for file size reasons).
               So, we pretend that we read in some normal_indices
            */
            number_of_normal_indices = number_of_triangles;

            for (i=0; i<number_of_triangles; i++)
            {
                Triangles[i].N1 = Triangles[i].P1;
                Triangles[i].N2 = Triangles[i].P2;
                Triangles[i].N3 = Triangles[i].P3;
            }
        }
        else if (number_of_normals)
        {
            Error("Missing normal_indicies section in mesh2.");
        }
    }

    /* ---------------- Compute Triangle Normals ---------------- */

    /* reallocate the normals stuff */
    if (!number_of_normals)
        Normals = reinterpret_cast<MeshVector *>(POV_MALLOC(number_of_triangles*sizeof(MeshVector), "triangle mesh data"));
    else
        Normals = reinterpret_cast<MeshVector *>(POV_REALLOC(Normals, (number_of_normals+number_of_triangles)*sizeof(MeshVector), "triangle mesh data"));

    for (i=0; i<number_of_triangles; i++)
    {
        a = (int) Triangles[i].P1;
        b = (int) Triangles[i].P2;
        c = (int) Triangles[i].P3;
        n1 = (int) Triangles[i].N1;
        n2 = (int) Triangles[i].N2;
        n3 = (int) Triangles[i].N3;

        P1 = Vector3d(Vertices[a]);
        P2 = Vector3d(Vertices[b]);
        P3 = Vector3d(Vertices[c]);

        Triangles[i].Smooth = false;

        /* compute the normal (check for smoothness) */
        /* if number_of_normal_indices > 0, then the first triangles
           are smooth and the rest are flat */
        if (i<number_of_normal_indices)
        {
            /* Check for equal normals. */
            D1 = Vector3d(Normals[n1]) - Vector3d(Normals[n2]);
            D2 = Vector3d(Normals[n1]) - Vector3d(Normals[n3]);

            l1 = D1.lengthSqr();
            l2 = D2.lengthSqr();

            if ((fabs(l1) > EPSILON) || (fabs(l2) > EPSILON))
            {
                /* Smooth triangle. */
                Object->Compute_Mesh_Triangle(&Triangles[i], true, P1, P2, P3, N);
                Triangles[i].Smooth = true;
            }
            else
            {
                /* Flat triangle. */
                Object->Compute_Mesh_Triangle(&Triangles[i], false, P1, P2, P3, N);
            }
        }
        else
        {
            /* Flat triangle. */
            Object->Compute_Mesh_Triangle(&Triangles[i], false, P1, P2, P3, N);
        }

        /* assign the triangle normal that we just computed */
        Triangles[i].Normal_Ind = i+number_of_normals;
        Normals[i+number_of_normals] = MeshVector(N);
    }

    /* now remember how many normals we really have */
    number_of_normals += number_of_triangles;

    /* ----------------------------------------------------- */

    /* Init triangle mesh data. */
    Object->Data = reinterpret_cast<MESH_DATA *>(POV_MALLOC(sizeof(MESH_DATA), "triangle mesh data"));
    Object->Data->References = 1;
    Object->Data->Tree = nullptr;
    /* NK 1998 */
    /*YS* 31/12/1999 */

    if( (fabs(Inside_Vect[X]) < EPSILON) &&  (fabs(Inside_Vect[Y]) < EPSILON) &&  (fabs(Inside_Vect[Z]) < EPSILON))
    {
        Object->has_inside_vector=false;
        Object->Type |= PATCH_OBJECT;
    }
    else
    {
        Object->Data->Inside_Vect = Inside_Vect.normalized();
        Object->has_inside_vector=true;
        Object->Type &= ~PATCH_OBJECT;
    }
    /*YS*/

    /* copy pointers to normals, triangles, textures, and vertices. */
    Object->Data->Normals   = Normals;
    Object->Data->Triangles = Triangles;
    Object->Data->Vertices  = Vertices;
    Object->Data->UVCoords  = UVCoords;
    /* [LSK] Removed "Data->" */
    Object->Textures  = Textures;

    /* copy number of for normals, textures, triangles and vertices. */
    Object->Data->Number_Of_Normals = number_of_normals;
    Object->Data->Number_Of_Triangles = number_of_triangles;
    Object->Data->Number_Of_Vertices = number_of_vertices;
    Object->Data->Number_Of_UVCoords  = number_of_uvcoords;
    Object->Number_Of_Textures = number_of_textures;

    if (number_of_textures)
    {
        Set_Flag(Object, MULTITEXTURE_FLAG);
    }

/*
    Render_Info("Mesh2: %ld bytes: %ld vertices, %ld normals, %ld textures, %ld triangles, %ld uv-coords\n",
        Object->Data->Number_Of_Normals*sizeof(MeshVector)+
        Object->Number_Of_Textures*sizeof(TEXTURE *)+
        Object->Data->Number_Of_Triangles*sizeof(MESH_TRIANGLE)+
        Object->Data->Number_Of_Vertices*sizeof(MeshVector)+
        Object->Data->Number_Of_UVCoords*sizeof(MeshUVVector),
        Object->Data->Number_Of_Vertices,
        Object->Data->Number_Of_Normals,
        Object->Number_Of_Textures,
        Object->Data->Number_Of_Triangles,
        Object->Data->Number_Of_UVCoords);
*/
}


/*****************************************************************************
*
* FUNCTION
*
*   Parse_Mesh_Texture
*
* INPUT
*
* OUTPUT
*
* RETURNS
*
*   OBJECT
*
* AUTHOR
*
*   Dieter Bayer
*
* DESCRIPTION
*
*   Read an individual triangle mesh texture.
*
* CHANGES
*
*   Feb 1995 : Creation.
*
******************************************************************************/

TEXTURE *Parser::Parse_Mesh_Texture (TEXTURE **t2, TEXTURE **t3)
{
    TEXTURE *Texture;

    Texture = nullptr;

    EXPECT
        CASE(TEXTURE_TOKEN)
            Parse_Begin();

            GET(TEXTURE_ID_TOKEN);

            Texture = CurrentTokenDataPtr<TEXTURE*>();

            Parse_End();
        END_CASE

        /* NK */
        CASE(TEXTURE_LIST_TOKEN)
            Parse_Begin();

            GET(TEXTURE_ID_TOKEN);
            Texture = CurrentTokenDataPtr<TEXTURE*>();

            Parse_Comma();

            GET(TEXTURE_ID_TOKEN);
            *t2 = CurrentTokenDataPtr<TEXTURE*>();

            Parse_Comma();

            GET(TEXTURE_ID_TOKEN);
            *t3 = CurrentTokenDataPtr<TEXTURE*>();

            Parse_End();
            EXIT
        END_CASE

        OTHERWISE
            UNGET
            EXIT
        END_CASE
    END_EXPECT

    return(Texture);
}


/*****************************************************************************
*
* FUNCTION
*
*   Parse_Ovus
*
* INPUT
*
* OUTPUT
*
* RETURNS
*
*   OBJECT
*
* AUTHOR
*
*   Jerome Grimbert
*
* DESCRIPTION
*
*   -
*
* CHANGES
*
*   Jul 2010 : Creation.
*   Jul 2016 : extension with distance & radius
*
******************************************************************************/

ObjectPtr Parser::Parse_Ovus()
{
    Ovus *Object;

    Parse_Begin();

    Object = reinterpret_cast<Ovus *>(Parse_Object_Id());
    if (Object != nullptr)
    {
        return(reinterpret_cast<ObjectPtr>(Object));
    }

    Object = new Ovus();


    Object->BottomRadius = Parse_Float(); /* Bottom radius */
    Parse_Comma();
    Object->TopRadius = Parse_Float(); /* Top radius */
    // default values, for backward compatibility
    Object->VerticalSpherePosition = Object->BottomRadius;
    Object->ConnectingRadius = 2.0 * std::max(Object->BottomRadius, Object->TopRadius);
    EXPECT
        CASE(RADIUS_TOKEN)
            Object->ConnectingRadius = Parse_Float();
        END_CASE
        CASE(DISTANCE_TOKEN)
            Object->VerticalSpherePosition = Parse_Float();
        END_CASE
        CASE(PRECISION_TOKEN)
            Object->RootTolerance = Parse_Float();
        END_CASE
        OTHERWISE
            UNGET
            EXIT
        END_CASE
    END_EXPECT

    /*
     ** Pre-compute the important values
     */
    if ((Object->TopRadius < 0)||(Object->BottomRadius <= 0))
    {
        Error("Both Ovus radii must be positive, and bottom radius must be strictly positive");
    }
    if (Object->VerticalSpherePosition < Object->BottomRadius)
    {
        Error("distance of Ovus must be greater or equal to bottom radius");
        // in theory, it would be possible to allow VerticalSpherePosition + TopRadius >= BottomRadius
        // (with VerticalSpherePosition > 0)
        // but the computation of BottomVertical & TopVertical would need more work, as the current formula
        // use a simplification based on VerticalSpherePosition >= BottomRadius
    }
    if ( Object->TopRadius + Object->BottomRadius + Object->VerticalSpherePosition > 2*Object->ConnectingRadius)
    {
        Error("Connecting radius of Ovus is too small. Should be at least half the sum of the three other distances. sphere or lemon object could also be considered.");
    }
    /*
     *  b : BottomRadius
     *  r : ConnectingRadius
     *  t : TopRadius
     *  v : VerticalSpherePosition
     *
     * solve (x^2+y^2)=(r-b)^2, (x^2+(y-v)^2)=(r-t)^2, v>=b, t>=0, b>0, 2r>=(b+t+v) for x,y
     *  intersection of two circles:
     *   from the origin (center of bottom sphere), connecting radius - bottom radius
     *   from the center of top sphere, connecting radius - top radius
     *
     * x = +/- 1/2 sqrt( - (b^2-2bt+t^2-v^2)(b^2-4br+2bt+4r^2-4rt+t^2-v^2)/v^2)
     * remaining code expect x >= 0
     */

    Object->HorizontalPosition = sqrt(
            -(Sqr(Object->BottomRadius)-2.0*Object->BottomRadius*Object->TopRadius+Sqr(Object->TopRadius)-Sqr(Object->VerticalSpherePosition))
            *(Sqr(Object->BottomRadius)-4.0*Object->BottomRadius*Object->ConnectingRadius+2.0*Object->BottomRadius*Object->TopRadius+4.0*Sqr(Object->ConnectingRadius)-4.0*Object->ConnectingRadius*Object->TopRadius+Sqr(Object->TopRadius) -Sqr(Object->VerticalSpherePosition))
            )
        /(Object->VerticalSpherePosition*2.0);

    /*
     * for t=b+v and r> (b^2-t^2-v^2)/(2(b-t))
     *
     * y = sqrt( r^2-2rt+t^2-x^2)
     *
     *
     * for t>b+v and r = (b+v+t)/2
     * for b<t<b+v and r> (b^2-t^2-v^2)/(2(b-t))
     * for t=b+v and r> (b^2-t^2-v^2)/(2(b-t))
     *
     * y = sqrt( r^2-2rt+t^2-x^2) +v
     *
     *
     * else
     *
     * y = v- sqrt( r^2-2rt+t^2-x^2)
     */
    if ((Object->TopRadius == (Object->BottomRadius+Object->VerticalSpherePosition))&&(Object->ConnectingRadius > ((Sqr(Object->BottomRadius)-Sqr(Object->TopRadius)-Sqr(Object->VerticalSpherePosition))/(2.0*Object->VerticalSpherePosition))))
    {
        Object->VerticalPosition = sqrt(Sqr(Object->ConnectingRadius-Object->TopRadius)-Sqr(Object->HorizontalPosition));
    }
    else if
        (
         (( Object->TopRadius > (Object->BottomRadius + Object->VerticalSpherePosition ) ) && ( Object->ConnectingRadius == ((Object->BottomRadius+Object->TopRadius+Object->VerticalSpherePosition)/2.0)))
         ||((Object->BottomRadius < Object->TopRadius) && (Object->TopRadius < (Object->BottomRadius+Object->VerticalSpherePosition))&&(Object->ConnectingRadius > ((Sqr(Object->BottomRadius)-Sqr(Object->TopRadius)-Sqr(Object->VerticalSpherePosition))/(2.0*Object->VerticalSpherePosition))))
         ||( (Object->TopRadius == (Object->BottomRadius+Object->VerticalSpherePosition))&&(Object->ConnectingRadius > ((Sqr(Object->BottomRadius)-Sqr(Object->TopRadius)-Sqr(Object->VerticalSpherePosition))/(2.0*Object->VerticalSpherePosition))))
        )
    {
        Object->VerticalPosition = Object->VerticalSpherePosition+sqrt(Sqr(Object->ConnectingRadius-Object->TopRadius)-Sqr(Object->HorizontalPosition));
    }
    else
    {
        Object->VerticalPosition = Object->VerticalSpherePosition-sqrt(Sqr(Object->ConnectingRadius-Object->TopRadius)-Sqr(Object->HorizontalPosition));
    }
    // if not a degenerated sphere, HorizontalPosition is a square root, test only against 0, as negative is not possible
    if (Object->HorizontalPosition != 0.0)
    {
        Object->BottomVertical = -Object->VerticalPosition*Object->BottomRadius/(Object->ConnectingRadius-Object->BottomRadius);
        Object->TopVertical = -( Object->VerticalPosition-Object->VerticalSpherePosition)* Object->TopRadius / (Object->ConnectingRadius - Object->TopRadius)  + Object->VerticalSpherePosition;
    }
    else
    { // replace the ovus with the top sphere, keeping the parsing of option compatible with ovus (sturm)
        Object->VerticalSpherePosition = Object->VerticalPosition;
        Object->TopRadius = Object->ConnectingRadius;
        Object->TopVertical = Object->VerticalSpherePosition-Object->ConnectingRadius;
        Object->BottomVertical = -Object->ConnectingRadius;// low enough
        Object->BottomRadius = 0.0;
        Object->ConnectingRadius = 0.0;
        Warning("Ovus is reduced to a sphere, consider using a real sphere instead");
    }

    Object->Compute_BBox();
    Parse_Object_Mods (reinterpret_cast<ObjectPtr>(Object));
    return (reinterpret_cast<ObjectPtr>(Object));
}

/*****************************************************************************
*
* FUNCTION
*
*   Parse_Parametric
*
* INPUT
*
* OUTPUT
*
* RETURNS
*
* AUTHOR
*
* DESCRIPTION
*
* CHANGES
*
******************************************************************************/

ObjectPtr Parser::Parse_Parametric(void)
{
    Parametric  *Object;
    DBL         temp;
    char        PrecompFlag = 0;
    int         PrecompDepth = 1;
    Vector2d    tempUV;

    Parse_Begin();

    Object = reinterpret_cast<Parametric *>(Parse_Object_Id());
    if (Object != nullptr)
        return (reinterpret_cast<ObjectPtr>(Object));

    Object = new Parametric();

    Parse_FunctionOrContentList(Object->Function, 3);

    Parse_UV_Vect(tempUV);
    Object->umin = tempUV[U];
    Object->vmin = tempUV[V];
    Parse_Comma();

    Parse_UV_Vect(tempUV);
    Object->umax = tempUV[U];
    Object->vmax = tempUV[V];

    if(Object->umin>Object->umax)
    {
        temp = Object->umin;
        Object->umin = Object->umax;
        Object->umax = temp;
    }
    if(Object->vmin>Object->vmax)
    {
        temp = Object->vmin;
        Object->vmin = Object->vmax;
        Object->vmax = temp;
    }

    EXPECT
        CASE(ACCURACY_TOKEN)
            Object->accuracy= Parse_Float();
        END_CASE

        CASE(MAX_GRADIENT_TOKEN)
            Object->max_gradient = Parse_Float();
        END_CASE

        CASE(PRECOMPUTE_TOKEN)
            PrecompDepth= Parse_Float();
            Parse_Comma();

            EXPECT_ONE
                CASE(VECTOR_FUNCT_TOKEN)
                    if(CurrentTokenFunctionId() != X_TOKEN)
                    {
                        UNGET
                    }
                    else
                        PrecompFlag |= 1;
                END_CASE

                OTHERWISE
                    UNGET
                END_CASE
            END_EXPECT

            Parse_Comma();

            EXPECT_ONE
                CASE(VECTOR_FUNCT_TOKEN)
                    if(CurrentTokenFunctionId() != Y_TOKEN)
                    {
                        UNGET
                    }
                    else
                        PrecompFlag |= 2;
                END_CASE

                OTHERWISE
                    UNGET
                END_CASE
            END_EXPECT

            Parse_Comma();

            EXPECT_ONE
                CASE(VECTOR_FUNCT_TOKEN)
                    if(CurrentTokenFunctionId() != Z_TOKEN)
                    {
                        UNGET
                    }
                    else
                        PrecompFlag |= 4;
                END_CASE

                OTHERWISE
                    UNGET
                END_CASE
            END_EXPECT
        END_CASE

        CASE(CONTAINED_BY_TOKEN)
            ParseContainedBy(Object->container, Object);
        END_CASE

        OTHERWISE
            UNGET
            EXIT
        END_CASE
    END_EXPECT

    Parse_Object_Mods(reinterpret_cast<ObjectPtr>(Object));

    if(PrecompFlag != 0)
        Object->Precompute_Parametric_Values(PrecompFlag, PrecompDepth, GetParserDataPtr());

    return (reinterpret_cast<ObjectPtr>(Object));
}


/*****************************************************************************
*
* FUNCTION
*
* INPUT
*
* OUTPUT
*
* RETURNS
*
* AUTHOR
*
* DESCRIPTION
*
* CHANGES
*
******************************************************************************/

ObjectPtr Parser::Parse_Plane ()
{
    DBL len;
    Plane *Object;

    Parse_Begin ();

    Object = reinterpret_cast<Plane *>(Parse_Object_Id());
    if (Object != nullptr)
        return (reinterpret_cast<ObjectPtr>(Object));

    Object = new Plane();

    Parse_Vector(Object->Normal_Vector);   Parse_Comma();
    len = Object->Normal_Vector.length();
    if (len < EPSILON)
    {
        Error("Degenerate plane normal.");
    }
    Object->Normal_Vector /= len;
    Object->Distance = -Parse_Float();

    Object->Compute_BBox();

    Parse_Object_Mods (reinterpret_cast<ObjectPtr>(Object));

    return (reinterpret_cast<ObjectPtr>(Object));
}



/*****************************************************************************
*
* FUNCTION
*
* INPUT
*
* OUTPUT
*
* RETURNS
*
* AUTHOR
*
* DESCRIPTION
*
* CHANGES
*
******************************************************************************/

ObjectPtr Parser::Parse_Poly (int order)
{
    Poly *Object;

    Parse_Begin ();

    Object = reinterpret_cast<Poly *>(Parse_Object_Id());
    if (Object != nullptr)
        return (reinterpret_cast<ObjectPtr>(Object));

    if (order == 0)
    {
        order = (int)Parse_Float();      Parse_Comma();
        if (order < 2 || order > MAX_ORDER)
            Error("Order of poly is out of range.");
    }

    Object = new Poly(order);

    Parse_Coeffs(Object->Order, &(Object->Coeffs[0]));

    Object->Compute_BBox();

    Parse_Object_Mods (reinterpret_cast<ObjectPtr>(Object));

    return (reinterpret_cast<ObjectPtr>(Object));
}

/*****************************************************************************
*
* FUNCTION
*
* INPUT
*
* OUTPUT
*
* RETURNS
*
* AUTHOR
*
* DESCRIPTION
*
* CHANGES
*
******************************************************************************/

ObjectPtr Parser::Parse_Polynom ()
{
    Poly *Object;
    unsigned int x,y,z;
    int order;
    DBL value;

    Parse_Begin ();

    Object = reinterpret_cast<Poly *>(Parse_Object_Id());
    if (Object != nullptr)
        return (reinterpret_cast<ObjectPtr>(Object));

    order = (int)Parse_Float();      Parse_Comma();
    if (order < 2 || order > MAX_ORDER)
    {
        Error("Order of polynom is out of range.");
    }

    Object = new Poly(order);

    EXPECT
        CASE (XYZ_TOKEN)
            Parse_Paren_Begin();
            x = (unsigned int)Parse_Float();
            Parse_Comma();
            y = (unsigned int)Parse_Float();
            Parse_Comma();
            z = (unsigned int)Parse_Float();
            Parse_Paren_End();
            GET (COLON_TOKEN);
            value = Parse_Float();
            if (!Object->Set_Coeff(x,y,z,value))
            {
                Error("Coefficient of polynom is out of range.");
            }
            Parse_Comma();
        END_CASE

        OTHERWISE
            UNGET
            EXIT
        END_CASE
    END_EXPECT

    Object->Compute_BBox();

    Parse_Object_Mods (reinterpret_cast<ObjectPtr>(Object));

    return (reinterpret_cast<ObjectPtr>(Object));
}

/*****************************************************************************
*
* FUNCTION
*
*   Parse_Polygon
*
* INPUT
*
* OUTPUT
*
* RETURNS
*
*   ObjectPtr  -
*
* AUTHOR
*
*   Dieter Bayer
*
* DESCRIPTION
*
*   -
*
* CHANGES
*
*   May 1994 : Creation.
*
*   Oct 1994 : Modified to use new polygon data structure. [DB]
*
******************************************************************************/

ObjectPtr Parser::Parse_Polygon()
{
    int i, closed = false;
    int Number;
    Polygon *Object;
    Vector3d *Points;
    Vector3d P;

    Parse_Begin();

    Object = reinterpret_cast<Polygon *>(Parse_Object_Id());
    if (Object != nullptr)
    {
        return(reinterpret_cast<ObjectPtr>(Object));
    }

    Object = new Polygon();

    Number = (int)Parse_Float();

    if (Number < 3)
    {
        Error("Polygon needs at least three points.");
    }

    Points = reinterpret_cast<Vector3d *>(POV_MALLOC((Number+1)*sizeof(Vector3d), "temporary polygon points"));

    Parse_Comma();

    for (i = 0; i < Number; i++)
    {
        Parse_Vector(Points[i]);

        // NB we allow for a trailing comma at the end of the list,
        // to facilitate auto-generation of lists.
        Parse_Comma();
    }

    /* Check for closed polygons. */

    P = Points[0];

    for (i = 1; i < Number; i++)
    {
        closed = false;

        if ((fabs(P[X] - Points[i][X]) < EPSILON) &&
            (fabs(P[Y] - Points[i][Y]) < EPSILON) &&
            (fabs(P[Z] - Points[i][Z]) < EPSILON))
        {
            // force almost-identical vertices to be /exactly/ identical,
            // to make processing easier later
            Points[i] = P;

            i++;

            if (i < Number)
            {
                P = Points[i];
            }

            closed = true;
        }
    }

    if (!closed)
    {
        Warning("Polygon not closed. Closing it.");

        Points[Number] = P;

        Number++;
    }

    Object->Compute_Polygon(Number, Points);

    POV_FREE (Points);

    Parse_Object_Mods (reinterpret_cast<ObjectPtr>(Object));

    return(reinterpret_cast<ObjectPtr>(Object));
}



/*****************************************************************************
*
* FUNCTION
*
*   Parse_Prism
*
* INPUT
*
* OUTPUT
*
* RETURNS
*
*   ObjectPtr  -
*
* AUTHOR
*
*   Dieter Bayer
*
* DESCRIPTION
*
*   -
*
* CHANGES
*
*   May 1994 : Creation.
*
******************************************************************************/

ObjectPtr Parser::Parse_Prism()
{
    int i, closed = false;
    DBL h;
    int loopStart = 0;

    Prism *Object;
    Vector2d *Points;
    Vector2d P;

    Parse_Begin();

    Object = reinterpret_cast<Prism *>(Parse_Object_Id());
    if (Object != nullptr)
    {
        return(reinterpret_cast<ObjectPtr>(Object));
    }

    Object = new Prism();

    /*
     * Determine kind of spline used (linear, quadratic, cubic)
     * and type of sweeping (linear, conic).
     */

    EXPECT
        CASE(LINEAR_SPLINE_TOKEN)
            Object->Spline_Type = LINEAR_SPLINE;
        END_CASE

        CASE(QUADRATIC_SPLINE_TOKEN)
            Object->Spline_Type = QUADRATIC_SPLINE;
        END_CASE

        CASE(CUBIC_SPLINE_TOKEN)
            Object->Spline_Type = CUBIC_SPLINE;
        END_CASE

        CASE(BEZIER_SPLINE_TOKEN)
            Object->Spline_Type = BEZIER_SPLINE;
        END_CASE

        CASE(LINEAR_SWEEP_TOKEN)
            Object->Sweep_Type = LINEAR_SWEEP;
        END_CASE

        CASE(CONIC_SWEEP_TOKEN)
            Object->Sweep_Type = CONIC_SWEEP;
        END_CASE

        OTHERWISE
            UNGET
            EXIT
        END_CASE
    END_EXPECT

    /* Read prism heights. */

    Object->Height1 = Parse_Float(); Parse_Comma();
    Object->Height2 = Parse_Float(); Parse_Comma();

    if (Object->Height1 > Object->Height2)
    {
        h = Object->Height1;
        Object->Height1 = Object->Height2;
        Object->Height2 = h;
    }

    /* Get number of points = number of segments. */

    Object->Number = (int)Parse_Float();

    switch (Object->Spline_Type)
    {
        case LINEAR_SPLINE :

            if (Object->Number < 3)
            {
                Error("Prism with linear splines must have at least three points.");
            }

            break;

        case QUADRATIC_SPLINE :

            if (Object->Number < 5)
            {
                Error("Prism with quadratic splines must have at least five points.");
            }

            break;

        case CUBIC_SPLINE :

            if (Object->Number < 6)
            {
                Error("Prism with cubic splines must have at least six points.");
            }

            break;

        case BEZIER_SPLINE :

            if ((Object->Number & 3) != 0)
            {
                Error("Prism with Bezier splines must have four points per segment.");
            }

            break;
    }

    /* Allocate Object->Number points for the prism. */

    Points = reinterpret_cast<Vector2d *>(POV_MALLOC((Object->Number+1) * sizeof(Vector2d), "temporary prism points"));

    /* Read points (x, y : coordinate of 2d point; z : not used). */

    Parse_Comma();

    for (i = 0; i < Object->Number; i++)
    {
        Parse_UV_Vect(Points[i]);

        // NB we allow for a trailing comma at the end of the list,
        // to facilitate auto-generation of lists.
        Parse_Comma();
    }

    /* Closed or not closed that's the question. */

    EXPECT_ONE
        CASE(OPEN_TOKEN)
            Clear_Flag(Object, CLOSED_FLAG);
        END_CASE

        OTHERWISE
            UNGET
        END_CASE
    END_EXPECT

    /* Check for closed prism. */

    if ((Object->Spline_Type == LINEAR_SPLINE) ||
        (Object->Spline_Type == QUADRATIC_SPLINE) ||
        (Object->Spline_Type == CUBIC_SPLINE))
    {
        switch (Object->Spline_Type)
        {
            case LINEAR_SPLINE :

                i = 1;

                P = Points[0];

                break;

            case QUADRATIC_SPLINE :
            case CUBIC_SPLINE :

                i = 2;

                P = Points[1];

                break;
        }

        for (; i < Object->Number; i++)
        {
            closed = false;

            if ((fabs(P[X] - Points[i][X]) < EPSILON) &&
                (fabs(P[Y] - Points[i][Y]) < EPSILON))
            {
                switch (Object->Spline_Type)
                {
                    case LINEAR_SPLINE :

                        i++;

                        if (i < Object->Number)
                        {
                            P = Points[i];
                        }

                        break;

                    case QUADRATIC_SPLINE :

                        i += 2;

                        if (i < Object->Number)
                        {
                            P = Points[i];
                        }

                        break;

                    case CUBIC_SPLINE :

                        i += 3;

                        if (i < Object->Number)
                        {
                            P = Points[i];
                        }

                        break;
                }

                closed = true;
            }
        }
    }
    else
    {
        closed = true;

        loopStart = 0;

        for (i = 4; i < Object->Number; i += 4)
        {
            if ((fabs(Points[i][X] - Points[i-1][X]) > EPSILON) ||
                (fabs(Points[i][Y] - Points[i-1][Y]) > EPSILON))
            {
                //. this is a different point.  Check if we have a loop.
                if ((fabs(Points[i-1][X] - Points[loopStart][X]) > EPSILON) ||
                    (fabs(Points[i-1][Y] - Points[loopStart][Y]) > EPSILON))
                {
                    closed = false;
                    break;
                }

                loopStart = i;
            }
        }
        if ((fabs(Points[Object->Number-1][X] - Points[loopStart][X]) > EPSILON) ||
            (fabs(Points[Object->Number-1][Y] - Points[loopStart][Y]) > EPSILON))
        {
            closed = false;
        }
    }

    if (!closed)
    {
        if (Object->Spline_Type == LINEAR_SPLINE)
        {
            Points[Object->Number] = P;

            Object->Number++;

            Warning("Linear prism not closed. Closing it.");
        }
        else
        {
            Set_Flag(Object, DEGENERATE_FLAG);

            Warning("Prism not closed. Ignoring it.");
        }
    }

    /* Compute spline segments. */

    Object->Compute_Prism(Points, GetParserDataPtr());

    /* Compute bounding box. */

    Object->Compute_BBox();

    /* Parse object's modifiers. */

    Parse_Object_Mods(reinterpret_cast<ObjectPtr>(Object));

    /* Destroy temporary points. */

    POV_FREE (Points);

    return(reinterpret_cast<ObjectPtr>(Object));
}



/*****************************************************************************
*
* FUNCTION
*
* INPUT
*
* OUTPUT
*
* RETURNS
*
* AUTHOR
*
* DESCRIPTION
*
* CHANGES
*
******************************************************************************/

ObjectPtr Parser::Parse_Quadric ()
{
    Vector3d Min, Max;
    Quadric *Object;

    Parse_Begin ();

    Object = reinterpret_cast<Quadric *>(Parse_Object_Id());
    if (Object != nullptr)
        return (reinterpret_cast<ObjectPtr>(Object));

    Object = new Quadric();

    Parse_Vector(Object->Square_Terms);     Parse_Comma();
    Parse_Vector(Object->Mixed_Terms);      Parse_Comma();
    Parse_Vector(Object->Terms);            Parse_Comma();
    Object->Constant = Parse_Float();

    Min = Vector3d(-BOUND_HUGE);
    Max = Vector3d(BOUND_HUGE);

    Object->Compute_BBox(Min, Max);

    Parse_Object_Mods (reinterpret_cast<ObjectPtr>(Object));

    return (reinterpret_cast<ObjectPtr>(Object));
}



/*****************************************************************************
*
* FUNCTION
*
* INPUT
*
* OUTPUT
*
* RETURNS
*
* AUTHOR
*
* DESCRIPTION
*
* CHANGES
*
******************************************************************************/

ObjectPtr Parser::Parse_Smooth_Triangle ()
{
    SmoothTriangle *Object;
    short degen;
    DBL vlen;

    degen=false;

    Parse_Begin ();

    Object = reinterpret_cast<SmoothTriangle *>(Parse_Object_Id());
    if (Object != nullptr)
        return (reinterpret_cast<ObjectPtr>(Object));

    Object = new SmoothTriangle();

    Parse_Vector (Object->P1);    Parse_Comma();
    Parse_Vector (Object->N1);    Parse_Comma();

    vlen = Object->N1.length();

    if (vlen == 0.0)
        degen=true;
    else
        Object->N1 /= vlen;

    Parse_Vector (Object->P2);    Parse_Comma();
    Parse_Vector (Object->N2);    Parse_Comma();

    vlen = Object->N2.length();

    if(vlen == 0.0)
        degen=true;
    else
        Object->N2 /= vlen;

    Parse_Vector (Object->P3);    Parse_Comma();
    Parse_Vector (Object->N3);

    vlen = Object->N3.length();

    if(vlen == 0.0)
        degen=true;
    else
        Object->N3.normalize();

    if(!degen)
        degen = !Object->Compute_Triangle();

    if(degen)
        Warning("Degenerate triangle. Please remove.");

    Object->Compute_BBox();

    Parse_Object_Mods(reinterpret_cast<ObjectPtr>(Object));

    return (reinterpret_cast<ObjectPtr>(Object));
}



/*****************************************************************************
*
* FUNCTION
*
*   Parse_Sor
*
* INPUT
*
* OUTPUT
*
* RETURNS
*
*   ObjectPtr  -
*
* AUTHOR
*
*   Dieter Bayer
*
* DESCRIPTION
*
*   Read a surface of revolution primitive.
*
* CHANGES
*
*   May 1994 : Creation.
*
******************************************************************************/

ObjectPtr Parser::Parse_Sor()
{
    int i;
    Sor *Object;
    Vector2d *Points;

    Parse_Begin();

    Object = reinterpret_cast<Sor *>(Parse_Object_Id());
    if (Object != nullptr)
    {
        return(reinterpret_cast<ObjectPtr>(Object));
    }

    Object = new Sor();

    /* Get number of points. */

    Object->Number = (int)Parse_Float();

    if (Object->Number <4)
    {
        Error("Surface of revolution must have at least four points.");
    }

    /* Get temporary points describing the rotated curve. */

    Points = reinterpret_cast<Vector2d *>(POV_MALLOC(Object->Number*sizeof(Vector2d), "temporary surface of revolution points"));

    /* Read points (x : radius; y : height; z : not used). */

    Parse_Comma();

    for (i = 0; i < Object->Number; i++)
    {
        Parse_UV_Vect(Points[i]);

        if ((Points[i][X] < 0.0) ||
            ((i > 1 ) && (i < Object->Number - 1) && (Points[i][Y] <= Points[i-1][Y])))
        {
            Error("Incorrect point in surface of revolution.");
        }

        // NB we allow for a trailing comma at the end of the list,
        // to facilitate auto-generation of lists.
        Parse_Comma();
    }

    /* Closed or not closed that's the question. */

    EXPECT_ONE
        CASE(OPEN_TOKEN)
            Clear_Flag(Object, CLOSED_FLAG);
        END_CASE

        OTHERWISE
            UNGET
        END_CASE
    END_EXPECT

    /* There are Number-3 segments! */

    Object->Number -= 3;

    /* Compute spline segments. */

    Object->Compute_Sor(Points, GetParserDataPtr());

    /* Compute bounding box. */

    Object->Compute_BBox();

    /* Parse object's modifiers. */

    Parse_Object_Mods(reinterpret_cast<ObjectPtr>(Object));

    /* Destroy temporary points. */

    POV_FREE (Points);

    if (Object->Spline->BCyl->number > sceneData->Max_Bounding_Cylinders)
    {
        TraceThreadData *td = GetParserDataPtr();
        sceneData->Max_Bounding_Cylinders = Object->Spline->BCyl->number;
        td->BCyl_Intervals.reserve(4*sceneData->Max_Bounding_Cylinders);
        td->BCyl_RInt.reserve(2*sceneData->Max_Bounding_Cylinders);
        td->BCyl_HInt.reserve(2*sceneData->Max_Bounding_Cylinders);
    }

    return (reinterpret_cast<ObjectPtr>(Object));
}



/*****************************************************************************
*
* FUNCTION
*
* INPUT
*
* OUTPUT
*
* RETURNS
*
* AUTHOR
*
* DESCRIPTION
*
* CHANGES
*
******************************************************************************/

ObjectPtr Parser::Parse_Sphere()
{
    Sphere *Object;

    Parse_Begin();

    Object = reinterpret_cast<Sphere *>(Parse_Object_Id());
    if (Object != nullptr)
    {
        return (reinterpret_cast<ObjectPtr>(Object));
    }

    Object = new Sphere();

    Parse_Vector(Object->Center);

    Parse_Comma();

    Object->Radius = Parse_Float();

    Object->Compute_BBox();

    Parse_Object_Mods(reinterpret_cast<ObjectPtr>(Object));

    return(reinterpret_cast<ObjectPtr>(Object));
}



/*****************************************************************************
*
* FUNCTION
*
*       Parse_Sphere_Sweep
*
* INPUT
*
*   -
*
* OUTPUT
*
*   -
*
* RETURNS
*
*   Object
*
* AUTHOR
*
*       Jochen Lippert
*
* DESCRIPTION
*
* CHANGES
*
******************************************************************************/

ObjectPtr Parser::Parse_Sphere_Sweep()
{
    SphereSweep *Object;
    int i;

    Parse_Begin();

    Object = reinterpret_cast<SphereSweep *>(Parse_Object_Id());
    if (Object != nullptr)
        return (reinterpret_cast<ObjectPtr>(Object));

    Object = new SphereSweep();

    /* Get type of interpolation */
    EXPECT_ONE
        CASE(LINEAR_SPLINE_TOKEN)
            Object->Interpolation = LINEAR_SPHERE_SWEEP;
        END_CASE
        CASE(CUBIC_SPLINE_TOKEN)
            Object->Interpolation = CATMULL_ROM_SPLINE_SPHERE_SWEEP;
        END_CASE
        CASE(B_SPLINE_TOKEN)
            Object->Interpolation = B_SPLINE_SPHERE_SWEEP;
        END_CASE
        OTHERWISE
            UNGET
        END_CASE
    END_EXPECT

    if (Object->Interpolation == -1)
    {
            Error("Invalid type of interpolation.");
    }

    Parse_Comma();

    /* Get number of modeling spheres */
    Object->Num_Modeling_Spheres = (int)Parse_Float();

    if ((Object->Num_Modeling_Spheres < 2) || (Object->Interpolation != LINEAR_SPHERE_SWEEP && Object->Num_Modeling_Spheres < 4))
        Error("Too few modeling spheres for interpolation type.");

    Object->Modeling_Sphere =
        reinterpret_cast<SPHSWEEP_SPH *>(POV_MALLOC(Object->Num_Modeling_Spheres * sizeof(SPHSWEEP_SPH),
        "sphere sweep modeling spheres"));

    Parse_Comma();

    for (i = 0; i < Object->Num_Modeling_Spheres; i++)
    {
        Parse_Vector(Object->Modeling_Sphere[i].Center);
        Parse_Comma();
        Object->Modeling_Sphere[i].Radius = Parse_Float();

        // NB we allow for a trailing comma at the end of the list,
        // to facilitate auto-generation of lists.
        Parse_Comma();
    }

    EXPECT_ONE
        CASE(TOLERANCE_TOKEN)
            Object->Depth_Tolerance = Parse_Float();
        END_CASE
        OTHERWISE
            UNGET
        END_CASE
    END_EXPECT

    Object->Compute();

    Object->Compute_BBox();

    Parse_Object_Mods(reinterpret_cast<ObjectPtr>(Object));

    return (reinterpret_cast<ObjectPtr>(Object));
}



/*****************************************************************************
*
* FUNCTION
*
*   Parse_Superellipsoid
*
* INPUT
*
* OUTPUT
*
* RETURNS
*
*   ObjectPtr  -
*
* AUTHOR
*
*   Dieter Bayer
*
* DESCRIPTION
*
*   Read a superellipsoid primitive.
*
* CHANGES
*
*   Oct 1994 : Creation.
*
******************************************************************************/

ObjectPtr Parser::Parse_Superellipsoid()
{
    Vector2d V1;
    Superellipsoid *Object;

    Parse_Begin();

    Object = reinterpret_cast<Superellipsoid *>(Parse_Object_Id());
    if (Object != nullptr)
    {
        return(reinterpret_cast<ObjectPtr>(Object));
    }

    Object = new Superellipsoid();

    Parse_UV_Vect(V1);

    /* The x component is e, the y component is n. */

    Object->Power[X] = 2.0  / V1[X];
    Object->Power[Y] = V1[X] / V1[Y];
    Object->Power[Z] = 2.0  / V1[Y];

    /* Compute bounding box. */

    Object->Compute_BBox();

    /* Parse object's modifiers. */

    Parse_Object_Mods(reinterpret_cast<ObjectPtr>(Object));

    return(reinterpret_cast<ObjectPtr>(Object));
}


/*****************************************************************************
*
* FUNCTION
*
*   Parse_Torus
*
* INPUT
*
* OUTPUT
*
* RETURNS
*
*   OBJECT
*
* AUTHOR
*
*   Dieter Bayer
*
* DESCRIPTION
*
*   -
*
* CHANGES
*
*   Jul 1994 : Creation.
*
******************************************************************************/

ObjectPtr Parser::Parse_Torus()
{
    Torus *Object;
    DBL majorRadius, minorRadius;
    bool invert = false;
    SpindleTorus::SpindleMode spindleMode = SpindleTorus::UnionSpindle;
    bool spindleModeSet = false;

    Parse_Begin();

    Object = reinterpret_cast<Torus *>(Parse_Object_Id());
    if (Object != nullptr)
    {
        return(reinterpret_cast<ObjectPtr>(Object));
    }

    /* Read in the two radii. */

    majorRadius = Parse_Float(); /* Big radius */
    if (majorRadius < 0)
    {
        Warning("Negative torus major radius has the effect of inverting the object; if this is intentional, use the 'inverse' keyword instead.");
        majorRadius = -majorRadius;
        invert = !invert;
    }

    Parse_Comma();

    minorRadius = Parse_Float(); /* Little radius */
    if (minorRadius < 0)
    {
        Warning("Negative torus minor radius has the effect of inverting the object; if this is intentional, use the 'inverse' keyword instead.");
        minorRadius = -minorRadius;
        invert = !invert;
    }

    bool spindleTorus = (majorRadius < minorRadius);

    EXPECT_ONE
        CASE(DIFFERENCE_TOKEN)
            spindleMode = SpindleTorus::DifferenceSpindle;
        END_CASE
        CASE(INTERSECTION_TOKEN)
            spindleMode = SpindleTorus::IntersectionSpindle;
            if (!spindleTorus)
            {
                PossibleError("Intersection spindle mode specified on non-spindle torus.");
                spindleTorus = true;
            }
        END_CASE
        CASE(MERGE_TOKEN)
            spindleMode = SpindleTorus::MergeSpindle;
        END_CASE
        CASE(UNION_TOKEN)
            spindleMode = SpindleTorus::UnionSpindle;
        END_CASE
        OTHERWISE
            UNGET
        END_CASE
    END_EXPECT

    if (spindleTorus)
    {
        SpindleTorus* temp = new SpindleTorus();
        temp->mSpindleMode = spindleMode;
        Object = temp;
    }
    else
    {
        Object = new Torus();
    }

    Object->MajorRadius = majorRadius;
    Object->MinorRadius = minorRadius;

    Object->Compute_BBox();

    Parse_Object_Mods (reinterpret_cast<ObjectPtr>(Object));

    if (invert)
        Object = reinterpret_cast<Torus *>(Object->Invert());

    return (reinterpret_cast<ObjectPtr>(Object));
}



/*****************************************************************************
*
* FUNCTION
*
* INPUT
*
* OUTPUT
*
* RETURNS
*
* AUTHOR
*
* DESCRIPTION
*
* CHANGES
*
******************************************************************************/

ObjectPtr Parser::Parse_Triangle()
{
    Triangle *Object;

    Parse_Begin();

    Object = reinterpret_cast<Triangle *>(Parse_Object_Id());
    if (Object != nullptr)
    {
        return(reinterpret_cast<ObjectPtr>(Object));
    }

    Object = new Triangle();

    Parse_Vector(Object->P1);    Parse_Comma();
    Parse_Vector(Object->P2);    Parse_Comma();
    Parse_Vector(Object->P3);

    /* Note that Compute_Triangle also computes the bounding box. */

    if(!Object->Compute_Triangle())
        Warning("Degenerate triangle. Please remove.");

    Parse_Object_Mods(reinterpret_cast<ObjectPtr>(Object));

    return(reinterpret_cast<ObjectPtr>(Object));
}



/*****************************************************************************
*
* FUNCTION
*
* INPUT
*
* OUTPUT
*
* RETURNS
*
* AUTHOR
*
* DESCRIPTION
*
* CHANGES
*
******************************************************************************/

ObjectPtr Parser::Parse_TrueType ()
{
#ifdef LIBFREETYPE_MISSING
    Error("This unofficial POV-Ray binary was built without support for text primitives. "
          "You must either use an official POV-Ray binary or recompile the POV-Ray sources "
          "on a system providing you with the FreeType library to make use of this facility. ");
#endif

    ObjectPtr Object;
    char *filename = nullptr;
    std::string localFilename;
    UCS2* fontName;
    UCS2 *text_string;
    DBL depth;
    Vector3d offset;
    int builtin_font = 0;
    POV_UINT32 cmap;
    CharsetID charset;
    LegacyCharset legacyCharset;
    FontStyle style;

#if 0
    if((sceneData->EffectiveLanguageVersion() < 350) && ((sceneData->legacyCharset == LegacyCharset::kUnspecified) ||
                                                         (sceneData->legacyCharset == LegacyCharset::kASCII)))
    {
        PossibleError("Text may not be displayed as expected.\n"
                      "Please refer to the user manual regarding changes\n"
                      "in POV-Ray v3.5 and later.");
    }
#endif

    if (sceneData->EffectiveLanguageVersion() < 380)
    {
        if (sceneData->legacyCharset == LegacyCharset::kUnspecified)
            legacyCharset = LegacyCharset::kASCII;
        else
            legacyCharset = sceneData->legacyCharset;

        PossibleError("Text may not be displayed as expected.\n"
                      "Please refer to the user manual regarding changes "
                      "in POV-Ray v3.8 and later.");
    }
    else
        legacyCharset = LegacyCharset::kUnspecified;

    Parse_Begin ();

    Object = reinterpret_cast<Prism*>(Parse_Object_Id());
    if (Object != nullptr)
        return(reinterpret_cast<ObjectPtr>(Object));
<<<<<<< HEAD
=======

    // TODO - Keep FontReference objects around to improve performance.
    FontReferencePtr font;
>>>>>>> eb30e267

    EXPECT_ONE
        CASE(TTF_TOKEN)
            filename = Parse_C_String(true);
            // TODO FIXME - Should use Locate_File mechanism
            localFilename = UCS2toASCIIString(mFileResolver.FindFile(ASCIItoUCS2String(filename), POV_File_Font_TTF));
            font = std::make_shared<NamedFontFileASCII>(localFilename);
        END_CASE
        CASE(INTERNAL_TOKEN)
            builtin_font = (int)Parse_Float();
            font = std::make_shared<BufferedFontFile>(font_timrom, sizeof(font_timrom), BufferedFontFile::Mode::kPermanent); // TODO FIXME
        END_CASE
        CASE(SYS_TOKEN)
            fontName = Parse_String();
            style = FontStyle::kRegular;
            EXPECT
                CASE(BOLD_TOKEN)
                    style |= FontStyle::kBold;
                END_CASE
                CASE(ITALIC_TOKEN)
                    style |= FontStyle::kItalic;
                END_CASE
                OTHERWISE
                    UNGET
                    EXIT
                END_CASE
            END_EXPECT
            font = mFontResolver.GetFont(fontName, style);
        END_CASE
        OTHERWISE
            Expectation_Error ("ttf or internal");
        END_CASE
    END_EXPECT

<<<<<<< HEAD
=======
    // TODO - Keep FontEngine object around to improve performance.
    FontEnginePtr fontEngine = std::make_shared<FontEngine>();

    // TODO - Keep FontFace objects around to improve performance.
    FontFacePtr fontFace = std::make_shared<FontFace>(fontEngine, font);

>>>>>>> eb30e267
    cmap = FontEngine::kAnyCMAP;
    charset = CharsetID::kUndefined;
    EXPECT_ONE
        CASE(CMAP_TOKEN)
            Warning("Text primitive 'cmap' extension is experimental and may be "
                    "subject to future changes.");
            Parse_Begin();
            cmap =  POV_UINT16(Parse_Float()) << 16;
            Parse_Comma();
            cmap += POV_UINT16(Parse_Float());
            charset = CharsetID::kUCS4;
            EXPECT_ONE
                CASE(CHARSET_TOKEN)
                    charset = CharsetID(POV_UINT16(Parse_Float()));
                    if (Charset::Get(charset) == nullptr)
                        Error("Unknown character set %i", int(charset));
                END_CASE
                OTHERWISE
                    UNGET
                END_CASE
            END_EXPECT
            Parse_End();
        END_CASE
        OTHERWISE
            UNGET
        END_CASE
    END_EXPECT

    /*** Object = Create_TTF(); */
    Parse_Comma();

    /* Parse the text string to be rendered */
    text_string = Parse_String();
    Parse_Comma();

    /* Get the extrusion depth */
    depth = Parse_Float(); Parse_Comma ();

    /* Get the offset vector */
    Parse_Vector(offset);

<<<<<<< HEAD
    // TODO - Keep FontEngine and FontFace objects around to improve performance.

    FontEnginePtr fontEngine = std::make_shared<FontEngine>();

    FontFacePtr fontFace;

    // TODO FIXME - Should use Locate_File mechanism
    if (filename == nullptr)
        fontFace = std::make_shared<FontFace>(fontEngine, font_timrom, sizeof(font_timrom));
    else
        fontFace = std::make_shared<FontFace>(fontEngine, mFileResolver.FindFile(ASCIItoUCS2String(filename), POV_File_Font_TTF));

    if (fabs(offset.z()) > EPSILON)
        Warning("Text primitive offset in Z dimension ignored.");

=======
    if (fabs(offset.z()) > EPSILON)
        Warning("Text primitive offset in Z dimension ignored.");

>>>>>>> eb30e267
    auto shapedGlyphs = fontFace->GetShapedGlyphs(text_string, Vector2d(offset.x(), offset.y()));

    std::vector<Prism*> prisms;

    for (auto& glyph : shapedGlyphs)
    {
        auto controlPoints = fontFace->GetCubicBezierOutline(glyph);

        for (size_t i = 0; i < controlPoints.size() / 2; ++i)
            std::swap(controlPoints[i], controlPoints[controlPoints.size() - i - 1]);

        Prism* prism = new Prism();
        prism->Spline_Type = BEZIER_SPLINE;
        prism->Height1 = -depth;
        prism->Height2 = 0;
        prism->Number = controlPoints.size();
        prism->Compute_Prism(controlPoints.data(), GetParserDataPtr());
        prism->Compute_BBox();
        prisms.push_back(prism);
    }

    if (prisms.size() == 1)
        Object = prisms.front();
    else
    {
        CSGUnion* csg = new CSGUnion(); // TODO - In some cases users may want a merge.
        for (auto& prism : prisms)
            Link(prism, csg->children);
        Object = csg;
    }

    /* Compute bounding box. */
<<<<<<< HEAD

    TRANSFORM trans;
    Vector3d rotation(-90,0,0);
    Compute_Rotation_Transform(&trans, rotation);
    Object->Rotate(rotation, &trans);

    /* Parse object's modifiers. */

    Parse_Object_Mods(reinterpret_cast<ObjectPtr>(Object));

=======

    TRANSFORM trans;
    Vector3d rotation(-90,0,0);
    Compute_Rotation_Transform(&trans, rotation);
    Object->Rotate(rotation, &trans);

    /* Parse object's modifiers. */

    Parse_Object_Mods(reinterpret_cast<ObjectPtr>(Object));

>>>>>>> eb30e267
    return(reinterpret_cast<ObjectPtr>(Object));
}


/*****************************************************************************
*
* FUNCTION
*
*   OpenFontFile
*
* INPUT
*
* OUTPUT
*
* RETURNS
*
* AUTHOR
*
*   Alexander Enzmann
*
* DESCRIPTION
*
*   -
*
* CHANGES
*
*   Added support for builtin fonts - Oct 2012 [JG]
*
******************************************************************************/
#if 0
TrueTypeFont *Parser::OpenFontFile(const char *asciifn, const int font_id, POV_UINT32 cmap, CharsetID charset,
                                   LegacyCharset legacyCharset)
{
    TrueTypeFont *font = nullptr;
    UCS2String ign;
    UCS2String formalFilename;

    if (asciifn != nullptr)
    {
        formalFilename = ASCIItoUCS2String(asciifn);

        // First look to see if we have already opened this font (with the same character mapping).

        for (vector<TrueTypeFont*>::iterator iFont = sceneData->TTFonts.begin(); iFont != sceneData->TTFonts.end(); ++iFont)
        {
            if ((formalFilename == (*iFont)->filename) && (cmap == (*iFont)->cmap) && (charset == (*iFont)->charset) &&
                (legacyCharset == (*iFont)->legacyCharset))
            {
                font = *iFont;
                break;
            }
        }
    }
    if (font != nullptr)
    {
        if (font->file == nullptr)
        {
            /* We have a match, use the previous information */
            font->file = Locate_File(font->filename,POV_File_Font_TTF,ign,true);
            if (font->file == nullptr)
            {
                throw POV_EXCEPTION(kCannotOpenFileErr, "Cannot open font file.");
            }
        }
        else
        {
            #ifdef TTF_DEBUG
            Debug_Info("Using cached font info for %s\n", font->filename.c_str());
            #endif
        }
    }
    else
    {
        /*
         * We haven't looked at this font before, let's allocate a holder for the
         * information and set some defaults
         */

        shared_ptr<IStream> file;

        if (asciifn)
        {
            if ((file = Locate_File(formalFilename,POV_File_Font_TTF,ign,true)) == nullptr)
            {
                throw POV_EXCEPTION(kCannotOpenFileErr, "Cannot open font file.");
            }
        }
        else
        {
            file = shared_ptr<IStream>(Internal_Font_File(font_id));
        }

        font = new TrueTypeFont(formalFilename, file, cmap, charset, legacyCharset);

        sceneData->TTFonts.push_back(font);
    }

    return font;
}
#endif

/*****************************************************************************
*
* FUNCTION
*
* INPUT
*
* OUTPUT
*
* RETURNS
*
* AUTHOR
*
* DESCRIPTION
*
* CHANGES
*
******************************************************************************/

ObjectPtr Parser::Parse_Object ()
{
    ObjectPtr Object = nullptr;

    EXPECT_ONE

        CASE (ISOSURFACE_TOKEN)
            Object = Parse_Isosurface ();
        END_CASE

        CASE (PARAMETRIC_TOKEN)
            Object = Parse_Parametric ();
        END_CASE

        CASE (JULIA_FRACTAL_TOKEN)
            Object = Parse_Julia_Fractal ();
        END_CASE

        CASE (SPHERE_TOKEN)
            Object = Parse_Sphere ();
        END_CASE

        CASE (SPHERE_SWEEP_TOKEN)
            Object = Parse_Sphere_Sweep ();
        END_CASE

        CASE (PLANE_TOKEN)
            Object = Parse_Plane ();
        END_CASE

        CASE (CONE_TOKEN)
            Object = Parse_Cone ();
        END_CASE

        CASE (CYLINDER_TOKEN)
            Object = Parse_Cylinder ();
        END_CASE

        CASE (DISC_TOKEN)
            Object = Parse_Disc ();
        END_CASE

        CASE (QUADRIC_TOKEN)
            Object = Parse_Quadric ();
        END_CASE

        CASE (CUBIC_TOKEN)
            Object = Parse_Poly (3);
        END_CASE

        CASE (QUARTIC_TOKEN)
            Object = Parse_Poly (4);
        END_CASE

        CASE (POLY_TOKEN)
            Object = Parse_Poly (0);
        END_CASE

        CASE (POLYNOMIAL_TOKEN)
            Object = Parse_Polynom();
        END_CASE

        CASE (OVUS_TOKEN)
            Object = Parse_Ovus();
        END_CASE

        CASE (TORUS_TOKEN)
            Object = Parse_Torus ();
        END_CASE

        /* Parse lathe primitive. [DB 8/94] */

        CASE (LATHE_TOKEN)
            Object = Parse_Lathe();
        END_CASE

        CASE (LEMON_TOKEN)
            Object = Parse_Lemon();
        END_CASE

        /* Parse polygon primitive. [DB 8/94] */

        CASE (POLYGON_TOKEN)
            Object = Parse_Polygon();
        END_CASE

        /* Parse prism primitive. [DB 8/94] */

        CASE (PRISM_TOKEN)
            Object = Parse_Prism();
        END_CASE

        /* Parse surface of revolution primitive. [DB 8/94] */

        CASE (SOR_TOKEN)
            Object = Parse_Sor();
        END_CASE

        /* Parse superellipsoid primitive. [DB 11/94] */

        CASE (SUPERELLIPSOID_TOKEN)
            Object = Parse_Superellipsoid();
        END_CASE

        /* Parse triangle mesh primitive. [DB 2/95] */

        CASE (MESH_TOKEN)
            Object = Parse_Mesh();
        END_CASE

        /* NK 1998 Parse triangle mesh primitive - syntax version 2. */
        CASE (MESH2_TOKEN)
            Object = Parse_Mesh2();
        END_CASE
        /* NK ---- */

        CASE (TEXT_TOKEN)
            Object = Parse_TrueType ();
        END_CASE

        CASE (OBJECT_ID_TOKEN)
            Object = Copy_Object(CurrentTokenDataPtr<ObjectPtr>());
        END_CASE

        CASE (UNION_TOKEN)
            Object = Parse_CSG (CSG_UNION_TYPE);
        END_CASE

        CASE (LIGHT_GROUP_TOKEN)
            Object = Parse_Light_Group ();
        END_CASE

        CASE (COMPOSITE_TOKEN)
            VersionWarning(150, "Use union instead of composite.");
            Object = Parse_CSG (CSG_UNION_TYPE);
        END_CASE

        CASE (MERGE_TOKEN)
            Object = Parse_CSG (CSG_MERGE_TYPE);
        END_CASE

        CASE (INTERSECTION_TOKEN)
            Object = Parse_CSG (CSG_INTERSECTION_TYPE);
        END_CASE

        CASE (DIFFERENCE_TOKEN)
            Object = Parse_CSG (CSG_DIFFERENCE_TYPE+CSG_INTERSECTION_TYPE);
        END_CASE

        CASE (BICUBIC_PATCH_TOKEN)
            Object = Parse_Bicubic_Patch ();
        END_CASE

        CASE (TRIANGLE_TOKEN)
            Object = Parse_Triangle ();
        END_CASE

        CASE (SMOOTH_TRIANGLE_TOKEN)
            Object = Parse_Smooth_Triangle ();
        END_CASE

        CASE (HEIGHT_FIELD_TOKEN)
            Object = Parse_HField ();
        END_CASE

        CASE (BOX_TOKEN)
            Object = Parse_Box ();
        END_CASE

        CASE (BLOB_TOKEN)
            Object = Parse_Blob ();
        END_CASE

        CASE (LIGHT_SOURCE_TOKEN)
            Object = Parse_Light_Source ();
        END_CASE

        CASE (OBJECT_TOKEN)
            Parse_Begin ();
            Object = Parse_Object ();
            if (!Object)
                Expectation_Error ("object");
            Object = Parse_Object_Mods (reinterpret_cast<ObjectPtr>(Object));
        END_CASE

        OTHERWISE
            UNGET
        END_CASE
    END_EXPECT

    if (Object && !Object->Precompute())
        PossibleError("Inconsistent object parameters.");

    return Object;
}



/*****************************************************************************
*
* FUNCTION
*
* INPUT
*
* OUTPUT
*
* RETURNS
*
* AUTHOR
*
* DESCRIPTION
*
* CHANGES
*
******************************************************************************/

void Parser::Parse_Default ()
{
    TEXTURE *Local_Texture;
    PIGMENT *Local_Pigment;
    TNORMAL *Local_Tnormal;
    FINISH  *Local_Finish;

    Not_In_Default = false;
    Parse_Begin();

    defaultsModified = true;

    EXPECT
        CASE (TEXTURE_TOKEN)
            Local_Texture = Default_Texture;
            Parse_Begin ();
            Default_Texture = Parse_Texture();
            Parse_End ();
            if (Default_Texture->Type != PLAIN_PATTERN)
                Error("Default texture cannot be material map or tiles.");
            if (Default_Texture->Next != nullptr)
                Error("Default texture cannot be layered.");
            Destroy_Textures(Local_Texture);
        END_CASE

        CASE (PIGMENT_TOKEN)
            Local_Pigment = Copy_Pigment((Default_Texture->Pigment));
            Parse_Begin ();
            Parse_Pigment (&Local_Pigment);
            Parse_End ();
            Destroy_Pigment(Default_Texture->Pigment);
            Default_Texture->Pigment = Local_Pigment;
        END_CASE

        CASE (NORMAL_TOKEN)
            Local_Tnormal = Copy_Tnormal((Default_Texture->Tnormal));
            Parse_Begin ();
            Parse_Tnormal (&Local_Tnormal);
            Parse_End ();
            Destroy_Tnormal(Default_Texture->Tnormal);
            Default_Texture->Tnormal = Local_Tnormal;
        END_CASE

        CASE (FINISH_TOKEN)
            Local_Finish = Copy_Finish((Default_Texture->Finish));
            Parse_Finish (&Local_Finish);
            if (Default_Texture->Finish)
                delete Default_Texture->Finish;
            Default_Texture->Finish = Local_Finish;
        END_CASE

        CASE (RADIOSITY_TOKEN)
            Parse_Begin ();
            EXPECT
                CASE (IMPORTANCE_TOKEN)
                    sceneData->radiositySettings.defaultImportance = Parse_Float ();
                    if ( (sceneData->radiositySettings.defaultImportance <= 0.0) ||
                         (sceneData->radiositySettings.defaultImportance >  1.0) )
                        Error("Radiosity importance must be greater than 0.0 and at most 1.0.");
                END_CASE
                OTHERWISE
                    UNGET
                    EXIT
                END_CASE
            END_EXPECT
            Parse_End ();
        END_CASE

        CASE (CAMERA_TOKEN)
            Parse_Camera (Default_Camera);
        END_CASE

        OTHERWISE
            UNGET
            EXIT
        END_CASE
    END_EXPECT

    Parse_End();

    Not_In_Default = true;
}



/*****************************************************************************
*
* FUNCTION
*
* INPUT
*
* OUTPUT
*
* RETURNS
*
* AUTHOR
*
* DESCRIPTION
*
* CHANGES
*
******************************************************************************/

void Parser::Parse_Frame ()
{
    ObjectPtr Object;
    RAINBOW  *Local_Rainbow;
    FOG  *Local_Fog;
    SKYSPHERE  *Local_Skysphere;
    bool had_camera = false;

    EXPECT
        CASE (RAINBOW_TOKEN)
            Local_Rainbow = Parse_Rainbow();
            Local_Rainbow->Next = sceneData->rainbow;
            sceneData->rainbow = Local_Rainbow;
        END_CASE

        CASE (SKYSPHERE_TOKEN)
            Local_Skysphere = Parse_Skysphere();
            if (sceneData->skysphere != nullptr)
            {
                Warning("Only one sky-sphere allowed (last one will be used).");
                Destroy_Skysphere(sceneData->skysphere);
            }
            sceneData->skysphere = Local_Skysphere;
            for (vector<PIGMENT*>::iterator i = Local_Skysphere->Pigments.begin(); i != Local_Skysphere->Pigments.end(); ++ i)
            {
                Post_Pigment(*i);
            }
        END_CASE

        CASE (FOG_TOKEN)
            Local_Fog = Parse_Fog();
            Local_Fog->Next = sceneData->fog;
            sceneData->fog = Local_Fog;
        END_CASE

        CASE (MEDIA_TOKEN)
            Parse_Media(sceneData->atmosphere);
        END_CASE

        CASE (BACKGROUND_TOKEN)
            Parse_Begin();
            Parse_Colour (sceneData->backgroundColour);
            if (sceneData->EffectiveLanguageVersion() < 370)
            {
                if (sceneData->outputAlpha)
                    sceneData->backgroundColour.SetFT(0.0f, 1.0f);
                else
                    sceneData->backgroundColour.SetFT(0.0f, 0.0f);
            }
            else
            {
                if (!sceneData->outputAlpha)
                {
                    // if we're not outputting an alpha channel, precompose the scene background against a black "background behind the background"
                    sceneData->backgroundColour.colour() *= sceneData->backgroundColour.Opacity();
                    sceneData->backgroundColour.SetFT(0.0f, 0.0f);
                }
            }
            Parse_End();
        END_CASE

        CASE (CAMERA_TOKEN)
            if (sceneData->EffectiveLanguageVersion() >= 350)
            {
                if (sceneData->clocklessAnimation == false)
                {
                    if (had_camera == true)
                        Warning("More than one camera in scene. Ignoring previous camera(s).");
                }
                had_camera = true;
                sceneData->parsedCamera = Default_Camera;
            }

            Parse_Camera(sceneData->parsedCamera);
            if (sceneData->clocklessAnimation == true)
                sceneData->cameras.push_back(sceneData->parsedCamera);
        END_CASE

        CASE (DECLARE_TOKEN)
            VersionWarning(295,"Should have '#' before 'declare'.");
            POV_EXPERIMENTAL_ASSERT(IsOkToDeclare());
            Parse_Declare(false, false);
        END_CASE

        CASE (INCLUDE_TOKEN)
            VersionWarning(295,"Should have '#' before 'include'.");
            POV_EXPERIMENTAL_ASSERT(IsOkToDeclare());
            Open_Include();
        END_CASE

        CASE (FLOAT_FUNCT_TOKEN)
            switch(CurrentTokenFunctionId())
            {
                case VERSION_TOKEN:
                    VersionWarning(295,"Should have '#' before 'version'.");
                    POV_EXPERIMENTAL_ASSERT(IsOkToDeclare());
                    Parse_Version();
                    break;

                default:
                    UNGET
                    Expectation_Error ("object or directive");
                    break;
            }
        END_CASE

        CASE (MAX_TRACE_LEVEL_TOKEN)
            if (sceneData->EffectiveLanguageVersion() >= 350)
            {
                PossibleError("'max_trace_level' should be in global_settings block.\n"
                                "Future versions may not support 'max_trace_level' outside global_settings.");
            }
            Global_Setting_Warn();
            Max_Trace_Level = (int)Parse_Float();
            Max_Trace_Level = max(1, Max_Trace_Level);
            Had_Max_Trace_Level = true;
            if(Max_Trace_Level > MAX_TRACE_LEVEL_LIMIT)
            {
                Warning("Maximum max_trace_level is %d but %d was specified.\n"
                            "Going to use max_trace_level %d.",
                            MAX_TRACE_LEVEL_LIMIT, Max_Trace_Level, MAX_TRACE_LEVEL_LIMIT);
                Max_Trace_Level = MAX_TRACE_LEVEL_LIMIT;
            }
        END_CASE

        CASE (MAX_INTERSECTIONS_TOKEN)
            Parse_Float();
            VersionWarning(370, "'max_intersections' is no longer needed and has no effect in POV-Ray v3.7 or later.");
        END_CASE

        CASE (DEFAULT_TOKEN)
            Parse_Default();
        END_CASE

        CASE (END_OF_FILE_TOKEN)
            EXIT
        END_CASE

        CASE (GLOBAL_SETTINGS_TOKEN)
            Parse_Global_Settings();
        END_CASE

        OTHERWISE
            UNGET
            Object = Parse_Object();
            if (Object == nullptr)
                Expectation_Error ("object or directive");
            Post_Process (Object, nullptr);
            Link_To_Frame (Object);
        END_CASE
    END_EXPECT
}



/*****************************************************************************
*
* FUNCTION
*
* INPUT
*
* OUTPUT
*
* RETURNS
*
* AUTHOR
*
* DESCRIPTION
*
* CHANGES
*
******************************************************************************/

void Parser::Parse_Global_Settings()
{
    Parse_Begin();
    EXPECT
        CASE (IRID_WAVELENGTH_TOKEN)
            Parse_Wavelengths (sceneData->iridWavelengths);
        END_CASE

        CASE (CHARSET_TOKEN)
            Warning("Encountered 'charset' global setting. As of POV-Ray v3.8, this mechanism "
                    "of specifying character encoding is no longer supported, and future versions "
                    "may treat the presence of the setting as an error.");
            EXPECT_ONE
                CASE (ASCII_TOKEN)
                    sceneData->legacyCharset = LegacyCharset::kASCII;
                    if ((sceneData->EffectiveLanguageVersion() >= 350) &&
                        (sceneData->EffectiveLanguageVersion() <  380))
                    {
                        Warning("Encountered 'charset ascii' in a v3.5 or later legacy scene. "
                                "Behaviour with respect to non-ASCII characters (either encoded as "
                                "extended ASCII or using '\\uXXXX' notation) differs from previous "
                                "versions.");
                    }
                END_CASE
                CASE (UTF8_TOKEN)
                    sceneData->legacyCharset = LegacyCharset::kUTF8;
                END_CASE
                CASE (SYS_TOKEN)
                    sceneData->legacyCharset = LegacyCharset::kSystem;
                    Warning("Encountered 'charset sys'. Behaviour with respect to non-ASCII "
                            "characters (either encoded as extended ASCII or using '\\uXXXX' "
                            "notation) differs from previous versions.");
                END_CASE
                OTHERWISE
                    Expectation_Error ("charset type");
                END_CASE
            END_EXPECT
        END_CASE

        CASE (ASSUMED_GAMMA_TOKEN)
        {
            switch (sceneData->gammaMode)
            {
                case kPOVList_GammaMode_AssumedGamma36:
                case kPOVList_GammaMode_AssumedGamma37:
                    // they have explicitly set assumed_gamma, so we
                    // don't do any of the compatibility checks we normally do. issue a
                    // warning and continue on our way.
                    Warning("New instance of assumed_gamma ignored");
                    Parse_Gamma();
                    break;
                default:
                    if (sceneData->EffectiveLanguageVersion() < 370)
                        sceneData->gammaMode = kPOVList_GammaMode_AssumedGamma36;
                    else
                        sceneData->gammaMode = kPOVList_GammaMode_AssumedGamma37;
                    sceneData->workingGamma = Parse_Gamma();
                    sceneData->workingGammaToSRGB = TranscodingGammaCurve::Get(sceneData->workingGamma, SRGBGammaCurve::Get());
                    break;
            }
        }
        END_CASE

        CASE (MAX_TRACE_LEVEL_TOKEN)
        {
            int Trace_Level = (int)Parse_Float();
            Max_Trace_Level = max(1, Trace_Level);
            Had_Max_Trace_Level = true;
            if(Max_Trace_Level > MAX_TRACE_LEVEL_LIMIT)
            {
                Warning("Maximum max_trace_level is %d but %d was specified.\n"
                        "Going to use max_trace_level %d.",
                        MAX_TRACE_LEVEL_LIMIT, Max_Trace_Level, MAX_TRACE_LEVEL_LIMIT);
                Max_Trace_Level = MAX_TRACE_LEVEL_LIMIT;
            }
        }
        END_CASE

        CASE (ADC_BAILOUT_TOKEN)
            sceneData->parsedAdcBailout = Parse_Float ();
        END_CASE

        CASE (NUMBER_OF_WAVES_TOKEN)
            {
                int numberOfWaves = (int) Parse_Float ();
                if(numberOfWaves <=0)
                {
                    Warning("Illegal Value: number_of_waves must be greater than 0.\nChanged to 1.");
                    numberOfWaves = 1;
                }
                sceneData->numberOfWaves = numberOfWaves;
            }
        END_CASE

        CASE (MAX_INTERSECTIONS_TOKEN)
            Parse_Float();
            VersionWarning(370, "'max_intersections' is no longer needed and has no effect in POV-Ray v3.7 or later.");
        END_CASE

        CASE (NOISE_GENERATOR_TOKEN)
            sceneData->noiseGenerator = (int) Parse_Float();
            if (sceneData->noiseGenerator < kNoiseGen_Min || sceneData->noiseGenerator > kNoiseGen_Max)
                Error ("Value for noise_generator in global_settings must be between %i (inclusive) and %i (inclusive).", kNoiseGen_Min, kNoiseGen_Max);
            sceneData->explicitNoiseGenerator = true;
        END_CASE

        CASE (AMBIENT_LIGHT_TOKEN)
            Parse_Colour (sceneData->ambientLight);
        END_CASE

        CASE (PHOTONS_TOKEN)
            // TODO FIXME PHOTONS
            sceneData->photonSettings.minGatherCount = 20;
            sceneData->photonSettings.maxGatherCount = 100;
            sceneData->photonSettings.adcBailout = -1;  // use the normal adc bailout
            sceneData->photonSettings.Max_Trace_Level = -1; // use the normal max_trace_level

            sceneData->photonSettings.jitter = 0.4;
            sceneData->photonSettings.autoStopPercent = 0.5;

            sceneData->photonSettings.expandTolerance = 0.2;
            sceneData->photonSettings.minExpandCount = 35;

            sceneData->photonSettings.fileName.clear();
            sceneData->photonSettings.loadFile = false;

            sceneData->photonSettings.surfaceSeparation = 1.0;
            sceneData->photonSettings.globalSeparation = 1.0;

            sceneData->photonSettings.maxMediaSteps = 0;  // disable media photons by default
            sceneData->photonSettings.mediaSpacingFactor = 1.0;

            //  sceneData->photonSettings.photonReflectionBlur = false; // off by default

            sceneData->photonSettings.surfaceCount = 0;
            //  sceneData->photonSettings.globalCount = 0;

            sceneData->surfacePhotonMap.minGatherRad = -1;

            Parse_Begin();
            EXPECT
                CASE(RADIUS_TOKEN)
                    sceneData->surfacePhotonMap.minGatherRad = Allow_Float(-1.0);
                    Parse_Comma();
                    sceneData->surfacePhotonMap.minGatherRadMult = Allow_Float(1.0);
                    Parse_Comma();
                    sceneData->mediaPhotonMap.minGatherRad = Allow_Float(-1.0);
                    Parse_Comma();
                    sceneData->mediaPhotonMap.minGatherRadMult = Allow_Float(1.0);
                END_CASE

                CASE(SPACING_TOKEN)
                    sceneData->photonSettings.surfaceSeparation = Parse_Float();
                END_CASE

#ifdef GLOBAL_PHOTONS
                // TODO -- if we ever revive this, we need to choose a different keyword for this
                CASE(GLOBAL_TOKEN)
                    sceneData->photonSettings.globalCount = (int)Parse_Float();
                END_CASE
#endif

                CASE (EXPAND_THRESHOLDS_TOKEN)
                    sceneData->photonSettings.expandTolerance = Parse_Float(); Parse_Comma();
                    sceneData->photonSettings.minExpandCount = Parse_Float();
                    if (sceneData->photonSettings.expandTolerance < 0.0)
                    {
                        VersionWarning(100,"The first parameter of expand_thresholds must be greater than or equal to 0.\nSetting it to 0 now.");
                        sceneData->photonSettings.expandTolerance = 0.0;
                    }
                    if (sceneData->photonSettings.minExpandCount < 0)
                    {
                        VersionWarning(100,"The second parameter of expand_thresholds must be greater than or equal to 0.\nSetting it to 0 now.");
                        sceneData->photonSettings.minExpandCount = 0;
                    }
                END_CASE

                CASE (GATHER_TOKEN)
                    sceneData->photonSettings.minGatherCount = (int)Parse_Float();
                    Parse_Comma();
                    sceneData->photonSettings.maxGatherCount = (int)Parse_Float();
                END_CASE

                CASE (JITTER_TOKEN)
                    sceneData->photonSettings.jitter = Parse_Float();
                END_CASE

                CASE (COUNT_TOKEN)
                    sceneData->photonSettings.surfaceCount = (int)Parse_Float();
                END_CASE

                CASE (AUTOSTOP_TOKEN)
                    sceneData->photonSettings.autoStopPercent = Parse_Float();
                END_CASE

                CASE (ADC_BAILOUT_TOKEN)
                    sceneData->photonSettings.adcBailout = Parse_Float ();
                END_CASE

                CASE (MAX_TRACE_LEVEL_TOKEN)
                    sceneData->photonSettings.Max_Trace_Level = Parse_Float();
                END_CASE

                CASE(LOAD_FILE_TOKEN)
                    if (!sceneData->photonSettings.fileName.empty())
                    {
                        if(sceneData->photonSettings.loadFile)
                            VersionWarning(100,"Filename already given, using new name");
                        else
                            VersionWarning(100,"Cannot both load and save photon map. Now switching to load mode.");
                    }
                    sceneData->photonSettings.fileName = Parse_ASCIIString(true);
                    sceneData->photonSettings.loadFile = true;
                END_CASE

                CASE(SAVE_FILE_TOKEN)
                    if (!sceneData->photonSettings.fileName.empty())
                    {
                        if(!sceneData->photonSettings.loadFile)
                            VersionWarning(100,"Filename already given, using new name");
                        else
                            VersionWarning(100,"Cannot both load and save photon map. Now switching to save mode.");
                    }
                    sceneData->photonSettings.fileName = Parse_ASCIIString(true);
                    sceneData->photonSettings.loadFile = false;
                END_CASE

                CASE(MEDIA_TOKEN)
                    sceneData->photonSettings.maxMediaSteps = (int)Parse_Float(); Parse_Comma();
                    if (sceneData->photonSettings.maxMediaSteps<0)
                        Error("max media steps must be non-negative.");

                    sceneData->photonSettings.mediaSpacingFactor = Allow_Float(1.0);
                    if (sceneData->photonSettings.mediaSpacingFactor <= 0.0)
                        Error("media spacing factor must be greater than zero.");
                END_CASE

                OTHERWISE
                    UNGET
                    EXIT
                END_CASE
            END_EXPECT

            // max_gather_count = 0  means no photon maps
            if (sceneData->photonSettings.maxGatherCount > 0)
                sceneData->photonSettings.photonsEnabled = true;
            else
                sceneData->photonSettings.photonsEnabled = false;

            if(sceneData->photonSettings.photonsEnabled)
            {
                // check for range errors
                if (sceneData->photonSettings.minGatherCount < 0)
                    Error("min_gather_count cannot be negative.");
                if (sceneData->photonSettings.maxGatherCount < 0)
                    Error("max_gather_count cannot be negative.");
                if (sceneData->photonSettings.minGatherCount > sceneData->photonSettings.maxGatherCount)
                    Error("min_gather_count must be less than max_gather_count.");
            }

            Parse_End();

            if(sceneData->photonSettings.photonsEnabled == false)
            {
                sceneData->photonSettings.photonsEnabled = false;
                Warning("A photons{}-block has been found but photons remain disabled because\n"
                        "the output quality is set to 8 or less.");
            }
        END_CASE


        CASE (RADIOSITY_TOKEN)
            // enable radiosity only if the user includes a "radiosity" token
            if((sceneData->radiositySettings.radiosityEnabled == false) && (sceneData->EffectiveLanguageVersion() < 350))
            {
                Warning("In POV-Ray v3.5 and later a radiosity{}-block will automatically\n"
                        "turn on radiosity if the output quality is set to 9 or higher.\n"
                        "Read the documentation to find out more about radiosity changes!");
            }
            sceneData->radiositySettings.radiosityEnabled = true;

            Parse_Begin();
            EXPECT
                CASE(LOAD_FILE_TOKEN)
                    PossibleError("In POV-Ray v3.7 and later 'load_file' has to be specified as\n"
                                  "an option on the command-line, in an INI file or in a dialog\n"
                                  "(on some platforms). The 'load_file' setting here will be ignored!\n"
                                  "Read the documentation to find out more about radiosity changes!");
                    {
                        char *tstr = Parse_C_String(true);
                        POV_FREE(tstr);
                    }
                END_CASE

                CASE(SAVE_FILE_TOKEN)
                    PossibleError("In POV-Ray v3.7 and later 'save_file' has to be specified as\n"
                                  "an option on the command-line, in an INI file or in a dialog\n"
                                  "(on some platforms). The 'save_file' setting here will be ignored!\n"
                                  "Read the documentation to find out more about radiosity changes!");
                    {
                        char *tstr = Parse_C_String(true);
                        POV_FREE(tstr);
                    }
                END_CASE

                CASE(ALWAYS_SAMPLE_TOKEN)
                    sceneData->radiositySettings.alwaysSample = ((int)Parse_Float() != 0);
                END_CASE

                CASE (PRETRACE_START_TOKEN)
                    sceneData->radiositySettings.pretraceStart = Parse_Float();
                    if ((sceneData->radiositySettings.pretraceStart <= 0.0) ||
                        (sceneData->radiositySettings.pretraceStart >  1.0))
                    {
                        Error("Radiosity pretrace start must be greater than 0 and no higher than 1.");
                    }
                END_CASE

                CASE (PRETRACE_END_TOKEN)
                    sceneData->radiositySettings.pretraceEnd = Parse_Float();
                    if ((sceneData->radiositySettings.pretraceEnd <= 0.0) ||
                        (sceneData->radiositySettings.pretraceEnd >  1.0))
                    {
                        Error("Radiosity pretrace end must be greater than 0 and no higher than 1.");
                    }
                END_CASE

                CASE (BRIGHTNESS_TOKEN)
                    if ((sceneData->radiositySettings.brightness = Parse_Float()) <= 0.0)
                    {
                        Error("Radiosity brightness must be a positive number.");
                    }
                END_CASE

                CASE (COUNT_TOKEN)
                    if (( sceneData->radiositySettings.count = (int)Parse_Float()) <= 0)
                    {
                        Error("Radiosity count must be a positive number.");
                    }
                    Parse_Comma();
                    sceneData->radiositySettings.directionPoolSize = (int)Allow_Float(max((long)RADIOSITY_MAX_SAMPLE_DIRECTIONS,sceneData->radiositySettings.count));
                    if (sceneData->radiositySettings.directionPoolSize < sceneData->radiositySettings.count)
                    {
                        Error("Radiosity count can not be more than direction pool size (count 2nd value).");
                    }
                END_CASE

                CASE (ERROR_BOUND_TOKEN)
                    if (( sceneData->radiositySettings.errorBound = Parse_Float()) <= 0.0)
                    {
                        Error("Radiosity error bound must be a positive number.");
                    }
                END_CASE

                CASE (GRAY_THRESHOLD_TOKEN)
                    sceneData->radiositySettings.grayThreshold = Parse_Float();
                    if (( sceneData->radiositySettings.grayThreshold < 0.0) || ( sceneData->radiositySettings.grayThreshold > 1.0))
                    {
                        Error("Radiosity gray threshold must be from 0.0 to 1.0.");
                    }
                END_CASE

                CASE (LOW_ERROR_FACTOR_TOKEN)
                    if (( sceneData->radiositySettings.lowErrorFactor = Parse_Float()) <= 0.0)
                    {
                        Error("Radiosity low error factor must be a positive number.");
                    }
                END_CASE

                CASE (MAXIMUM_REUSE_TOKEN)
                    sceneData->radiositySettings.maximumReuseSet = true;
                    if (( sceneData->radiositySettings.maximumReuse = Parse_Float()) <= 0.0)
                    {
                        Error("Radiosity maximum reuse must be a positive number.");
                    }
                END_CASE

                CASE (MINIMUM_REUSE_TOKEN)
                    sceneData->radiositySettings.minimumReuseSet = true;
                    if (( sceneData->radiositySettings.minimumReuse = Parse_Float()) < 0.0)
                    {
                        Error("Radiosity minimum reuse can not be a negative number.");
                    }
                END_CASE

                CASE (NEAREST_COUNT_TOKEN)
                    sceneData->radiositySettings.nearestCount = (int)Parse_Float();
                    if (( sceneData->radiositySettings.nearestCount < 1) ||
                        ( sceneData->radiositySettings.nearestCount > RadiosityFunction::MAX_NEAREST_COUNT))
                    {
                        Error("Radiosity nearest count must be a value from 1 to %d.", RadiosityFunction::MAX_NEAREST_COUNT);
                    }
                    Parse_Comma();
                    sceneData->radiositySettings.nearestCountAPT = (int)Allow_Float(0.0);
                    if (( sceneData->radiositySettings.nearestCountAPT < 0) ||
                        ( sceneData->radiositySettings.nearestCountAPT >= sceneData->radiositySettings.nearestCount))
                    {
                        Error("Radiosity nearest count for adaptive pretrace must be non-negative and smaller than general nearest count.");
                    }
                END_CASE

                CASE (RECURSION_LIMIT_TOKEN)
                    sceneData->radiositySettings.recursionLimit = (int)Parse_Float();
                    if ((sceneData->radiositySettings.recursionLimit < 1) || (sceneData->radiositySettings.recursionLimit > RadiosityFunction::DEPTH_MAX))
                    {
                        Error("Radiosity recursion limit must be in the range 1 to %d.", RadiosityFunction::DEPTH_MAX);
                    }
                END_CASE

                CASE (MAX_SAMPLE_TOKEN)
                    sceneData->radiositySettings.maxSample = Parse_Float();
                END_CASE

                CASE (ADC_BAILOUT_TOKEN)
                    if (( sceneData->radiositySettings.adcBailout = Parse_Float()) <= 0)
                    {
                        Error("ADC Bailout must be a positive number.");
                    }
                END_CASE

                CASE (NORMAL_TOKEN)
                    sceneData->radiositySettings.normal = ((int)Parse_Float() != 0);
                END_CASE

                CASE (MEDIA_TOKEN)
                    sceneData->radiositySettings.media = ((int)Parse_Float() != 0);
                END_CASE

                CASE (SUBSURFACE_TOKEN)
                    sceneData->radiositySettings.subsurface = ((int)Parse_Float() != 0);
                END_CASE

                CASE (BRILLIANCE_TOKEN)
                    sceneData->radiositySettings.brilliance = ((int)Parse_Float() != 0);
                END_CASE

                OTHERWISE
                    UNGET
                    EXIT
                END_CASE
            END_EXPECT
            Parse_End();
        END_CASE
        CASE (HF_GRAY_16_TOKEN)
            Allow_Float(1.0);
            PossibleError("In POV-Ray v3.7 and later 'hf_gray_16' has to be specified as\n"
                          "an option on the command-line (e.g. '+FNg'), in an INI file\n"
                          "(e.g. 'Grayscale_Output=true'), or (on some platforms) in a dialog.\n"
                          "The 'hf_gray_16' setting here is ignored. See the documentation\n"
                          "for more details.");
        END_CASE

        CASE (MM_PER_UNIT_TOKEN)
            sceneData->mmPerUnit = Parse_Float ();
        END_CASE

        CASE (SUBSURFACE_TOKEN)
            sceneData->useSubsurface = true;
            Parse_Begin();
            EXPECT
                CASE(SAMPLES_TOKEN)
                    sceneData->subsurfaceSamplesDiffuse = (int)Parse_Float(); Parse_Comma();
                    sceneData->subsurfaceSamplesSingle = (int)Parse_Float();
                END_CASE

                CASE (RADIOSITY_TOKEN)
                    sceneData->subsurfaceUseRadiosity = ((int)Parse_Float() != 0);
                END_CASE

                OTHERWISE
                    UNGET
                    EXIT
                END_CASE
            END_EXPECT
            Parse_End();
        END_CASE

        OTHERWISE
            UNGET
            EXIT
        END_CASE
    END_EXPECT
    Parse_End();
}



/*****************************************************************************
*
* FUNCTION
*
* INPUT
*
* OUTPUT
*
* RETURNS
*
* AUTHOR
*
* DESCRIPTION
*
* CHANGES
*
******************************************************************************/

// be aware that this method may change the address of Object
// (this will only happen if Object is CSG and the invert_object keyword is parsed)
ObjectPtr Parser::Parse_Object_Mods (ObjectPtr Object)
{
    DBL V1, V2;
    Vector3d Min, Max;
    Vector3d Local_Vector;
    MATRIX Local_Matrix;
    TRANSFORM Local_Trans;
    BoundingBox BBox;
    TEXTURE *Local_Texture;
    TEXTURE *Local_Int_Texture;
    MATERIAL Local_Material;
    TransColour Local_Colour;
    char *s;

    EXPECT
        CASE(UV_MAPPING_TOKEN)
            /* if no texture than allow uv_mapping
               otherwise, warn user */
            if (Object->Texture == nullptr)
            {
                Set_Flag(Object, UV_FLAG);
            }
            else
            {
                Error ("uv_mapping must be specified before texture.");
            }
        END_CASE

        CASE(SPLIT_UNION_TOKEN)
            if (dynamic_cast<CSGUnion *>(Object) == nullptr) // FIXME
                Error("split_union found in non-union object.\n");

            (reinterpret_cast<CSG *>(Object))->do_split = (int)Parse_Float();
        END_CASE

        CASE(PHOTONS_TOKEN)
            Parse_Begin();
            EXPECT
                CASE(TARGET_TOKEN)
                    Object->Ph_Density = Allow_Float(1.0);
                    if (Object->Ph_Density > 0)
                    {
                        Set_Flag(Object,PH_TARGET_FLAG);
                        CheckPassThru(Object, PH_TARGET_FLAG);
                    }
                    else
                    {
                        Clear_Flag(Object, PH_TARGET_FLAG);
                    }
                END_CASE

                CASE(REFRACTION_TOKEN)
                    if((int)Parse_Float())
                    {
                        Set_Flag(Object, PH_RFR_ON_FLAG);
                        Clear_Flag(Object, PH_RFR_OFF_FLAG);
                        CheckPassThru(Object, PH_RFR_ON_FLAG);
                    }
                    else
                    {
                        Clear_Flag(Object, PH_RFR_ON_FLAG);
                        Set_Flag(Object, PH_RFR_OFF_FLAG);
                    }
                END_CASE

                CASE(REFLECTION_TOKEN)
                    if((int)Parse_Float())
                    {
                        Set_Flag(Object, PH_RFL_ON_FLAG);
                        Clear_Flag(Object, PH_RFL_OFF_FLAG);
                    }
                    else
                    {
                        Clear_Flag(Object, PH_RFL_ON_FLAG);
                        Set_Flag(Object, PH_RFL_OFF_FLAG);
                    }
                END_CASE

                CASE(PASS_THROUGH_TOKEN)
                    if((int)Allow_Float(1.0))
                    {
                        Set_Flag(Object, PH_PASSTHRU_FLAG);
                        CheckPassThru(Object, PH_PASSTHRU_FLAG);
                    }
                    else
                    {
                        Clear_Flag(Object, PH_PASSTHRU_FLAG);
                    }
                END_CASE

                CASE(COLLECT_TOKEN)
                    Bool_Flag (Object, PH_IGNORE_PHOTONS_FLAG, !(Allow_Float(1.0) > 0.0));
                END_CASE

                OTHERWISE
                    UNGET
                    EXIT
                END_CASE
            END_EXPECT
            Parse_End();

        END_CASE

        CASE(CUTAWAY_TEXTURES_TOKEN)
            if (dynamic_cast<CSGIntersection *>(Object) == nullptr) // FIXME
                Error("cutaway_textures can only be used with intersection and difference.");
            Set_Flag(Object, CUTAWAY_TEXTURES_FLAG);
        END_CASE

        CASE_COLOUR_UNGET
            Parse_Colour (Local_Colour);
            if (sceneData->EffectiveLanguageVersion() < 150)
            {
                if (Object->Texture != nullptr)
                {
                    if (Object->Texture->Type == PLAIN_PATTERN)
                    {
                        Object->Texture->Pigment->Quick_Colour = Local_Colour;
                        END_CASE
                    }
                }
            }
            Warning("Quick color belongs in texture. Color ignored.");
        END_CASE

        CASE (TRANSLATE_TOKEN)
            Parse_Vector (Local_Vector);
            Compute_Translation_Transform(&Local_Trans, Local_Vector);
            Translate_Object (Object, Local_Vector, &Local_Trans);
        END_CASE

        CASE (ROTATE_TOKEN)
            Parse_Vector (Local_Vector);
            Compute_Rotation_Transform(&Local_Trans, Local_Vector);
            Rotate_Object (Object, Local_Vector, &Local_Trans);
        END_CASE

        CASE (SCALE_TOKEN)
            Parse_Scale_Vector (Local_Vector);
            Compute_Scaling_Transform(&Local_Trans, Local_Vector);
            Scale_Object (Object, Local_Vector, &Local_Trans);
        END_CASE

        CASE (TRANSFORM_TOKEN)
            Transform_Object(Object, Parse_Transform(&Local_Trans));
        END_CASE

        CASE (MATRIX_TOKEN)
            Parse_Matrix (Local_Matrix);
            Compute_Matrix_Transform(&Local_Trans, Local_Matrix);
            Transform_Object (Object, &Local_Trans);
        END_CASE

        CASE (BOUNDED_BY_TOKEN)
            Parse_Begin ();
            if(!Object->Bound.empty())
                if(Object->Clip == Object->Bound)
                    Error ("Cannot add bounds after linking bounds and clips.");

            EXPECT_ONE
                CASE (CLIPPED_BY_TOKEN)
                    if(!Object->Bound.empty())
                        Error ("Cannot link clips with previous bounds.");
                    Object->Bound = Object->Clip;
                END_CASE

                OTHERWISE
                    UNGET
                    Parse_Bound_Clip(Object->Bound);
                END_CASE
            END_EXPECT

            Parse_End ();
        END_CASE

        CASE (CLIPPED_BY_TOKEN)
            Parse_Begin ();
            if(!Object->Clip.empty())
                if(Object->Clip == Object->Bound)
                    Error ("Cannot add clips after linking bounds and clips.");

            EXPECT_ONE
                CASE (BOUNDED_BY_TOKEN)
                    if(!Object->Clip.empty())
                        Error ("Cannot link bounds with previous clips.");
                    Object->Clip = Object->Bound;
                END_CASE

                OTHERWISE
                    UNGET
                    Parse_Bound_Clip(Object->Clip);

                    /* Compute quadric bounding box before transformations. [DB 8/94] */

                    if (dynamic_cast<Quadric *>(Object) != nullptr)
                    {
                        Min = Vector3d(-BOUND_HUGE);
                        Max = Vector3d(BOUND_HUGE);

                        (dynamic_cast<Quadric *>(Object))->Compute_BBox(Min, Max);
                    }
                END_CASE
            END_EXPECT

            Parse_End ();
        END_CASE

        CASE (TEXTURE_TOKEN)
            Object->Type |= TEXTURED_OBJECT;
            Parse_Begin ();
            Local_Texture = Parse_Texture ();
            Parse_End ();
            Link_Textures(&(Object->Texture), Local_Texture);
        END_CASE

        CASE (INTERIOR_TEXTURE_TOKEN)
            Object->Type |= TEXTURED_OBJECT;
            Parse_Begin ();
            Local_Int_Texture = Parse_Texture ();
            Parse_End ();
            Link_Textures(&(Object->Interior_Texture), Local_Int_Texture);
        END_CASE

        CASE (INTERIOR_TOKEN)
            Parse_Interior(Object->interior);
        END_CASE

        CASE (MATERIAL_TOKEN)
            Local_Material.Texture  = Object->Texture;
            Local_Material.Interior_Texture  = Object->Interior_Texture;
            Local_Material.interior = Object->interior;
            Parse_Material(&Local_Material);
            Object->Texture  = Local_Material.Texture;
            if ( Object->Texture )
            {
                Object->Type |= TEXTURED_OBJECT;
            }
            Object->Interior_Texture  = Local_Material.Interior_Texture;
            Object->interior = Local_Material.interior;
        END_CASE

        CASE3 (PIGMENT_TOKEN, NORMAL_TOKEN, FINISH_TOKEN)
            Object->Type |= TEXTURED_OBJECT;
            if (Object->Texture == nullptr)
                Object->Texture = Copy_Textures(Default_Texture);
            else
                if (Object->Texture->Type != PLAIN_PATTERN)
                    Link_Textures(&(Object->Texture), Copy_Textures(Default_Texture));
            UNGET
            EXPECT
                CASE (PIGMENT_TOKEN)
                    Parse_Begin ();
                    Parse_Pigment ( &(Object->Texture->Pigment) );
                    Parse_End ();
                END_CASE

                CASE (NORMAL_TOKEN)
                    Parse_Begin ();
                    Parse_Tnormal ( &(Object->Texture->Tnormal) );
                    Parse_End ();
                END_CASE

                CASE (FINISH_TOKEN)
                    Parse_Finish ( &(Object->Texture->Finish) );
                END_CASE

                OTHERWISE
                    UNGET
                    EXIT
                END_CASE
            END_EXPECT
        END_CASE

        CASE (INVERSE_TOKEN)
            if (Object->Type & PATCH_OBJECT)
                Warning("Cannot invert a patch object.");

            // warning: Object->Invert will change the pointer if Object is CSG
            Object = Object->Invert();
        END_CASE

        CASE (STURM_TOKEN)
            if (!(Object->Type & STURM_OK_OBJECT))
                Not_With ("sturm","this object");
            Bool_Flag (Object, STURM_FLAG, (Allow_Float(1.0) > 0.0));
        END_CASE

        /* Object-Ray Options
           Do not intersect with camera rays [ENB 9/97] */
        CASE (NO_IMAGE_TOKEN)
            Bool_Flag (Object, NO_IMAGE_FLAG, (Allow_Float(1.0) > 0.0));
        END_CASE

        /* Object-Ray Options
           Do not intersect with reflection rays [ENB 9/97] */
        CASE (NO_REFLECTION_TOKEN)
            Bool_Flag (Object, NO_REFLECTION_FLAG, (Allow_Float(1.0) > 0.0));
        END_CASE

        /* Object-Ray Options
           Do not intersect with radiosity rays [CLi 5/09] */
        CASE (NO_RADIOSITY_TOKEN)
            Bool_Flag (Object, NO_RADIOSITY_FLAG, (Allow_Float(1.0) > 0.0));
        END_CASE

        CASE (NO_SHADOW_TOKEN)
            Set_Flag(Object, NO_SHADOW_FLAG);
        END_CASE

        CASE (LIGHT_SOURCE_TOKEN)
            Error("Light source must be defined using new syntax.");
        END_CASE

        CASE(HIERARCHY_TOKEN)
            if (!(Object->Type & HIERARCHY_OK_OBJECT))
                Not_With ("hierarchy", "this object");
            Bool_Flag (Object, HIERARCHY_FLAG, (Allow_Float(1.0) > 0.0));
        END_CASE

        CASE(HOLLOW_TOKEN)
            Bool_Flag (Object, HOLLOW_FLAG, (Allow_Float(1.0) > 0.0));
            Set_Flag (Object, HOLLOW_SET_FLAG);
            if ((dynamic_cast<CSGIntersection *>(Object) != nullptr) ||
                (dynamic_cast<CSGMerge *>(Object) != nullptr) ||
                (dynamic_cast<CSGUnion *>(Object) != nullptr))
            {
                Set_CSG_Children_Flag(Object, Test_Flag(Object, HOLLOW_FLAG), HOLLOW_FLAG, HOLLOW_SET_FLAG);
            }
        END_CASE

        CASE(DOUBLE_ILLUMINATE_TOKEN)
            Bool_Flag (Object, DOUBLE_ILLUMINATE_FLAG, (Allow_Float(1.0) > 0.0));
            if ((dynamic_cast<CSGIntersection *>(Object) != nullptr) ||
                (dynamic_cast<CSGMerge *>(Object) != nullptr) ||
                (dynamic_cast<CSGUnion *>(Object) != nullptr))
            {
                Set_CSG_Tree_Flag(Object, DOUBLE_ILLUMINATE_FLAG,Test_Flag(Object, DOUBLE_ILLUMINATE_FLAG));
            }
        END_CASE

        CASE(RADIOSITY_TOKEN)
#if 0
            Bool_Flag (Object, IGNORE_RADIOSITY_FLAG, !(Allow_Float(1.0) > 0.0));
#else
            Parse_Begin ();
            EXPECT
                CASE (IMPORTANCE_TOKEN)
                    Object->RadiosityImportance = Parse_Float ();
                    Object->RadiosityImportanceSet = true;
                    if ( (Object->RadiosityImportance <= 0.0) ||
                         (Object->RadiosityImportance >  1.0) )
                        Error("Radiosity importance must be greater than 0.0 and at most 1.0.");
                END_CASE

                OTHERWISE
                    UNGET
                    EXIT
                END_CASE
            END_EXPECT
            Parse_End ();
#endif
        END_CASE

        CASE(DEBUG_TAG_TOKEN)
            s = Parse_C_String ();
#ifdef OBJECT_DEBUG_HELPER
            Object->Debug.Tag = s;
#endif
            POV_FREE (s);
        END_CASE

        OTHERWISE
            UNGET
            EXIT
        END_CASE
    END_EXPECT

    /*
     * Assign bounding objects' bounding box to object
     * if object's bounding box is larger. [DB 9/94]
     */

    if(!Object->Bound.empty())
    {
        /* Get bounding objects bounding box. */

        Min = Vector3d(-BOUND_HUGE);
        Max = Vector3d(BOUND_HUGE);

        for(vector<ObjectPtr>::iterator Sib = Object->Bound.begin(); Sib != Object->Bound.end(); Sib++)
        {
            if(!Test_Flag((*Sib), INVERTED_FLAG))
            {
                Min[X] = max(Min[X], (DBL)((*Sib)->BBox.lowerLeft[X]));
                Min[Y] = max(Min[Y], (DBL)((*Sib)->BBox.lowerLeft[Y]));
                Min[Z] = max(Min[Z], (DBL)((*Sib)->BBox.lowerLeft[Z]));
                Max[X] = min(Max[X], (DBL)((*Sib)->BBox.lowerLeft[X] + (*Sib)->BBox.size[X]));
                Max[Y] = min(Max[Y], (DBL)((*Sib)->BBox.lowerLeft[Y] + (*Sib)->BBox.size[Y]));
                Max[Z] = min(Max[Z], (DBL)((*Sib)->BBox.lowerLeft[Z] + (*Sib)->BBox.size[Z]));
            }
        }

        Make_BBox_from_min_max(BBox, Min, Max);

        /* Get bounding boxes' volumes. */

        // TODO - Area is probably a better measure to decide which box is better.
        // TODO - Doesn't this mechanism prevent users from reliably overriding broken default boxes?
        BOUNDS_VOLUME(V1, BBox);
        BOUNDS_VOLUME(V2, Object->BBox);

        if (V1 < V2)
        {
            Object->BBox = BBox;
        }
    }

    /*
     * Assign clipping objects' bounding box to object
     * if object's bounding box is larger. [DB 9/94]
     */

    if(!Object->Clip.empty())
    {
        /* Get clipping objects bounding box. */

        Min = Vector3d(-BOUND_HUGE);
        Max = Vector3d(BOUND_HUGE);

        for(vector<ObjectPtr>::iterator Sib = Object->Clip.begin(); Sib != Object->Clip.end(); Sib++)
        {
            if(!Test_Flag((*Sib), INVERTED_FLAG))
            {
                Min[X] = max(Min[X], (DBL)((*Sib)->BBox.lowerLeft[X]));
                Min[Y] = max(Min[Y], (DBL)((*Sib)->BBox.lowerLeft[Y]));
                Min[Z] = max(Min[Z], (DBL)((*Sib)->BBox.lowerLeft[Z]));
                Max[X] = min(Max[X], (DBL)((*Sib)->BBox.lowerLeft[X] + (*Sib)->BBox.size[X]));
                Max[Y] = min(Max[Y], (DBL)((*Sib)->BBox.lowerLeft[Y] + (*Sib)->BBox.size[Y]));
                Max[Z] = min(Max[Z], (DBL)((*Sib)->BBox.lowerLeft[Z] + (*Sib)->BBox.size[Z]));
            }
        }

        Make_BBox_from_min_max(BBox, Min, Max);

        /* Get bounding boxes' volumes. */

        // TODO - Area is probably a better measure to decide which box is better.
        BOUNDS_VOLUME(V1, BBox);
        BOUNDS_VOLUME(V2, Object->BBox);

        if (V1 < V2)
        {
            Object->BBox = BBox;
        }
    }

    if ((Object->Texture == nullptr) && (Object->Interior_Texture != nullptr))
        Error("Interior texture requires an exterior texture.");

    Parse_End ();

    return Object;
}



/*****************************************************************************
*
* FUNCTION
*
* INPUT
*
* OUTPUT
*
* RETURNS
*
* AUTHOR
*
* DESCRIPTION
*
* CHANGES
*
******************************************************************************/

void Parser::Parse_Matrix(MATRIX Matrix)
{
    int i, j;

    Parse_Angle_Begin();

    for (i = 0; i < 4; i++)
    {
        for (j = 0; j < 3; j++)
        {
            Matrix[i][j] = Parse_Float();
            Parse_Comma();
        }

        Matrix[i][3] = (i != 3 ? 0.0 : 1.0);
    }

    Parse_Angle_End();

    /* Check to see that we aren't scaling any dimension by zero */
    for (i = 0; i < 3; i++)
    {
        if (fabs(Matrix[0][i]) < EPSILON && fabs(Matrix[1][i]) < EPSILON &&
            fabs(Matrix[2][i]) < EPSILON)
        {
            Warning("Illegal matrix column: Scale by 0.0. Changed to 1.0.");
            Matrix[i][i] = 1.0;
        }
    }
}



/*****************************************************************************
*
* FUNCTION
*
* INPUT
*
* OUTPUT
*
* RETURNS
*
* AUTHOR
*
* DESCRIPTION
*
* CHANGES
*
******************************************************************************/

TRANSFORM *Parser::Parse_Transform(TRANSFORM *Trans)
{
    Get_Token();
    if(CurrentTokenId() == TRANSFORM_ID_TOKEN)
    {
        /* using old "transform TRANS_IDENT" syntax */
        if (Trans == nullptr)
            Trans=Create_Transform();
        else
        {
            MIdentity (Trans->matrix);
            MIdentity (Trans->inverse);
        }
        Compose_Transforms(Trans, CurrentTokenDataPtr<TRANSFORM*>());
    }
    else
    {
        /* using new "transform {TRANS}" syntax */
        Unget_Token();
        Trans = Parse_Transform_Block(Trans);
    }
    return Trans;
}
/*****************************************************************************
*
* FUNCTION
*
* INPUT
*
* OUTPUT
*
* RETURNS
*
* AUTHOR
*
* DESCRIPTION
*
* CHANGES
*
******************************************************************************/

TRANSFORM *Parser::Parse_Transform_Block(TRANSFORM *New)
{
    MATRIX Local_Matrix;
    TRANSFORM Local_Trans;
    Vector3d Local_Vector;
    bool isInverse = false;

    Parse_Begin();
    if (New == nullptr)
        New = Create_Transform();
    else
    {
        MIdentity (New->matrix);
        MIdentity (New->inverse);
    }

    EXPECT
        CASE(INVERSE_TOKEN)
            isInverse = true;
        END_CASE

        CASE(TRANSFORM_ID_TOKEN)
            Compose_Transforms(New, CurrentTokenDataPtr<TRANSFORM*>());
        END_CASE

        CASE (TRANSFORM_TOKEN)
            Compose_Transforms(New, Parse_Transform(&Local_Trans));
        END_CASE

        CASE (TRANSLATE_TOKEN)
            Parse_Vector(Local_Vector);
            Compute_Translation_Transform(&Local_Trans, Local_Vector);
            Compose_Transforms(New, &Local_Trans);
        END_CASE

        CASE (ROTATE_TOKEN)
            Parse_Vector(Local_Vector);
            Compute_Rotation_Transform(&Local_Trans, Local_Vector);
            Compose_Transforms(New, &Local_Trans);
        END_CASE

        CASE (SCALE_TOKEN)
            Parse_Scale_Vector(Local_Vector);
            Compute_Scaling_Transform(&Local_Trans, Local_Vector);
            Compose_Transforms(New, &Local_Trans);
        END_CASE

        CASE (MATRIX_TOKEN)
            Parse_Matrix(Local_Matrix);
            Compute_Matrix_Transform(&Local_Trans, Local_Matrix);
            Compose_Transforms(New, &Local_Trans);
        END_CASE

        OTHERWISE
            UNGET
            EXIT
        END_CASE
    END_EXPECT

    Parse_End();

    if(isInverse == true)
    {
        MInvers(New->matrix, New->matrix);
        MInvers(New->inverse, New->inverse);
    }

    return (New);
}



/*****************************************************************************
*
* FUNCTION
*
* INPUT
*
* OUTPUT
*
* RETURNS
*
* AUTHOR
*
* DESCRIPTION
*
* CHANGES
*
******************************************************************************/

void Parser::Parse_Bound_Clip(vector<ObjectPtr>& dest, bool notexture)
{
    Vector3d Local_Vector;
    MATRIX Local_Matrix;
    TRANSFORM Local_Trans;
    ObjectPtr Current;
    vector<ObjectPtr> objects;

    while ((Current = Parse_Object()) != nullptr)
    {
        if((notexture == true) && (Current->Type & (TEXTURED_OBJECT+PATCH_OBJECT)))
            Error ("Illegal texture or patch in clip, bound, object or potential pattern.");
        objects.push_back(Current);
    }

    EXPECT
        CASE (TRANSLATE_TOKEN)
            Parse_Vector(Local_Vector);
            Compute_Translation_Transform(&Local_Trans, Local_Vector);
            for(vector<ObjectPtr>::iterator i = objects.begin(); i != objects.end(); i++)
            {
                Translate_Object(*i, Local_Vector, &Local_Trans);
            }
        END_CASE

        CASE (ROTATE_TOKEN)
            Parse_Vector(Local_Vector);
            Compute_Rotation_Transform(&Local_Trans, Local_Vector);
            for(vector<ObjectPtr>::iterator i = objects.begin(); i != objects.end(); i++)
            {
                Rotate_Object(*i, Local_Vector, &Local_Trans);
            }
        END_CASE

        CASE (SCALE_TOKEN)
            Parse_Scale_Vector(Local_Vector);
            Compute_Scaling_Transform(&Local_Trans, Local_Vector);
            for(vector<ObjectPtr>::iterator i = objects.begin(); i != objects.end(); i++)
            {
                Scale_Object(*i, Local_Vector, &Local_Trans);
            }
        END_CASE

        CASE (TRANSFORM_TOKEN)
            Parse_Transform(&Local_Trans);

            for(vector<ObjectPtr>::iterator i = objects.begin(); i != objects.end(); i++)
            {
                Transform_Object(*i, &Local_Trans);
            }
        END_CASE

        CASE (MATRIX_TOKEN)
            Parse_Matrix(Local_Matrix);
            Compute_Matrix_Transform(&Local_Trans, Local_Matrix);
            for(vector<ObjectPtr>::iterator i = objects.begin(); i != objects.end(); i++)
            {
                Transform_Object(*i, &Local_Trans);
            }
        END_CASE

        OTHERWISE
            UNGET
            EXIT
        END_CASE
    END_EXPECT

    if(objects.empty())
        Expectation_Error("object");

    dest.insert(dest.end(), objects.begin(), objects.end());
}


/*****************************************************************************
*
* FUNCTION
*
*   Parse_Three_UVCoords
*
* INPUT
*
* OUTPUT
*
*   UV1..UV3 are the uv
*
* RETURNS
*
*   1 for successful read, 0 if UV_VECTORS_TOKEN not found
*
* AUTHOR
*
*   Nathan Kopp
*
* DESCRIPTION
*
*   Look for UV_VECTORS_TOKEN and then read in three UV coordinates
*
******************************************************************************/

int Parser::Parse_Three_UVCoords(Vector2d& UV1, Vector2d& UV2, Vector2d& UV3)
{
    int Return_Value;

    EXPECT_ONE
        CASE(UV_VECTORS_TOKEN)
            Parse_UV_Vect(UV1);  Parse_Comma();
            Parse_UV_Vect(UV2);  Parse_Comma();
            Parse_UV_Vect(UV3);

            Return_Value = 1;
        END_CASE

        OTHERWISE
            UV1[0] = UV1[1] = 0.0;
            UV2[0] = UV2[1] = 0.0;
            UV3[0] = UV3[1] = 0.0;
            Return_Value = 0;
            UNGET
        END_CASE

    END_EXPECT

    return(Return_Value);
}


/*****************************************************************************
*
* FUNCTION
*
* INPUT
*
* OUTPUT
*
* RETURNS
*
* AUTHOR
*
* DESCRIPTION
*
* CHANGES
*
******************************************************************************/

bool Parser::Parse_Comma (void)
{
    Get_Token();
    if (CurrentTokenId() != COMMA_TOKEN)
    {
        UNGET
        return false;
    }
    else
        return true;
}

//******************************************************************************

bool Parser::AllowToken(TokenId tokenId)
{
    Get_Token();
    bool tokenMatches = ((CurrentTokenId()         == tokenId) ||
                         (CurrentTokenFunctionId() == tokenId));
    if (!tokenMatches)
        Unget_Token();
    return tokenMatches;
}

//******************************************************************************

bool Parser::Peek_Token (TokenId tokenId)
{
    Get_Token();
    bool tokenMatches = ((CurrentTokenId()         == tokenId) ||
                         (CurrentTokenFunctionId() == tokenId));
    Unget_Token();
    return tokenMatches;
}


/*****************************************************************************
*
* FUNCTION
*
* INPUT
*
* OUTPUT
*
* RETURNS
*
* AUTHOR
*
* DESCRIPTION
*
* CHANGES
*
******************************************************************************/

void Parser::Parse_Semi_Colon (bool force_semicolon)
{
    Get_Token();
    if (CurrentTokenId() != SEMI_COLON_TOKEN)
    {
        UNGET
        if ((sceneData->EffectiveLanguageVersion() >= 350) && (force_semicolon == true))
        {
            Error("All #declares of float, vector, and color require semi-colon ';' at end if the\n"
                  "language version is set to v3.5 or higher.\n"
                  "Either add the semi-colon or set the language version to v3.1 or lower.");
        }
        else if (sceneData->EffectiveLanguageVersion() >= 310)
        {
            PossibleError("All #version and #declares of float, vector, and color require semi-colon ';' at end.");
        }
    }
}



/*****************************************************************************
*
* FUNCTION
*
* INPUT
*
* OUTPUT
*
* RETURNS
*
* AUTHOR
*
* DESCRIPTION
*
* CHANGES
*
******************************************************************************/

void Parser::Parse_Coeffs(int order, DBL *Coeffs)
{
    int i;

    Parse_Angle_Begin();

    Coeffs[0] = Parse_Float();
    for (i = 1; i < term_counts(order); i++)
    {
        Parse_Comma();
        Coeffs[i] = Parse_Float();
    }

    Parse_Angle_End();
}


/*****************************************************************************
*
* FUNCTION
*
* INPUT
*
* OUTPUT
*
* RETURNS
*
* AUTHOR
*
* DESCRIPTION
*
* CHANGES
*
******************************************************************************/

ObjectPtr Parser::Parse_Object_Id ()
{
    ObjectPtr Object;

    EXPECT_ONE
        CASE (OBJECT_ID_TOKEN)
            Warn_State(OBJECT_ID_TOKEN, OBJECT_TOKEN);
            Object = Copy_Object(CurrentTokenDataPtr<ObjectPtr>());
            Object = Parse_Object_Mods (Object);
        END_CASE

        OTHERWISE
            Object = nullptr;
            UNGET
        END_CASE
    END_EXPECT

    return (Object);
}


/*****************************************************************************
*
* FUNCTION
*
* INPUT
*
* OUTPUT
*
* RETURNS
*
* AUTHOR
*
* DESCRIPTION
*
* CHANGES
*
******************************************************************************/

void Parser::Parse_Declare(bool is_local, bool after_hash)
{
    vector<LValue> lvalues;
    bool deprecated = false;
    bool deprecated_once = false;
    TokenId Previous;
    int Local_Index;
    SYM_ENTRY *Temp_Entry;
    bool allow_redefine = true;
    UCS2 *deprecation_message;
    bool tupleDeclare = false;
    bool lvectorDeclare = false;
    bool larrayDeclare = false;
    TokenId* numberPtr = nullptr;
    void** dataPtr = nullptr;
    bool optional = false;

    POV_EXPERIMENTAL_ASSERT(IsOkToDeclare());
    SetOkToDeclare(false);

    if ((sceneData->EffectiveLanguageVersion() >= 350) && (after_hash == false))
    {
        PossibleError("'declare' should be changed to '#declare'.\n"
                      "Future versions may not support 'declare' and may require '#declare'.");
    }

    if (is_local)
    {
        Local_Index = mSymbolStack.GetLocalTableIndex();
    }
    else
    {
        Local_Index = mSymbolStack.GetGlobalTableIndex();
    }

    LValue_Ok = true;

    EXPECT_ONE
        CASE (LEFT_PAREN_TOKEN)
            UNGET
            tupleDeclare = true;
        END_CASE
        CASE (LEFT_ANGLE_TOKEN)
            UNGET
            lvectorDeclare = true;
        END_CASE
        CASE (LEFT_CURLY_TOKEN)
            UNGET
            larrayDeclare = true;
        END_CASE
        OTHERWISE
            UNGET
        END_CASE
    END_EXPECT

    if (tupleDeclare)
    {
        Parse_Paren_Begin();
    }
    else if (lvectorDeclare)
    {
        Parse_Angle_Begin();
    }
    else if (larrayDeclare)
    {
        Parse_Begin();
    }

    for (bool more = true; more; /* body-controlled loop */)
    {
        deprecated = false;
        deprecated_once = false;
        numberPtr = nullptr;
        dataPtr = nullptr;
        optional = false;

        EXPECT
            CASE (DEPRECATED_TOKEN)
                deprecated = true;
                ALLOW(ONCE_TOKEN);
                if (CurrentTokenId() == ONCE_TOKEN)
                    deprecated_once = true;
                deprecation_message = Parse_String(false, false);
            END_CASE

            CASE (OPTIONAL_TOKEN)
                optional = true;
            END_CASE

            OTHERWISE
                UNGET
                EXIT
            END_CASE
        END_EXPECT

        Previous = NOT_A_TOKEN;
        Temp_Entry = nullptr;

        EXPECT_ONE
            CASE (IDENTIFIER_TOKEN)
                POV_PARSER_ASSERT(!CurrentTokenIsHomogenousArrayElement());
                allow_redefine = true; // should actually be irrelevant downstream, thanks to Previous==IDENTIFIER_TOKEN
                if (CurrentTokenIsArrayElement())
                {
                    numberPtr = mToken.NumberPtr;
                    dataPtr   = mToken.DataPtr;
                    Previous  = CurrentTokenId();
                }
                else
                {
                    if (CurrentTokenIsDictionaryElement())
                    {
                        if (is_local && !mSymbolStack.IsLocalTableIndex(mToken.context))
                            Error("Cannot use '#local' to assign a non-local array or dictionary element.");
                        Temp_Entry = mToken.table->Add_Symbol (CurrentTokenText(), IDENTIFIER_TOKEN);
                    }
                    else
                        Temp_Entry = mSymbolStack.Add_Symbol (Local_Index, CurrentTokenText(), IDENTIFIER_TOKEN);
                    numberPtr = &(Temp_Entry->Token_Number);
                    dataPtr = &(Temp_Entry->Data);
                    Previous = CurrentTokenId();
                    if (deprecated)
                    {
                        Temp_Entry->deprecated = true;;
                        if (deprecated_once)
                            Temp_Entry->deprecatedOnce = true;
                        if (deprecation_message != nullptr)
                        {
                            UCS2String str(deprecation_message);
                            POV_FREE(deprecation_message);
                            Temp_Entry->Deprecation_Message = POV_STRDUP(UCS2toASCIIString(str).c_str());
                        }
                        else
                        {
                            char str[256];
                            sprintf(str, "Identifier '%.128s' was declared deprecated.", CurrentTokenText().c_str());
                            Temp_Entry->Deprecation_Message = POV_STRDUP(str);
                        }
                    }
                }
            END_CASE

            CASE3 (FILE_ID_TOKEN, MACRO_ID_TOKEN, PARAMETER_ID_TOKEN)
                // TODO - We should allow assignment if `is_local` is set and the identifier is non-local.
                Parse_Error(IDENTIFIER_TOKEN);
            END_CASE

            CASE2 (FUNCT_ID_TOKEN, VECTFUNCT_ID_TOKEN)
                // Issue an error, _except_ when assigning to a still-empty element of a function array.
                // TODO - We should allow assignment if `is_local` is set and the identifier is non-local.
                if ((!mToken.is_array_elem) || (*(mToken.DataPtr) != nullptr))
                    Error("Redeclaring functions is not allowed - #undef the function first!");
                // FALLTHROUGH

            // These are also used in Parse_Directive UNDEF_TOKEN section, Parse_Macro, and and Parse_For_Param,
            // and all these functions should accept exactly the same identifiers! [trf]
            CASE4 (NORMAL_ID_TOKEN, FINISH_ID_TOKEN, TEXTURE_ID_TOKEN, OBJECT_ID_TOKEN)
            CASE4 (COLOUR_MAP_ID_TOKEN, TRANSFORM_ID_TOKEN, CAMERA_ID_TOKEN, PIGMENT_ID_TOKEN)
            CASE4 (SLOPE_MAP_ID_TOKEN, NORMAL_MAP_ID_TOKEN, TEXTURE_MAP_ID_TOKEN, COLOUR_ID_TOKEN)
            CASE4 (PIGMENT_MAP_ID_TOKEN, MEDIA_ID_TOKEN, STRING_ID_TOKEN, INTERIOR_ID_TOKEN)
            CASE4 (DENSITY_MAP_ID_TOKEN, ARRAY_ID_TOKEN, DENSITY_ID_TOKEN, UV_ID_TOKEN)
            CASE4 (VECTOR_4D_ID_TOKEN, RAINBOW_ID_TOKEN, FOG_ID_TOKEN, SKYSPHERE_ID_TOKEN)
            CASE3 (MATERIAL_ID_TOKEN, SPLINE_ID_TOKEN, DICTIONARY_ID_TOKEN)
                if (is_local && !mSymbolStack.IsLocalTableIndex(mToken.context))
                {
                    if (CurrentTokenIsContainerElement())
                        Error ("Cannot use '#local' to assign a non-local array or dictionary element.");
                    allow_redefine = true; // should actually be irrelevant downstream, thanks to Previous==IDENTIFIER_TOKEN
                    Temp_Entry = mSymbolStack.Add_Symbol (Local_Index, CurrentTokenText(), IDENTIFIER_TOKEN);
                    numberPtr = &(Temp_Entry->Token_Number);
                    dataPtr   = &(Temp_Entry->Data);
                    Previous  = IDENTIFIER_TOKEN;
                }
                else
                {
                    allow_redefine = !CurrentTokenIsHomogenousArrayElement();
                    numberPtr = mToken.NumberPtr;
                    dataPtr   = mToken.DataPtr;
                    Previous  = CurrentTokenId();
                }
            END_CASE

            CASE (EMPTY_ARRAY_TOKEN)
                POV_PARSER_ASSERT(mToken.is_array_elem);
                allow_redefine = true; // should actually be irrelevant downstream, thanks to Previous==EMPTY_ARRAY_TOKEN
                numberPtr = mToken.NumberPtr;
                dataPtr   = mToken.DataPtr;
                Previous  = CurrentTokenId();
            END_CASE

            CASE2 (VECTOR_FUNCT_TOKEN, FLOAT_FUNCT_TOKEN)
                switch(CurrentTokenFunctionId())
                {
                    case VECTOR_ID_TOKEN:
                    case FLOAT_ID_TOKEN:
                        if (is_local && !mSymbolStack.IsLocalTableIndex(mToken.context))
                        {
                            if (CurrentTokenIsContainerElement())
                                Error("Cannot use '#local' to assign a non-local array or dictionary element.");
                            allow_redefine = true; // should actually be irrelevant downstream, thanks to Previous==IDENTIFIER_TOKEN
                            Temp_Entry = mSymbolStack.Add_Symbol (Local_Index, CurrentTokenText(), IDENTIFIER_TOKEN);
                            numberPtr = &(Temp_Entry->Token_Number);
                            dataPtr   = &(Temp_Entry->Data);
                            Previous  = IDENTIFIER_TOKEN;
                        }
                        else
                        {
                            allow_redefine  = !CurrentTokenIsHomogenousArrayElement();
                            numberPtr = mToken.NumberPtr;
                            dataPtr   = mToken.DataPtr;
                            Previous  = CurrentTokenFunctionId();
                        }
                        break;

                    default:
                        Parse_Error(IDENTIFIER_TOKEN);
                        break;
                }
            END_CASE

            CASE4 (COMMA_TOKEN, RIGHT_PAREN_TOKEN, RIGHT_ANGLE_TOKEN, RIGHT_CURLY_TOKEN)
                if (tupleDeclare || lvectorDeclare || larrayDeclare)
                {
                    // when using tuple-style declare, it is legal to omit individual identifiers,
                    // in which case we evaluate the corresponding expression element but ignore
                    // the resulting value.
                    // We do this by assigning the resulting value to a dummy symbol entry.
                    allow_redefine = true; // should actually be irrelevant downstream, thanks to Previous=IDENTIFIER_TOKEN
                    Temp_Entry = SymbolTable::Create_Entry ("", DUMMY_SYMBOL_TOKEN);
                    numberPtr = &(Temp_Entry->Token_Number);
                    dataPtr = &(Temp_Entry->Data);
                    optional = true;
                    Previous = IDENTIFIER_TOKEN;
                    UNGET
                    END_CASE
                }
                // fall through

            OTHERWISE
                Parse_Error(IDENTIFIER_TOKEN);
            END_CASE
        END_EXPECT

        POV_PARSER_ASSERT((numberPtr != nullptr) || (mToken.NumberPtr == nullptr));
        POV_PARSER_ASSERT((dataPtr != nullptr) || (mToken.DataPtr == nullptr));

        LValue lvalue;
        lvalue.numberPtr = numberPtr;
        lvalue.dataPtr = dataPtr;
        lvalue.symEntry = Temp_Entry;
        lvalue.previous = Previous;
        lvalue.allowRedefine = allow_redefine;
        lvalue.optional = optional;
        lvalues.push_back(lvalue);

        if (lvectorDeclare && (lvalues.size() >= 5))
            more = false;
        else if (tupleDeclare || lvectorDeclare || larrayDeclare)
        {
            EXPECT_ONE
                CASE (COMMA_TOKEN)
                    more = true;
                END_CASE

                OTHERWISE
                    more = false;
                    UNGET
                END_CASE
            END_EXPECT

        }
        else
            more = false;
    }

    if (tupleDeclare)
    {
        Parse_Paren_End();
    }
    else if (lvectorDeclare)
    {
        Parse_Angle_End();
    }
    else if (larrayDeclare)
    {
        Parse_End();
    }

    LValue_Ok = false;

    GET (EQUALS_TOKEN)
    SetOkToDeclare(true);

    if (lvectorDeclare)
    {
        EXPRESS expr;
        int terms = 5;
        Parse_Express(expr, &terms);
        Promote_Express(expr,&terms,lvalues.size());
        for (int i = 0; i < lvalues.size(); ++i)
        {
            numberPtr = lvalues[i].numberPtr;
            dataPtr = lvalues[i].dataPtr;
            Previous = lvalues[i].previous;
            Temp_Entry = lvalues[i].symEntry;
            allow_redefine = lvalues[i].allowRedefine;

            *numberPtr = FLOAT_ID_TOKEN;
            Test_Redefine(Previous, numberPtr, *dataPtr, allow_redefine);
            *dataPtr = reinterpret_cast<void *>(Create_Float());
            *(reinterpret_cast<DBL *>(*dataPtr)) = expr[i];
        }
    }
    else if (larrayDeclare)
    {
        SYM_ENTRY *rvalue = SymbolTable::Create_Entry ("", DUMMY_SYMBOL_TOKEN);
        if (!Parse_RValue (IDENTIFIER_TOKEN, &(rvalue->Token_Number), &(rvalue->Data), nullptr, false, false, true, true, false, MAX_NUMBER_OF_TABLES) ||
            (rvalue->Token_Number != ARRAY_ID_TOKEN))
            Expectation_Error("array RValue");
        POV_ARRAY *a = reinterpret_cast<POV_ARRAY *>(rvalue->Data);
        if (a->maxDim != 0)
            Error ("cannot bulk-assign from multi-dimensional array");
        if (lvalues.size() > a->Sizes[0])
            Error ("array size mismatch");
        if (a->DataPtrs.empty())
            Error ("cannot assign from uninitialized array");

        for (int i = 0; i < lvalues.size(); ++i)
        {
            if (!a->HasElement(i))
                Error ("cannot assign from partially uninitialized array");

            numberPtr = lvalues[i].numberPtr;
            dataPtr = lvalues[i].dataPtr;
            Previous = lvalues[i].previous;
            Temp_Entry = lvalues[i].symEntry;
            allow_redefine = lvalues[i].allowRedefine;

            *numberPtr = a->ElementType(i);
            Test_Redefine(Previous, numberPtr, *dataPtr, allow_redefine);
            *dataPtr = SymbolTable::Copy_Identifier(a->DataPtrs[i], a->ElementType(i));
        }

        SymbolTable::Destroy_Entry (rvalue);
    }
    else
    {
        if (tupleDeclare)
        {
            Parse_Paren_Begin();
        }
        for (int i = 0; i < lvalues.size(); ++i)
        {
            numberPtr = lvalues[i].numberPtr;
            dataPtr = lvalues[i].dataPtr;
            Previous = lvalues[i].previous;
            Temp_Entry = lvalues[i].symEntry;
            allow_redefine = lvalues[i].allowRedefine;
            optional = lvalues[i].optional;

            if (i > 0)
            {
                GET (COMMA_TOKEN)
            }
            bool finalParameter = (i == lvalues.size()-1);
            if (!Parse_RValue (Previous, numberPtr, dataPtr, Temp_Entry, false, !tupleDeclare, is_local, allow_redefine, true, MAX_NUMBER_OF_TABLES))
            {
                EXPECT_ONE
                    CASE (IDENTIFIER_TOKEN)
                        // an uninitialized identifier was passed
                        if (!optional)
                            Error("Cannot pass uninitialized identifier to non-optional LValue.");
                    END_CASE

                    CASE (RIGHT_PAREN_TOKEN)
                        if (!finalParameter)
                            // the parameter list was closed prematurely
                            Error("Expected %d RValues but only %d found.",lvalues.size(),i);
                        // the parameter was left empty
                        if (!optional)
                            Error("Cannot omit RValue for non-optional LValue.");
                        UNGET
                    END_CASE

                    CASE (COMMA_TOKEN)
                        // the parameter was left empty
                        if (!optional)
                            Error("Cannot omit RValue for non-optional LValue.");
                        UNGET
                    END_CASE

                    OTHERWISE
                        Expectation_Error("RValue to declare");
                    END_CASE
                END_EXPECT
            }
        }
        if (tupleDeclare)
        {
            Parse_Paren_End();
        }
    }

    // discard any dummy symbol entries we may have created as stand-in for omitted identifiers
    // in tuple-style declarations
    for (vector<LValue>::iterator i = lvalues.begin(); i != lvalues.end(); ++i)
    {
        if ((i->symEntry != nullptr) && (i->symEntry->Token_Number == DUMMY_SYMBOL_TOKEN))
            SymbolTable::Destroy_Entry (i->symEntry);
    }

    if ( after_hash )
    {
        POV_EXPERIMENTAL_ASSERT(IsOkToDeclare());
        SetOkToDeclare(false);
        ALLOW( SEMI_COLON_TOKEN );
        SetOkToDeclare(true);
    }
}

bool Parser::PassParameterByReference (int callingContext)
{
    if (mToken.is_dictionary_elem)
    {
        return true;
    }
    else
    {
        return (mToken.context <= callingContext);
    }
}

bool Parser::Parse_RValue (TokenId Previous, TokenId *NumberPtr, void **DataPtr, SYM_ENTRY *sym, bool ParFlag, bool SemiFlag, bool is_local, bool allow_redefine, bool allowUndefined, int old_table_index)
{
    EXPRESS Local_Express;
    RGBFTColour *Local_Colour;
    PIGMENT *Local_Pigment;
    TNORMAL *Local_Tnormal;
    FINISH *Local_Finish;
    TEXTURE *Local_Texture, *Temp_Texture;
    TRANSFORM *Local_Trans;
    ObjectPtr Local_Object;
    Camera *Local_Camera;
    vector<Media> Local_Media;
    PIGMENT *Local_Density;
    InteriorPtr* Local_Interior;
    MATERIAL *Local_Material;
    void *Temp_Data;
    POV_PARAM *New_Par;
    bool Found=true;
    int Temp_Count=3000000; // TODO FIXME - magic value!
    bool oldOkToDeclare = IsOkToDeclare();
    int Terms;
    bool function_identifier;
    bool callable_identifier;
    bool had_callable_identifier;
    SYM_ENTRY* symbol_entry;
    SymbolTable* symbol_entry_table;

    bool oldParseOptionalRVaue = parseOptionalRValue;
    parseOptionalRValue = allowUndefined;

    EXPECT_ONE
        CASE4 (NORMAL_ID_TOKEN, FINISH_ID_TOKEN, TEXTURE_ID_TOKEN, OBJECT_ID_TOKEN)
        CASE4 (COLOUR_MAP_ID_TOKEN, TRANSFORM_ID_TOKEN, CAMERA_ID_TOKEN, PIGMENT_ID_TOKEN)
        CASE4 (SLOPE_MAP_ID_TOKEN,NORMAL_MAP_ID_TOKEN,TEXTURE_MAP_ID_TOKEN,ARRAY_ID_TOKEN)
        CASE4 (PIGMENT_MAP_ID_TOKEN, MEDIA_ID_TOKEN,INTERIOR_ID_TOKEN,DENSITY_ID_TOKEN)
        CASE4 (DENSITY_MAP_ID_TOKEN, RAINBOW_ID_TOKEN, FOG_ID_TOKEN, SKYSPHERE_ID_TOKEN)
        CASE3 (MATERIAL_ID_TOKEN, STRING_ID_TOKEN, DICTIONARY_ID_TOKEN)
            if ((ParFlag) && PassParameterByReference (old_table_index))
            {
                // pass by reference
                New_Par            = reinterpret_cast<POV_PARAM *>(POV_MALLOC(sizeof(POV_PARAM),"parameter"));
                New_Par->NumberPtr = mToken.NumberPtr;
                New_Par->DataPtr   = mToken.DataPtr;
                *NumberPtr = PARAMETER_ID_TOKEN;
                *DataPtr   = reinterpret_cast<void *>(New_Par);
            }
            else
            {
                // pass by value
                Temp_Data  = SymbolTable::Copy_Identifier(*mToken.DataPtr, *mToken.NumberPtr);
                *NumberPtr = *mToken.NumberPtr;
                Test_Redefine(Previous,NumberPtr,*DataPtr, allow_redefine);
                *DataPtr   = Temp_Data;
            }
        END_CASE

        CASE (IDENTIFIER_TOKEN)
            if (allowUndefined)
            {
                Found = false;
                UNGET
            }
            else
            {
                Error("Cannot assign uninitialized identifier.");
            }
        END_CASE

        CASE_COLOUR_RAW // no UNGET here
            if((CurrentTokenId() != COLOUR_ID_TOKEN) || (sceneData->EffectiveLanguageVersion() < 350))
            {
                UNGET
                Local_Colour  = Create_Colour();
                SetOkToDeclare(false);
                Parse_Colour (*Local_Colour);
                if (SemiFlag)
                {
                    Parse_Semi_Colon(true);
                }
                *NumberPtr    = COLOUR_ID_TOKEN;
                Test_Redefine(Previous,NumberPtr,*DataPtr, allow_redefine);
                *DataPtr      = reinterpret_cast<void *>(Local_Colour);
                END_CASE
            }
            // intentional to allow color dot expressions as macro parameters if #version is 3.5 or higher [trf]
            // FALLTHROUGH
        FALLTHROUGH_CASE

        CASE_VECTOR_UNGET
            // It seems very few people understand what is going on here, so let me try to
            // explain it. All comments below [1] are mine [2] and they are based on how I think it
            // works and understand it. As I didn't write most of the code I cannot really
            // tell for sure, so if anybody finds incorrect comments please let me know!
            // BTW, when saying #declare it always implies "or #local" :-)

            // [1] That's most certainly no longer true. [CLi]
            // [2] Who is "me" anyway? [CLi]

            // determine the type of the first identifier
            function_identifier = (CurrentTokenId()==FUNCT_ID_TOKEN) || (CurrentTokenId()==VECTFUNCT_ID_TOKEN);
            callable_identifier = (CurrentTokenId()==FUNCT_ID_TOKEN) || (CurrentTokenId()==VECTFUNCT_ID_TOKEN) || (CurrentTokenId()==SPLINE_ID_TOKEN);

            // don't allow #declares from here
            SetOkToDeclare(false);

            // if what follows could be a function/spline call or
            // is a macro parameter taking a float, vector or ids
            // of a float, vector or color then count the tokens
            // found between now and the time when the function
            // Parse_Unknown_Vector returns
            if (callable_identifier || (ParFlag &&
                (((CurrentTokenId()==FLOAT_FUNCT_TOKEN) && (CurrentTokenFunctionId()==FLOAT_ID_TOKEN)) ||
                 ((CurrentTokenId()==VECTOR_FUNCT_TOKEN) &&  (CurrentTokenFunctionId()==VECTOR_ID_TOKEN)) ||
                 (CurrentTokenId()==VECTOR_4D_ID_TOKEN) || (CurrentTokenId()==UV_ID_TOKEN) || (CurrentTokenId()==COLOUR_ID_TOKEN))))
            {
                Temp_Count = mTokenCount;
            }

            // assume no callable identifier (that is a function or spline identifier) has been found
            had_callable_identifier = false;

            // [CLi] If we're dealing with a local symbol, Parse_Unknown_Vector may cause it to drop out of scope,
            // so we claim dibs on it until we're done.
            // TODO - this is a bit hackish; ideally, if the Token is a symbol we should have it store the SYM_ENTRY pointer,
            // so we don't need to look it up again via name.
            if ((CurrentTokenId()==FUNCT_ID_TOKEN) || (CurrentTokenId()==VECTFUNCT_ID_TOKEN) || (CurrentTokenId()==SPLINE_ID_TOKEN) ||
                (CurrentTokenId()==UV_ID_TOKEN) || (CurrentTokenId()==VECTOR_4D_ID_TOKEN) || (CurrentTokenId()==COLOUR_ID_TOKEN))
            {
                symbol_entry = mToken.table->Find_Symbol (CurrentTokenText().c_str());
                if (symbol_entry)
                {
                    symbol_entry_table = mToken.table;
                    SymbolTable::Acquire_Entry_Reference(symbol_entry);
                }
            }
            else
            {
                symbol_entry = nullptr;
            }

            // parse the expression and determine if it was a callable identifier
            Terms = Parse_Unknown_Vector (Local_Express, true, &had_callable_identifier);

            // if in a #declare force a semicolon at the end
            // (but don't "eat" it yet, `Parse_Declare` will take care of that)
            if (SemiFlag)
            {
                Parse_Semi_Colon(true);
                UNGET
            }

            // get the number of tokens found
            Temp_Count = mTokenCount - Temp_Count;

            if ((Temp_Count != 1) && had_callable_identifier)
                // no tokens have been found or a function call had no parameters in parenthesis
                Error("Identifier expected, incomplete function call or spline call found instead.");

            if ((Temp_Count == 1) && PassParameterByReference (old_table_index))
            {
                // only one identifier token has been found so pass it by reference
                // It is important that functions are passed by value and not by reference! [trf]
                if(!ParFlag || function_identifier)
                {
                    // pass by value
                    Temp_Data  = SymbolTable::Copy_Identifier(*mToken.DataPtr, *mToken.NumberPtr);
                    *NumberPtr = *mToken.NumberPtr;
                    Test_Redefine(Previous,NumberPtr,*DataPtr, allow_redefine);
                    *DataPtr   = Temp_Data;
                }
                else
                {
                    // pass by reference
                    New_Par            = reinterpret_cast<POV_PARAM *>(POV_MALLOC(sizeof(POV_PARAM),"parameter"));
                    New_Par->NumberPtr = mToken.NumberPtr;
                    New_Par->DataPtr   = mToken.DataPtr;

                    *NumberPtr = PARAMETER_ID_TOKEN;
                    *DataPtr   = reinterpret_cast<void *>(New_Par);
                }
            }
            else // an expression has been found, so create a new identifier
            {
                switch(Terms)
                {
                    case 1:
                        *NumberPtr = FLOAT_ID_TOKEN;
                        Test_Redefine(Previous,NumberPtr,*DataPtr, allow_redefine);
                        *DataPtr   = reinterpret_cast<void *>(Create_Float());
                        *(reinterpret_cast<DBL *>(*DataPtr))  = Local_Express[X];
                        break;

                    case 2:
                        *NumberPtr = UV_ID_TOKEN;
                        Test_Redefine(Previous,NumberPtr,*DataPtr, allow_redefine);
                        *DataPtr   = reinterpret_cast<void *>(new Vector2d(Local_Express));
                        break;

                    case 3:
                        *NumberPtr = VECTOR_ID_TOKEN;
                        Test_Redefine(Previous,NumberPtr,*DataPtr, allow_redefine);
                        *DataPtr   = reinterpret_cast<void *>(new Vector3d(Local_Express));
                        break;

                    case 4:
                        *NumberPtr = VECTOR_4D_ID_TOKEN;
                        Test_Redefine(Previous,NumberPtr,*DataPtr, allow_redefine);
                        *DataPtr   = reinterpret_cast<void *>(Create_Vector_4D());
                        Assign_Vector_4D(reinterpret_cast<DBL *>(*DataPtr), Local_Express);
                        break;

                    case 5:
                        *NumberPtr    = COLOUR_ID_TOKEN;
                        Test_Redefine(Previous,NumberPtr,*DataPtr, allow_redefine);
                        *DataPtr      = reinterpret_cast<void *>(Create_Colour());
                        (*reinterpret_cast<RGBFTColour *>(*DataPtr)).Set(Local_Express, 5);
                        break;
                }
            }
            if (symbol_entry)
                SymbolTable::Release_Entry_Reference (symbol_entry);
        END_CASE

        CASE (PIGMENT_TOKEN)
            Local_Pigment = Copy_Pigment(Default_Texture->Pigment);
            Parse_Begin ();
            Parse_Pigment (&Local_Pigment);
            Parse_End ();
            *NumberPtr = PIGMENT_ID_TOKEN;
            Test_Redefine(Previous,NumberPtr,*DataPtr, allow_redefine);
            *DataPtr   = reinterpret_cast<void *>(Local_Pigment);
        END_CASE

        CASE (NORMAL_TOKEN)
            Local_Tnormal = Copy_Tnormal(Default_Texture->Tnormal);
            Parse_Begin ();
            Parse_Tnormal (&Local_Tnormal);
            Parse_End ();
            *NumberPtr = NORMAL_ID_TOKEN;
            Test_Redefine(Previous,NumberPtr,*DataPtr, allow_redefine);
            *DataPtr   = reinterpret_cast<void *>(Local_Tnormal);
        END_CASE

        CASE (FINISH_TOKEN)
            Local_Finish = Copy_Finish(Default_Texture->Finish);
            Parse_Finish (&Local_Finish);
            *NumberPtr = FINISH_ID_TOKEN;
            Test_Redefine(Previous,NumberPtr,*DataPtr, allow_redefine);
            *DataPtr   = reinterpret_cast<void *>(Local_Finish);
        END_CASE

        CASE (CAMERA_TOKEN)
            Local_Camera = new Camera(Default_Camera);
            Parse_Camera (*Local_Camera);
            *NumberPtr = CAMERA_ID_TOKEN;
            Test_Redefine(Previous,NumberPtr,*DataPtr, allow_redefine);
            *DataPtr   = reinterpret_cast<void *>(Local_Camera);
        END_CASE

        CASE (TEXTURE_TOKEN)
            Parse_Begin ();
            Local_Texture = Parse_Texture ();
            Parse_End ();
            Temp_Texture = nullptr;
            Link_Textures(&Temp_Texture, Local_Texture);
            SetOkToDeclare(false);
            EXPECT
                CASE (TEXTURE_TOKEN)
                    Parse_Begin ();
                    Local_Texture = Parse_Texture ();
                    Parse_End ();
                    Link_Textures(&Temp_Texture, Local_Texture);
                END_CASE

                OTHERWISE
                    UNGET
                    EXIT
                END_CASE
            END_EXPECT

            *NumberPtr    = TEXTURE_ID_TOKEN;
            Test_Redefine(Previous,NumberPtr,*DataPtr, allow_redefine);
            *DataPtr      = reinterpret_cast<void *>(Temp_Texture);
        END_CASE

        CASE (COLOUR_MAP_TOKEN)
            Temp_Data  = reinterpret_cast<void *>(new ColourBlendMapPtr(Parse_Colour_Map<ColourBlendMap> ()));
            *NumberPtr = COLOUR_MAP_ID_TOKEN;
            Test_Redefine(Previous,NumberPtr,*DataPtr, allow_redefine);
            *DataPtr   = Temp_Data;
        END_CASE

        CASE (PIGMENT_MAP_TOKEN)
            Temp_Data  = reinterpret_cast<void *>(new PigmentBlendMapPtr(Parse_Blend_Map<PigmentBlendMap> (kBlendMapType_Pigment,NO_PATTERN)));
            *NumberPtr = PIGMENT_MAP_ID_TOKEN;
            Test_Redefine(Previous,NumberPtr,*DataPtr, allow_redefine);
            *DataPtr   = Temp_Data;
        END_CASE

        CASE (SPLINE_TOKEN)
            mExperimentalFlags.spline = true;
            Parse_Begin();
            Temp_Data  = reinterpret_cast<void *>(Parse_Spline());
            Parse_End();
            *NumberPtr = SPLINE_ID_TOKEN;
            Test_Redefine(Previous,NumberPtr,*DataPtr, allow_redefine);
            *DataPtr   = Temp_Data;
        END_CASE

        CASE (DENSITY_MAP_TOKEN)
            Temp_Data  = reinterpret_cast<void *>(new PigmentBlendMapPtr(Parse_Blend_Map<PigmentBlendMap> (kBlendMapType_Density,NO_PATTERN)));
            *NumberPtr = DENSITY_MAP_ID_TOKEN;
            Test_Redefine(Previous,NumberPtr,*DataPtr, allow_redefine);
            *DataPtr   = Temp_Data;
        END_CASE

        CASE (SLOPE_MAP_TOKEN)
            Temp_Data  = reinterpret_cast<void *>(new SlopeBlendMapPtr(Parse_Blend_Map<SlopeBlendMap> (kBlendMapType_Slope,NO_PATTERN)));
            *NumberPtr = SLOPE_MAP_ID_TOKEN;
            Test_Redefine(Previous,NumberPtr,*DataPtr, allow_redefine);
            *DataPtr   = Temp_Data;
        END_CASE

        CASE (TEXTURE_MAP_TOKEN)
            Temp_Data  = reinterpret_cast<void *>(new TextureBlendMapPtr(Parse_Blend_Map<TextureBlendMap> (kBlendMapType_Texture,NO_PATTERN)));
            *NumberPtr = TEXTURE_MAP_ID_TOKEN;
            Test_Redefine(Previous,NumberPtr,*DataPtr, allow_redefine);
            *DataPtr   = Temp_Data;
        END_CASE

        CASE (NORMAL_MAP_TOKEN)
            Temp_Data  = reinterpret_cast<void *>(new NormalBlendMapPtr(Parse_Blend_Map<NormalBlendMap> (kBlendMapType_Normal,NO_PATTERN)));
            *NumberPtr = NORMAL_MAP_ID_TOKEN;
            Test_Redefine(Previous,NumberPtr,*DataPtr, allow_redefine);
            *DataPtr   = Temp_Data;
        END_CASE

        CASE (RAINBOW_TOKEN)
            Temp_Data  = reinterpret_cast<void *>(Parse_Rainbow());
            *NumberPtr = RAINBOW_ID_TOKEN;
            Test_Redefine(Previous,NumberPtr,*DataPtr, allow_redefine);
            *DataPtr   = Temp_Data;
        END_CASE

        CASE (FOG_TOKEN)
            Temp_Data  = reinterpret_cast<void *>(Parse_Fog());
            *NumberPtr = FOG_ID_TOKEN;
            Test_Redefine(Previous,NumberPtr,*DataPtr, allow_redefine);
            *DataPtr   = Temp_Data;
        END_CASE

        CASE (MEDIA_TOKEN)
            Parse_Media(Local_Media);
            Temp_Data  = reinterpret_cast<void *>(new Media(Local_Media.front()));
            *NumberPtr = MEDIA_ID_TOKEN;
            Test_Redefine(Previous,NumberPtr,*DataPtr, allow_redefine);
            *DataPtr   = Temp_Data;
        END_CASE

        CASE (DENSITY_TOKEN)
            Local_Density = nullptr;
            Parse_Begin ();
            Parse_Media_Density_Pattern (&Local_Density);
            Parse_End ();
            *NumberPtr = DENSITY_ID_TOKEN;
            Test_Redefine(Previous,NumberPtr,*DataPtr, allow_redefine);
            *DataPtr   = reinterpret_cast<void *>(Local_Density);
        END_CASE

        CASE (INTERIOR_TOKEN)
            Local_Interior = new InteriorPtr;
            Parse_Interior(*Local_Interior);
            Temp_Data  = reinterpret_cast<void *>(Local_Interior);
            *NumberPtr = INTERIOR_ID_TOKEN;
            Test_Redefine(Previous,NumberPtr,*DataPtr, allow_redefine);
            *DataPtr   = Temp_Data;
        END_CASE

        CASE (MATERIAL_TOKEN)
            Local_Material = Create_Material();
            Parse_Material(Local_Material);
            Temp_Data  = reinterpret_cast<void *>(Local_Material);
            *NumberPtr = MATERIAL_ID_TOKEN;
            Test_Redefine(Previous,NumberPtr,*DataPtr, allow_redefine);
            *DataPtr   = Temp_Data;
        END_CASE

        CASE (SKYSPHERE_TOKEN)
            Temp_Data  = reinterpret_cast<void *>(Parse_Skysphere());
            *NumberPtr = SKYSPHERE_ID_TOKEN;
            Test_Redefine(Previous,NumberPtr,*DataPtr, allow_redefine);
            *DataPtr   = Temp_Data;
        END_CASE

        CASE (FUNCTION_TOKEN)
            // Do NOT allow to redefine functions! [trf]
            //   #declare foo = function(x) { x }
            //   #declare foo = function(x) { foo(x) } // Error!
            // Reason: Code like this would be unreadable but possible. Is it
            // a recursive function or not? - It is not recursive because the
            // foo in the second line refers to the first function, which is
            // not logical. Further, recursion is not supported in current POV-Ray
            // anyway. However, allowing such code now would cause problems
            // implementing recursive functions in future versions!
            if (sym != nullptr)
                Temp_Data  = reinterpret_cast<void *>(new AssignableFunction(
                    Parse_DeclareFunction(NumberPtr, sym->name.c_str(), is_local),
                    mpFunctionVM));
            else
                Temp_Data  = reinterpret_cast<void *>(new AssignableFunction(
                    Parse_DeclareFunction(NumberPtr, nullptr, is_local),
                    mpFunctionVM));
            Test_Redefine(Previous, NumberPtr, *DataPtr, false);
            *DataPtr   = Temp_Data;
        END_CASE

        CASE (TRANSFORM_TOKEN)
            Local_Trans = Parse_Transform ();
            *NumberPtr  = TRANSFORM_ID_TOKEN;
            Test_Redefine(Previous,NumberPtr,*DataPtr, allow_redefine);
            *DataPtr    = reinterpret_cast<void *>(Local_Trans);
        END_CASE

        CASE5 (STRING_LITERAL_TOKEN,CHR_TOKEN,SUBSTR_TOKEN,STR_TOKEN,VSTR_TOKEN)
        CASE4 (CONCAT_TOKEN,STRUPR_TOKEN,STRLWR_TOKEN,DATETIME_TOKEN)
            UNGET
            Temp_Data  = Parse_String();
            *NumberPtr = STRING_ID_TOKEN;
            Test_Redefine(Previous,NumberPtr,*DataPtr, allow_redefine);
            *DataPtr   = Temp_Data;
        END_CASE

        CASE (ARRAY_TOKEN)
            Temp_Data  = reinterpret_cast<void *>(Parse_Array_Declare());
            *NumberPtr = ARRAY_ID_TOKEN;
            Test_Redefine(Previous,NumberPtr,*DataPtr, allow_redefine);
            *DataPtr   = Temp_Data;
        END_CASE

        CASE (DICTIONARY_TOKEN)
            Temp_Data  = reinterpret_cast<void *>(Parse_Dictionary_Declare());
            *NumberPtr = DICTIONARY_ID_TOKEN;
            Test_Redefine (Previous,NumberPtr,*DataPtr, allow_redefine);
            *DataPtr   = Temp_Data;
        END_CASE

        OTHERWISE
            UNGET
            Local_Object = Parse_Object ();
            Found = (Local_Object != nullptr);
            if (Found)
            {
                *NumberPtr   = OBJECT_ID_TOKEN;
                Test_Redefine(Previous,NumberPtr,*DataPtr, allow_redefine);
                *DataPtr     = reinterpret_cast<void *>(Local_Object);
            }
        END_CASE

    END_EXPECT

    SetOkToDeclare(oldOkToDeclare);
    parseOptionalRValue = oldParseOptionalRVaue;
    return(Found);
}


/*****************************************************************************
*
* FUNCTION
*
* INPUT
*
* OUTPUT
*
* RETURNS
*
* AUTHOR
*
* DESCRIPTION
*
* CHANGES
*
******************************************************************************/

void Parser::Link(ObjectPtr New_Object, vector<ObjectPtr>& Object_List_Root)
{
    Object_List_Root.push_back(New_Object);
}



/*****************************************************************************
*
* FUNCTION
*
* INPUT
*
* OUTPUT
*
* RETURNS
*
* AUTHOR
*
* DESCRIPTION
*
* CHANGES
*
******************************************************************************/

void Parser::Link_Textures (TEXTURE **Old_Textures, TEXTURE *New_Textures)
{
    TEXTURE *Layer;

    if (New_Textures == nullptr)
        return;

    if (*Old_Textures != nullptr)
    {
        if ((*Old_Textures)->Type != PLAIN_PATTERN)
        {
            Error("Cannot layer over a patterned texture.");
        }
    }
    for (Layer = New_Textures; Layer->Next != nullptr; Layer = Layer->Next)
    {
        /* NK layers - 1999 June 10 - for backwards compatiblity with layered textures */
        if(sceneData->EffectiveLanguageVersion() <= 310)
            Convert_Filter_To_Transmit(Layer->Pigment);
    }

    /* NK layers - 1999 Nov 16 - for backwards compatiblity with layered textures */
    if ((sceneData->EffectiveLanguageVersion() <= 310) && (*Old_Textures != nullptr))
        Convert_Filter_To_Transmit(Layer->Pigment);

    Layer->Next = *Old_Textures;
    *Old_Textures = New_Textures;

    if ((New_Textures->Type != PLAIN_PATTERN) && (New_Textures->Next != nullptr))
    {
        Error("Cannot layer a patterned texture over another.");
    }
}

/*****************************************************************************
*
* FUNCTION
*
* INPUT
*
* OUTPUT
*
* RETURNS
*
* AUTHOR
*
* DESCRIPTION
*
* CHANGES
*
*    Changed macro ALLOW_REDEFINE to parameter which defaults to true [trf]
*
******************************************************************************/

void Parser::Test_Redefine(TokenId Previous, TokenId *NumberPtr, void *Data, bool allow_redefine)
{
    if ((Previous == IDENTIFIER_TOKEN) || (Previous == EMPTY_ARRAY_TOKEN))
    {
        return;
    }
    /* NK 1998 - allow user to redefine all identifiers! */
    if( allow_redefine)
    {
        SymbolTable::Destroy_Ident_Data(Data, Previous);
    }
    else
    {
        if (Previous == *NumberPtr)
        {
            SymbolTable::Destroy_Ident_Data(Data,*NumberPtr);
        }
        else
        {
            const char *oldt, *newt;

            oldt = Get_Token_String (Previous);
            newt = Get_Token_String (*NumberPtr);
            *NumberPtr = Previous;

            Error ("Attempted to redefine %s as %s.", oldt, newt);
        }
    }
}



/*****************************************************************************
*
* FUNCTION
*
* INPUT
*
* OUTPUT
*
* RETURNS
*
* AUTHOR
*
* DESCRIPTION
*
* CHANGES
*
******************************************************************************/

void Parser::Parse_Error(TokenId Token_Id)
{
    Expectation_Error(Get_Token_String(Token_Id));
}

/*****************************************************************************
*
* FUNCTION
*
* INPUT
*
* OUTPUT
*
* RETURNS
*
* AUTHOR
*
* DESCRIPTION
*
* CHANGES
*
******************************************************************************/

void Parser::Found_Instead_Error(const char *exstr, const char *extokstr)
{
    const char *found;

    switch(CurrentTokenId())
    {
        case IDENTIFIER_TOKEN:
            Error("%s '%s', undeclared identifier '%s' found instead", exstr, extokstr, CurrentTokenText().c_str());
            break;
        case VECTOR_FUNCT_TOKEN:
            found = Get_Token_String(CurrentTokenFunctionId());
            Error("%s '%s', vector function '%s' found instead", exstr, extokstr, found);
            break;
        case FLOAT_FUNCT_TOKEN:
            found = Get_Token_String(CurrentTokenFunctionId());
            Error("%s '%s', float function '%s' found instead", exstr, extokstr, found);
            break;
        case COLOUR_KEY_TOKEN:
            found = Get_Token_String(CurrentTokenFunctionId());
            Error("%s '%s', color keyword '%s' found instead", exstr, extokstr, found);
            break;
        default:
            found = Get_Token_String(CurrentTokenId());
            Error("%s '%s', %s found instead", exstr, extokstr, found);
    }
}


/*****************************************************************************
*
* FUNCTION
*
* INPUT
*
* OUTPUT
*
* RETURNS
*
* AUTHOR
*
* DESCRIPTION
*
* CHANGES
*
******************************************************************************/

void Parser::Warn_State(TokenId Token_Id, TokenId Type)
{
    char *str;

    if(sceneData->EffectiveLanguageVersion() >= 150)
        return;

    str = reinterpret_cast<char *>(POV_MALLOC(160, "global setting warning string"));

    strcpy(str, "Found '");
    strcat(str, Get_Token_String (Token_Id));
    strcat(str, "' that should be in '");
    strcat(str, Get_Token_String (Type));
    strcat(str, "' statement.");
    Warning(str);
    POV_FREE(str);
}



/*****************************************************************************
*
* FUNCTION
*
* INPUT
*
* OUTPUT
*
* RETURNS
*
* AUTHOR
*
* DESCRIPTION
*
* CHANGES
*
******************************************************************************/

void Parser::MAError (const char *, long)
{
    throw std::bad_alloc();
}



/*****************************************************************************
*
* FUNCTION
*
* INPUT
*
* OUTPUT
*
* RETURNS
*
* AUTHOR
*
* DESCRIPTION
*
* CHANGES
*
******************************************************************************/

void Parser::Post_Process (ObjectPtr Object, ObjectPtr Parent)
{
    DBL Volume;
    FINISH *Finish;

    if (Object == nullptr)
    {
        return;
    }

    if (Object->Type & LT_SRC_UNION_OBJECT)
    {
        for (vector<ObjectPtr>::iterator Sib = (reinterpret_cast<CSG *>(Object))->children.begin(); Sib != (reinterpret_cast<CSG *>(Object))->children.end(); Sib++)
        {
            Post_Process(*Sib, Object);
        }
        return;
    }

    // Promote texture etc. from parent to children.

    if (Parent != nullptr)
    {
        if (Object->Texture == nullptr)
        {
            Object->Texture = Copy_Texture_Pointer(Parent->Texture);
            // NK 1998 copy uv_mapping flag if and only if we copy the texture
            if (Test_Flag(Parent, UV_FLAG))
                Set_Flag(Object, UV_FLAG);
        }
        if (Object->Interior_Texture == nullptr)
        {
            Object->Interior_Texture = Copy_Texture_Pointer(Parent->Interior_Texture);
            if(Test_Flag(Parent, UV_FLAG))
                Set_Flag(Object, UV_FLAG);
        }
        if (Object->interior == nullptr)
        {
            // TODO - may need to copy the interior, as we may need to modify a few of its fields.
            Object->interior = Parent->interior;
        }

        if (Test_Flag(Parent, NO_REFLECTION_FLAG))
        {
            Set_Flag(Object, NO_REFLECTION_FLAG);
        }
        if (Test_Flag(Parent, NO_RADIOSITY_FLAG))
        {
            Set_Flag(Object, NO_RADIOSITY_FLAG);
        }
        if (Test_Flag(Parent, NO_IMAGE_FLAG))
        {
            Set_Flag(Object, NO_IMAGE_FLAG);
        }
        if (Test_Flag(Parent, NO_SHADOW_FLAG))
        {
            Set_Flag(Object, NO_SHADOW_FLAG);
        }
        if (Test_Flag(Parent, CUTAWAY_TEXTURES_FLAG))
        {
            Set_Flag(Object, CUTAWAY_TEXTURES_FLAG);
        }

        // NK phmap
        // promote photon mapping flags to child
        if (Test_Flag(Parent, PH_TARGET_FLAG))
        {
            Set_Flag(Object, PH_TARGET_FLAG);
            Object->Ph_Density = Parent->Ph_Density;
            CheckPassThru(Object, PH_TARGET_FLAG);
        }

        // promote object-specific radiosity settings to child
        if (!Object->RadiosityImportanceSet)
        {
            if (Parent->RadiosityImportanceSet)
                Object->RadiosityImportance = Parent->RadiosityImportance;
            else
                Object->RadiosityImportance = sceneData->radiositySettings.defaultImportance;
            Object->RadiosityImportanceSet = true;
        }

        if(Test_Flag(Parent, PH_PASSTHRU_FLAG))
        {
            Set_Flag(Object, PH_PASSTHRU_FLAG);
            CheckPassThru(Object, PH_PASSTHRU_FLAG);
        }

        if (Test_Flag(Parent, PH_RFL_ON_FLAG))
        {
            Set_Flag(Object, PH_RFL_ON_FLAG);
            Clear_Flag(Object, PH_RFL_OFF_FLAG);
        }
        else if (Test_Flag(Parent, PH_RFL_OFF_FLAG))
        {
            Set_Flag(Object, PH_RFL_OFF_FLAG);
            Clear_Flag(Object, PH_RFL_ON_FLAG);
        }

        if (Test_Flag(Parent, PH_RFR_ON_FLAG))
        {
            Set_Flag(Object, PH_RFR_ON_FLAG);
            Clear_Flag(Object, PH_RFR_OFF_FLAG);
            CheckPassThru(Object, PH_RFR_ON_FLAG);
        }
        else if (Test_Flag(Parent, PH_RFR_OFF_FLAG))
        {
            Set_Flag(Object, PH_RFR_OFF_FLAG);
            Clear_Flag(Object, PH_RFR_ON_FLAG);
        }

        if(Test_Flag(Parent, PH_IGNORE_PHOTONS_FLAG))
        {
            Set_Flag(Object, PH_IGNORE_PHOTONS_FLAG);
        }
    }

    if (Object->interior != nullptr)
        Object->interior->PostProcess();

    if ((Object->Texture == nullptr) &&
        !(Object->Type & TEXTURED_OBJECT) &&
        !(Object->Type & LIGHT_SOURCE_OBJECT))
    {
        if (Parent)
        {
            if ((dynamic_cast<CSGIntersection *>(Parent) == nullptr) ||
                !Test_Flag(Parent, CUTAWAY_TEXTURES_FLAG))
            {
                Object->Texture = Copy_Textures(Default_Texture);
            }
        }
        else
            Object->Texture = Copy_Textures(Default_Texture);
    }

    if(!(Object->Type & LIGHT_GROUP_OBJECT) &&
       !(Object->Type & LIGHT_GROUP_LIGHT_OBJECT))
    {
        Post_Textures(Object->Texture);  //moved cey 6/97

        if (Object->Interior_Texture)
        {
            Post_Textures(Object->Interior_Texture);
        }
    }

    if(Object->Type & LIGHT_SOURCE_OBJECT)
    {
        DBL len1,len2;
        LightSource *Light = reinterpret_cast<LightSource *>(Object);


        // check some properties of the orient light sources
        if (Light->Orient)
        {
            if(!Light->Circular)
            {
                Light->Circular = true;
                Warning("Orient can only be used with circular area lights. This area light is now circular.");
            }

            len1 = Light->Axis1.length();
            len2 = Light->Axis2.length();

            if(fabs(len1-len2)>EPSILON)
            {
                Warning("When using orient, the two axes of the area light must be of equal length.\nOnly the length of the first axis will be used.");

                // the equalization is actually done in the lighting code, since only the length of
                // Axis1 will be used

            }

            if(Light->Area_Size1 != Light->Area_Size2)
            {
                Warning("When using orient, the two sample sizes for the area light should be equal.");
            }
        }

        // Make sure that circular light sources are larger than 1 by x [ENB 9/97]
        if (Light->Circular)
        {
            if ((Light->Area_Size1 <= 1) || (Light->Area_Size2 <= 1))
            {
                Warning("Circular area lights must have more than one sample along each axis.");
                Light->Circular = false;
            }
        }
    }

    if (Object->Type & LIGHT_SOURCE_OBJECT)
    {
        // post-process the light source
        if ((reinterpret_cast<LightSource *>(Object))->Projected_Through_Object != nullptr)
        {
            if ((reinterpret_cast<LightSource *>(Object))->Projected_Through_Object->interior != nullptr)
            {
                (reinterpret_cast<LightSource *>(Object))->Projected_Through_Object->interior.reset();
                Warning("Projected through objects can not have interior, interior removed.");
            }
            if ((reinterpret_cast<LightSource *>(Object))->Projected_Through_Object->Texture != nullptr)
            {
                Destroy_Textures((reinterpret_cast<LightSource *>(Object))->Projected_Through_Object->Texture);
                (reinterpret_cast<LightSource *>(Object))->Projected_Through_Object->Texture = nullptr;
                Warning("Projected through objects can not have texture, texture removed.");
            }
        }

        // only global light sources are in Frame.Light_Sources list [trf]
        if(!(Object->Type & LIGHT_GROUP_LIGHT_OBJECT))
            // add this light to the frame's list of global light sources
            sceneData->lightSources.push_back(reinterpret_cast<LightSource *>(Object));
        else
            // Put it into the frame's list of light-group lights
            sceneData->lightGroupLightSources.push_back(reinterpret_cast<LightSource *>(Object));
    }
    else
    {
        // post-process the object

        // If there is no interior create one.

        if (Object->interior == nullptr)
        {
            Object->interior = InteriorPtr(new Interior());
        }

        // Promote hollow flag to interior.

        Object->interior->hollow = (Test_Flag(Object, HOLLOW_FLAG) != false);

        // Promote finish's IOR to interior IOR.

        if (Object->Texture != nullptr)
        {
            if (Object->Texture->Type == PLAIN_PATTERN)
            {
                Finish = Object->Texture->Finish;
                if (Finish != nullptr)
                {
                    if (Finish->Temp_IOR >= 0.0)
                    {
                        Object->interior->IOR = Finish->Temp_IOR;
                        Object->interior->Dispersion = Finish->Temp_Dispersion;
                    }
                    if (Finish->Temp_Caustics >= 0.0)
                    {
                        Object->interior->Caustics = Finish->Temp_Caustics;
                    }

                    Object->interior->Old_Refract = Finish->Temp_Refract;
                }
            }
        }

        // If there is no IOR specified use the atmopshere ior.

        if (Object->interior->IOR == 0.0)
        {
            Object->interior->IOR = sceneData->atmosphereIOR;
            Object->interior->Dispersion = sceneData->atmosphereDispersion;
        }

        // If object has subsurface light transport enabled, precompute some necessary information
        /* if(!Object->Texture->Finish->SubsurfaceTranslucency.IsZero()) */
        if (sceneData->useSubsurface)
        {
            Object->interior->subsurface = shared_ptr<SubsurfaceInterior>(new SubsurfaceInterior(Object->interior->IOR));
        }
    }

    if (Object->Type & IS_COMPOUND_OBJECT)
    {
        for (vector<ObjectPtr>::iterator Sib = (reinterpret_cast<CSG *>(Object))->children.begin(); Sib != (reinterpret_cast<CSG *>(Object))->children.end(); Sib++)
        {
            Post_Process(*Sib, Object);
        }
    }

    // Test whether the object is finite or infinite. [DB 9/94]
    // CJC TODO FIXME: see if this can be improved, and/or if it is appropriate for all bounding systems

    BOUNDS_VOLUME(Volume, Object->BBox);

    if (Volume > INFINITE_VOLUME)
    {
        Set_Flag(Object, INFINITE_FLAG);
    }

    // Test if the object is opaque or not. [DB 8/94]

    if (Object->IsOpaque())
        Set_Flag(Object, OPAQUE_FLAG);
}

/*****************************************************************************
*
* FUNCTION
*
*   Link_To_Frame
*
* INPUT
*
*   Object - Pointer to object
*
* OUTPUT
*
*   Object
*
* RETURNS
*
* AUTHOR
*
*   POV-Ray Team
*
* DESCRIPTION
*
*   -
*
* CHANGES
*
*   Sep 1994 : Added optional splitting of bounded unions if children are
*              finite. Added removing of unnecessary bounding. [DB]
*
******************************************************************************/

void Parser::Link_To_Frame(ObjectPtr Object)
{
    if (Object == nullptr)
        return;

    /* Remove bounding object if object is cheap to intersect. [DB 8/94]  */

    if ((Object->Bound.empty() == false) && (sceneData->removeBounds == true))
    {
        if ((dynamic_cast<CSGUnion *>(Object) == nullptr)        && // FIXME
            (dynamic_cast<CSGIntersection *>(Object) == nullptr) && // FIXME
            (dynamic_cast<CSGMerge *>(Object) == nullptr)        && // FIXME
            (dynamic_cast<Poly *>(Object) == nullptr)            && // FIXME
            ((dynamic_cast<Quadric *>(Object) == nullptr) || (dynamic_cast<Quadric *>(Object)->Automatic_Bounds)))
        {
            /* Destroy only, if bounding object is not used as clipping object. */

            if(Object->Bound != Object->Clip)
                Destroy_Object(Object->Bound);
            Object->Bound.clear();
            Warning("Unnecessary bounding object removed.");
        }
    }

    /*
     * [CJC 8/01]
     *
     * if all children of a union have the no_shadow flag, then the union should
     * have it as well.
     */
    if ((dynamic_cast<CSGUnion *>(Object) != nullptr) && (dynamic_cast<CSGMerge *>(Object) == nullptr))
    {
        vector<ObjectPtr>::iterator This_Sib = (dynamic_cast<CSG *>(Object))->children.begin();
        while (This_Sib != (dynamic_cast<CSG *>(Object))->children.end())
        {
            if ((dynamic_cast<LightSource *>(*This_Sib) == nullptr) && !Test_Flag ((*This_Sib), NO_SHADOW_FLAG)) // FIXME
                break;
            This_Sib++;
        }
        if(This_Sib == (dynamic_cast<CSG *>(Object))->children.end())
            Set_Flag(Object, NO_SHADOW_FLAG);
    }

    // Link the object to the frame if it's not a CSG union object,
    // if it's clipped or if bounding slabs aren't used.
    // TODO FIXME - check if bound is used
    if ((Object->Clip.empty() == false) ||
        (dynamic_cast<CSGUnion *>(Object) == nullptr) ||
        (dynamic_cast<CSGMerge *>(Object) != nullptr))
    {
        Link(Object, sceneData->objects);
        return;
    }

    /*
     * [DB 8/94]
     *
     * The object is a CSG union object. It will be split if all siblings are
     * finite, i.e. the volume of the bounding box doesn't exceed a threshold.
     */

    /* NK phmap - added code so union is not split up if it is
                  flagged for hi-density photon mapping...
              maybe we SHOULD split it anyways... do speed tests later */
    if((reinterpret_cast<CSGUnion *>(Object))->do_split == false)
    {
        Link(Object, sceneData->objects);
        return;
    }

    if(!Object->Bound.empty())
    {
        /* Test if all children are finite. */
        bool finite = true;
        DBL Volume;
        for(vector<ObjectPtr>::iterator This_Sib = (reinterpret_cast<CSG *>(Object))->children.begin(); This_Sib != (reinterpret_cast<CSG *>(Object))->children.end(); This_Sib++)
        {
            BOUNDS_VOLUME(Volume, (*This_Sib)->BBox);
            if (Volume > BOUND_HUGE)
            {
                finite = false;
                break;
            }
        }

        /*
         * If the union has infinite children or splitting is not used and
         * the object is not a light group link the union to the frame.
         */

        if (((finite == false) || (sceneData->splitUnions == false)) && ((Object->Type & LIGHT_GROUP_OBJECT) != LIGHT_GROUP_OBJECT))
        {
            if (finite)
                Warning("CSG union unnecessarily bounded.");
            Link(Object, sceneData->objects);
            return;
        }

        Warning("Bounded CSG union split.");
    }

    // Link all children of a union to the frame.
    for(vector<ObjectPtr>::iterator This_Sib = (reinterpret_cast<CSG *>(Object))->children.begin(); This_Sib != (reinterpret_cast<CSG *>(Object))->children.end(); This_Sib++)
    {
        // Child is no longer inside a CSG object.
        (*This_Sib)->Type &= ~IS_CHILD_OBJECT;
        Link_To_Frame(*This_Sib);
    }

    (reinterpret_cast<CSG *>(Object))->children.clear();
    Destroy_Object(Object);
}



/*****************************************************************************
*
* FUNCTION
*
* INPUT
*
* OUTPUT
*
* RETURNS
*
* AUTHOR
*
* DESCRIPTION
*
* CHANGES
*
******************************************************************************/

void Parser::Only_In(const  char *s1, const char *s2)
{
    Error("Keyword '%s' can only be used in a %s statement.",s1,s2);
}



/*****************************************************************************
*
* FUNCTION
*
* INPUT
*
* OUTPUT
*
* RETURNS
*
* AUTHOR
*
* DESCRIPTION
*
* CHANGES
*
******************************************************************************/

void Parser::Not_With(const char *s1, const char *s2)
{
    Error("Keyword '%s' cannot be used with %s.",s1,s2);
}

void Parser::Warn_Compat(bool definite, const char *syn)
{
    char isNotText[] = "is not";
    char mayNotText[] = "may not be";
    char *text;

    if (definite)
    {
        text = isNotText;
    }
    else
    {
        text = mayNotText;
    }

    Warning("%s\n"
            "  Use of this syntax %s backwards compatible with earlier versions of POV-Ray.\n"
            "  The #version directive or +MV switch will not help.",
            syn, text);
}

/*****************************************************************************
*
* FUNCTION
*
* INPUT
*
* OUTPUT
*
* RETURNS
*
* AUTHOR
*
* DESCRIPTION
*
* CHANGES
*
*   Mar 1996 : Add line number info to warning message  [AED]
*
******************************************************************************/

void Parser::Global_Setting_Warn()
{
    if (sceneData->EffectiveLanguageVersion() >= 300)
        PossibleError("'%s' should be in 'global_settings{...}' statement.", CurrentTokenText().c_str());
}

/*****************************************************************************
*
* FUNCTION
*
*  Set_CSG_Children_Hollow
*
* INPUT
*
* OUTPUT
*
* RETURNS
*
* AUTHOR
*
* DESCRIPTION
*
* CHANGES
*
******************************************************************************/

void Parser::Set_CSG_Children_Flag(ObjectPtr Object, unsigned int f, unsigned int  flag, unsigned int  set_flag)
{
    for(vector<ObjectPtr>::iterator Sib = (reinterpret_cast<CSG *>(Object))->children.begin(); Sib != (reinterpret_cast<CSG *>(Object))->children.end(); Sib++)
    {
        ObjectPtr p = *Sib;
        if(!Test_Flag (p, set_flag))
        {
            if ((dynamic_cast<CSGUnion *> (p) != nullptr) || // FIXME
                (dynamic_cast<CSGIntersection *> (p) != nullptr) || // FIXME
                (dynamic_cast<CSGMerge *> (p) != nullptr)) // FIXME
            {
                Set_CSG_Children_Flag(p, f, flag, set_flag);
            }
            else
            {
                p->Flags = (p->Flags & (~flag)) | f;
            }
        }
    }
}



/*****************************************************************************
*
* FUNCTION
*
*  Set_CSG_Tree_Flag
*
* INPUT
*
* OUTPUT
*
* RETURNS
*
* AUTHOR
*
* DESCRIPTION
*
* CHANGES
*
******************************************************************************/

void Parser::Set_CSG_Tree_Flag(ObjectPtr Object, unsigned int f, int val)
{
    for(vector<ObjectPtr>::iterator Sib = (reinterpret_cast<CSG *>(Object))->children.begin(); Sib != (reinterpret_cast<CSG *>(Object))->children.end(); Sib++)
    {
        ObjectPtr p = *Sib;
        if ((dynamic_cast<CSGUnion *>(p) != nullptr) || // FIXME
            (dynamic_cast<CSGIntersection *>(p) != nullptr) || // FIXME
            (dynamic_cast<CSGMerge *>(p) != nullptr)) // FIXME
        {
            Set_CSG_Tree_Flag(p, f, val);
        }
        Bool_Flag (p, f, val);
    }
}



/*****************************************************************************
*
* FUNCTION
*
* INPUT
*
* OUTPUT
*
* RETURNS
*
* AUTHOR
*
* DESCRIPTION
*
* CHANGES
*
******************************************************************************/

/* NK layers - 1999 June 10 - for backwards compatibility with layered textures */
void Parser::Convert_Filter_To_Transmit(PIGMENT *Pigment)
{
    if (!Pigment)
        return;

    switch (Pigment->Type)
    {
        case PLAIN_PATTERN:
            Pigment->colour.SetFT(0.0, 1.0 - Pigment->colour.Opacity());
            break;

        default:
            Convert_Filter_To_Transmit(Pigment->Blend_Map.get());
            break;
    }
}

// NK layers - 1999 July 10 - for backwards compatibility with layered textures
void Parser::Convert_Filter_To_Transmit(GenericPigmentBlendMap *pBlendMap)
{
    if (!pBlendMap)
        return;

    if (PigmentBlendMap* pPBlendMap = dynamic_cast<PigmentBlendMap*>(pBlendMap))
    {
        POV_BLEND_MAP_ASSERT((pPBlendMap->Type == kBlendMapType_Pigment) ||
                             (pPBlendMap->Type == kBlendMapType_Density));
        for (PigmentBlendMap::Vector::iterator i = pPBlendMap->Blend_Map_Entries.begin(); i != pPBlendMap->Blend_Map_Entries.end(); i++)
        {
            Convert_Filter_To_Transmit(i->Vals);
        }
    }
    else if (ColourBlendMap* pCBlendMap = dynamic_cast<ColourBlendMap*>(pBlendMap))
    {
        for (ColourBlendMap::Vector::iterator i = pCBlendMap->Blend_Map_Entries.begin(); i != pCBlendMap->Blend_Map_Entries.end(); i++)
        {
            i->Vals.SetFT(0.0, 1.0 - i->Vals.Opacity());
        }
    }
    else
        POV_BLEND_MAP_ASSERT(false);
}


/*****************************************************************************
*
* FUNCTION
*
* INPUT
*
* OUTPUT
*
* RETURNS
*
* AUTHOR
*
* DESCRIPTION
*
* CHANGES
*
******************************************************************************/

void Parser::Expectation_Error(const char *s)
{
    Found_Instead_Error("Expected", s);
}

void Parser::SendFatalError(Exception& e)
{
    // if the front-end has been told about this exception already, we don't tell it again
    if (e.frontendnotified(true))
        return;

    PossibleError("%s", e.what());
}

void Parser::Warning(const char *format,...)
{
    va_list marker;
    char localvsbuffer[1024];

    va_start(marker, format);
    std::vsnprintf(localvsbuffer, sizeof(localvsbuffer), format, marker);
    va_end(marker);

    Warning(kWarningGeneral, localvsbuffer);
}

void Parser::Warning(const MessageContext& loc, const char *format, ...)
{
    va_list marker;
    char localvsbuffer[1024];

    va_start(marker, format);
    std::vsnprintf(localvsbuffer, sizeof(localvsbuffer), format, marker);
    va_end(marker);

    Warning(kWarningGeneral, loc, localvsbuffer);
}

void Parser::Warning(WarningLevel level, const char *format,...)
{
    POV_PARSER_ASSERT(level >= kWarningGeneral);

    va_list marker;
    char localvsbuffer[1024];

    va_start(marker, format);
    std::vsnprintf(localvsbuffer, sizeof(localvsbuffer), format, marker);
    va_end(marker);

    if (HaveCurrentMessageContext())
        mMessageFactory.WarningAt(level, CurrentMessageContext(), "%s", localvsbuffer);
    else
        mMessageFactory.Warning(level, "%s", localvsbuffer);
}

void Parser::Warning(WarningLevel level, const MessageContext& loc, const char *format, ...)
{
    POV_PARSER_ASSERT(level >= kWarningGeneral);

    va_list marker;
    char localvsbuffer[1024];

    va_start(marker, format);
    std::vsnprintf(localvsbuffer, sizeof(localvsbuffer), format, marker);
    va_end(marker);

    mMessageFactory.WarningAt(level, loc, "%s", localvsbuffer);
}

void Parser::VersionWarning(unsigned int sinceVersion, const char *format,...)
{
    if(sceneData->EffectiveLanguageVersion() >= sinceVersion)
    {
        va_list marker;
        char localvsbuffer[1024];

        va_start(marker, format);
        std::vsnprintf(localvsbuffer, sizeof(localvsbuffer), format, marker);
        va_end(marker);

        Warning(kWarningLanguage, localvsbuffer);
    }
}

void Parser::PossibleError(const char *format,...)
{
    va_list marker;
    char localvsbuffer[1024];

    va_start(marker, format);
    std::vsnprintf(localvsbuffer, sizeof(localvsbuffer), format, marker);
    va_end(marker);

    if (HaveCurrentMessageContext())
        mMessageFactory.PossibleErrorAt(CurrentMessageContext(), "%s", localvsbuffer);
    else
        mMessageFactory.PossibleError("%s", localvsbuffer);
}

void Parser::Error(const char *format,...)
{
#if POV_BOMB_ON_ERROR
    POV_ASSERT_HARD(false);
#endif

    va_list marker;
    char localvsbuffer[1024];

    va_start(marker, format);
    std::vsnprintf(localvsbuffer, sizeof(localvsbuffer), format, marker);
    va_end(marker);

    if (HaveCurrentMessageContext())
        mMessageFactory.ErrorAt(POV_EXCEPTION(kParseErr, localvsbuffer), CurrentMessageContext(), "%s", localvsbuffer);
    else
        mMessageFactory.Error(POV_EXCEPTION(kParseErr, localvsbuffer), "%s", localvsbuffer);
}

void Parser::Error(const MessageContext& loc, const char *format, ...)
{
#if POV_BOMB_ON_ERROR
    POV_ASSERT_HARD(false);
#endif

    va_list marker;
    char localvsbuffer[1024];

    va_start(marker, format);
    std::vsnprintf(localvsbuffer, sizeof(localvsbuffer), format, marker);
    va_end(marker);

    mMessageFactory.ErrorAt(POV_EXCEPTION(kParseErr, localvsbuffer), loc, "%s", localvsbuffer);
}

void Parser::ErrorInfo(const MessageContext& loc, const char *format,...)
{
    va_list marker;
    char localvsbuffer[1024];

    va_start(marker, format);
    std::vsnprintf(localvsbuffer, sizeof(localvsbuffer), format, marker);
    va_end(marker);

    mMessageFactory.PossibleErrorAt(loc, "%s", localvsbuffer);
}

int Parser::Debug_Info(const char *format,...)
{
    va_list marker;
    char localvsbuffer[1024];

    va_start(marker, format);
    std::vsnprintf(localvsbuffer, sizeof(localvsbuffer), format, marker);
    va_end(marker);

    Debug_Message_Buffer.printf("%s", localvsbuffer);

    return 0;
}

void Parser::FlushDebugMessageBuffer()
{
    Debug_Message_Buffer.flush();
}

Parser::DebugTextStreamBuffer::DebugTextStreamBuffer(GenericMessenger& m) :
    TextStreamBuffer (1024*8, 160),
    mMessenger(m)
{
    // do nothing
}

Parser::DebugTextStreamBuffer::~DebugTextStreamBuffer()
{
    // do nothing
}

void Parser::DebugTextStreamBuffer::lineoutput(const char *str, unsigned int chars)
{
    char buffer[256];

    buffer[0] = 0;
    strncat(buffer, str, min((unsigned int)255, chars));

    mMessenger.UserDebug(buffer);
}

void Parser::DebugTextStreamBuffer::directoutput(const char *, unsigned int)
{
    // do nothing
}

/*****************************************************************************

 FUNCTION

   CheckPassThru()

   Checks to make sure that pass-through, high-density, and refraction
   are not simultaneously selected.  If all three are turned on, we need
   to choose an appropriate one to turn off.

  Preconditions:
    'o' is an initialized object
    'flag' is PH_PASSTHRU_FLAG, PH_TARGET_FLAG, or PH_RFR_ON_FLAG
         (this is which flag was set most recently)

  Postconditions:
    One of these flags in 'o' is turned off, since they cannot all be turned on.

******************************************************************************/

void Parser::CheckPassThru(ObjectPtr o, int flag)
{
    if( Test_Flag(o, PH_PASSTHRU_FLAG) &&
        Test_Flag(o, PH_TARGET_FLAG) &&
        !Test_Flag(o, PH_RFR_OFF_FLAG) )
    {
        switch (flag)
        {
            case PH_PASSTHRU_FLAG:
                Warning("Cannot use pass_through with refraction & target.\nTurning off refraction.");
                Set_Flag(o, PH_RFR_OFF_FLAG);
                Clear_Flag(o, PH_RFR_ON_FLAG);
                break;

            case PH_TARGET_FLAG:
                if(Test_Flag(o, PH_RFR_ON_FLAG))
                {
                    Warning("Cannot use pass_through with refraction & target.\nTurning off pass_through.");
                    Clear_Flag(o,PH_PASSTHRU_FLAG);
                }
                else
                {
                    Warning("Cannot use pass_through with refraction & target.\nTurning off refraction.");
                    Set_Flag(o, PH_RFR_OFF_FLAG);
                    Clear_Flag(o, PH_RFR_ON_FLAG);
                }
                break;

            case PH_RFR_ON_FLAG:
                Warning("Cannot use pass_through with refraction & target.\nTurning off pass_through.");
                Clear_Flag(o, PH_PASSTHRU_FLAG);
                break;
        }
    }
}

/*****************************************************************************
*
* FUNCTION
*
*   Locate_File
*
* INPUT
*
* OUTPUT
*
* RETURNS
*
* AUTHOR
*
*   POV-Ray Team
*
* DESCRIPTION
*
*   Find a file in the search path.
*
* CHANGES
*
*   Apr 1996: Don't add trailing FILENAME_SEPARATOR if we are immediately
*             following DRIVE_SEPARATOR because of Amiga probs.  [AED]
*
******************************************************************************/

shared_ptr<IStream> Parser::Locate_File(const UCS2String& filename, unsigned int stype, UCS2String& buffer, bool err_flag)
{
    UCS2String fn(filename);
    UCS2String foundfile(mFileResolver.FindFile(fn, stype));

    if(foundfile.empty() == true)
    {
        if(err_flag == true)
            PossibleError("Cannot find file '%s', even after trying to append file type extension.", UCS2toASCIIString(fn).c_str());

        return nullptr;
    }

    // TODO FIXME - the following will not work as expected if the file path happens to have dots.
    if(fn.find('.') == UCS2String::npos)
    {
        // the passed-in filename didn't have an extension, but a file has been found,
        // which means one of the appended extensions worked. we need to work out which
        // one and append it to the original filename so we can store it in the cache
        // (since it's that name that the cache search routine looks for).
        UCS2String ext = GetFileExtension(Path(foundfile));
        if (ext.size() != 0)
            fn += ext;
    }

    // ReadFile will store both fn and foundfile in the cache for next time round
    shared_ptr<IStream> result(mFileResolver.ReadFile(fn, foundfile.c_str(), stype));

    if ((result == nullptr) && (err_flag == true))
        PossibleError("Cannot open file '%s'.", UCS2toASCIIString(foundfile).c_str());

    buffer = foundfile;

    return result;
}
/* TODO FIXME - code above should not be there, this is how it should work but this has bugs [trf]
shared_ptr<IStream> Parser::Locate_File(const UCS2String& filename, unsigned int stype, UCS2String& buffer, bool err_flag)
{
    UCS2String foundfile(mFileResolver.FindFile(filename, stype));

    if(foundfile.empty() == true)
    {
        if(err_flag == true)
            PossibleError("Cannot find file '%s', even after trying to append file type extension.", UCS2toASCIIString(filename).c_str());

        return nullptr;
    }

    shared_ptr<IStream> result(mFileResolver.ReadFile(foundfile.c_str(), stype));

    if ((result == nullptr) && (err_flag == true))
        PossibleError("Cannot open file '%s'.", UCS2toASCIIString(foundfile).c_str());

    buffer = foundfile;

    return result;
}
*/

/*****************************************************************************/

OStream *Parser::CreateFile(const UCS2String& filename, unsigned int stype, bool append)
{
    return mFileResolver.CreateFile(filename, stype, append);
}

/*****************************************************************************/

Image *Parser::Read_Image(int filetype, const UCS2 *filename, const Image::ReadOptions& options)
{
    unsigned int stype;
    Image::ImageFileType type;
    UCS2String ign;

    switch(filetype)
    {
        case GIF_FILE:
            stype = POV_File_Image_GIF;
            type = Image::GIF;
            break;
        case POT_FILE:
            stype = POV_File_Image_GIF;
            type = Image::POT;
            break;
        case SYS_FILE:
            stype = POV_File_Image_System;
            type = Image::SYS;
            break;
        case IFF_FILE:
            stype = POV_File_Image_IFF;
            type = Image::IFF;
            break;
        case TGA_FILE:
            stype = POV_File_Image_Targa;
            type = Image::TGA;
            break;
        case PGM_FILE:
            stype = POV_File_Image_PGM;
            type = Image::PGM;
            break;
        case PPM_FILE:
            stype = POV_File_Image_PPM;
            type = Image::PPM;
            break;
        case PNG_FILE:
            stype = POV_File_Image_PNG;
            type = Image::PNG;
            break;
        case JPEG_FILE:
            stype = POV_File_Image_JPEG;
            type = Image::JPEG;
            break;
        case TIFF_FILE:
            stype = POV_File_Image_TIFF;
            type = Image::TIFF;
            break;
        case BMP_FILE:
            stype = POV_File_Image_BMP;
            type = Image::BMP;
            break;
        case EXR_FILE:
            stype = POV_File_Image_EXR;
            type = Image::EXR;
            break;
        case HDR_FILE:
            stype = POV_File_Image_HDR;
            type = Image::HDR;
            break;
        default:
            throw POV_EXCEPTION(kDataTypeErr, "Unknown file type.");
    }

    shared_ptr<IStream> file = Locate_File(filename, stype, ign, true);

    if (file == nullptr)
        throw POV_EXCEPTION(kCannotOpenFileErr, "Cannot find image file.");

    return Image::Read(type, file.get(), options);
}

/*****************************************************************************/

RGBFTColour *Parser::Create_Colour ()
{
    return new RGBFTColour();
}

/*****************************************************************************/

bool Parser::POV_ARRAY::IsInitialized() const
{
    POV_PARSER_ASSERT(resizable || !DataPtrs.empty());
    return !DataPtrs.empty();
}

bool Parser::POV_ARRAY::HasElement(size_t i) const
{
    return ((i < DataPtrs.size()) && (DataPtrs[i] != nullptr));
}

const TokenId& Parser::POV_ARRAY::ElementType(size_t i) const
{
    POV_PARSER_ASSERT(resizable || (i < DataPtrs.size()));
    return (mixedType ? Types[i] : Type_);
}

TokenId& Parser::POV_ARRAY::ElementType(size_t i)
{
    POV_PARSER_ASSERT(resizable || (i < DataPtrs.size()));
    return (mixedType ? Types[i] : Type_);
}

size_t Parser::POV_ARRAY::GetLinearSize() const
{
    POV_PARSER_ASSERT(!resizable || ((maxDim == 0) && (Sizes[0] == DataPtrs.size())));
    POV_PARSER_ASSERT(!mixedType || (Types.size() == DataPtrs.size()));
    return DataPtrs.size();
}

void Parser::POV_ARRAY::Grow()
{
    POV_PARSER_ASSERT(resizable && (maxDim == 0));
    ++Sizes[0];
    DataPtrs.push_back(nullptr);
    POV_PARSER_ASSERT(DataPtrs.size() == Sizes[0]);
    if (mixedType)
    {
        Types.push_back(IDENTIFIER_TOKEN);
        POV_PARSER_ASSERT(Types.size() == Sizes[0]);
    }
}

void Parser::POV_ARRAY::GrowBy(size_t delta)
{
    POV_PARSER_ASSERT(resizable && (maxDim == 0));
    Sizes[0] += delta;
    DataPtrs.insert(DataPtrs.end(), delta, nullptr);
    if (mixedType)
    {
        Types.insert(Types.end(), delta, IDENTIFIER_TOKEN);
        POV_PARSER_ASSERT(Types.size() == Sizes[0]);
    }
}

void Parser::POV_ARRAY::GrowTo(size_t delta)
{
    POV_PARSER_ASSERT(resizable && (maxDim == 0));
    POV_PARSER_ASSERT(delta > Sizes[0]);
    GrowBy(delta - Sizes[0]);
}

void Parser::POV_ARRAY::Shrink()
{
    POV_PARSER_ASSERT(resizable && (maxDim == 0));
    POV_PARSER_ASSERT(Sizes[0] > 0);
    --Sizes[0];
    POV_PARSER_ASSERT(DataPtrs.back() == nullptr);
    DataPtrs.pop_back();
    POV_PARSER_ASSERT(DataPtrs.size() == Sizes[0]);
    if (mixedType)
    {
        POV_PARSER_ASSERT(Types.back() == IDENTIFIER_TOKEN);
        Types.pop_back();
        POV_PARSER_ASSERT(Types.size() == Sizes[0]);
    }
}

Parser::POV_ARRAY::POV_ARRAY(const POV_ARRAY& obj)
{
    maxDim = obj.maxDim;
    Type_ = obj.Type_;
    resizable = obj.resizable;
    mixedType = obj.mixedType;
    for (int i = 0; i < POV_ARRAY::kMaxDimensions; ++i)
    {
        Sizes[i] = obj.Sizes[i];
        Mags[i] = obj.Mags[i];
    }
    DataPtrs.resize(obj.DataPtrs.size());
    for (int i = 0; i < obj.DataPtrs.size(); i++)
        DataPtrs[i] = SymbolTable::Copy_Identifier(obj.DataPtrs[i], obj.ElementType(i));
    Types = obj.Types;
}

Parser::POV_ARRAY::~POV_ARRAY()
{
    for (int i = 0; i < this->DataPtrs.size(); ++i)
        SymbolTable::Destroy_Ident_Data(this->DataPtrs[i], this->ElementType(i));
}

Parser::POV_ARRAY* Parser::POV_ARRAY::Clone() const
{
    return new POV_ARRAY(*this);
}

/*****************************************************************************/

} // end of namespace<|MERGE_RESOLUTION|>--- conflicted
+++ resolved
@@ -6553,12 +6553,9 @@
     Object = reinterpret_cast<Prism*>(Parse_Object_Id());
     if (Object != nullptr)
         return(reinterpret_cast<ObjectPtr>(Object));
-<<<<<<< HEAD
-=======
 
     // TODO - Keep FontReference objects around to improve performance.
     FontReferencePtr font;
->>>>>>> eb30e267
 
     EXPECT_ONE
         CASE(TTF_TOKEN)
@@ -6593,15 +6590,12 @@
         END_CASE
     END_EXPECT
 
-<<<<<<< HEAD
-=======
     // TODO - Keep FontEngine object around to improve performance.
     FontEnginePtr fontEngine = std::make_shared<FontEngine>();
 
     // TODO - Keep FontFace objects around to improve performance.
     FontFacePtr fontFace = std::make_shared<FontFace>(fontEngine, font);
 
->>>>>>> eb30e267
     cmap = FontEngine::kAnyCMAP;
     charset = CharsetID::kUndefined;
     EXPECT_ONE
@@ -6643,27 +6637,9 @@
     /* Get the offset vector */
     Parse_Vector(offset);
 
-<<<<<<< HEAD
-    // TODO - Keep FontEngine and FontFace objects around to improve performance.
-
-    FontEnginePtr fontEngine = std::make_shared<FontEngine>();
-
-    FontFacePtr fontFace;
-
-    // TODO FIXME - Should use Locate_File mechanism
-    if (filename == nullptr)
-        fontFace = std::make_shared<FontFace>(fontEngine, font_timrom, sizeof(font_timrom));
-    else
-        fontFace = std::make_shared<FontFace>(fontEngine, mFileResolver.FindFile(ASCIItoUCS2String(filename), POV_File_Font_TTF));
-
     if (fabs(offset.z()) > EPSILON)
         Warning("Text primitive offset in Z dimension ignored.");
 
-=======
-    if (fabs(offset.z()) > EPSILON)
-        Warning("Text primitive offset in Z dimension ignored.");
-
->>>>>>> eb30e267
     auto shapedGlyphs = fontFace->GetShapedGlyphs(text_string, Vector2d(offset.x(), offset.y()));
 
     std::vector<Prism*> prisms;
@@ -6696,7 +6672,6 @@
     }
 
     /* Compute bounding box. */
-<<<<<<< HEAD
 
     TRANSFORM trans;
     Vector3d rotation(-90,0,0);
@@ -6707,18 +6682,6 @@
 
     Parse_Object_Mods(reinterpret_cast<ObjectPtr>(Object));
 
-=======
-
-    TRANSFORM trans;
-    Vector3d rotation(-90,0,0);
-    Compute_Rotation_Transform(&trans, rotation);
-    Object->Rotate(rotation, &trans);
-
-    /* Parse object's modifiers. */
-
-    Parse_Object_Mods(reinterpret_cast<ObjectPtr>(Object));
-
->>>>>>> eb30e267
     return(reinterpret_cast<ObjectPtr>(Object));
 }
 
