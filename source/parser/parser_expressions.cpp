--- conflicted
+++ resolved
@@ -2463,11 +2463,7 @@
 {
     EXPRESS Express;
     int Terms;
-<<<<<<< HEAD
-=======
-    bool old_allow_id = Allow_Identifier_In_Call, sawFloatOrFloatFnct;
-    Allow_Identifier_In_Call = false;
->>>>>>> 8c8a18f7
+    bool sawFloatOrFloatFnct;
 
     /* Initialize expression. [DB 12/94] */
 
