//******************************************************************************
///
/// @file parser/parser_expressions.cpp
///
/// Implementations related to parsing of float, vector and colour expressions.
///
/// @copyright
/// @parblock
///
/// Persistence of Vision Ray Tracer ('POV-Ray') version 3.8.
/// Copyright 1991-2018 Persistence of Vision Raytracer Pty. Ltd.
///
/// POV-Ray is free software: you can redistribute it and/or modify
/// it under the terms of the GNU Affero General Public License as
/// published by the Free Software Foundation, either version 3 of the
/// License, or (at your option) any later version.
///
/// POV-Ray is distributed in the hope that it will be useful,
/// but WITHOUT ANY WARRANTY; without even the implied warranty of
/// MERCHANTABILITY or FITNESS FOR A PARTICULAR PURPOSE.  See the
/// GNU Affero General Public License for more details.
///
/// You should have received a copy of the GNU Affero General Public License
/// along with this program.  If not, see <http://www.gnu.org/licenses/>.
///
/// ----------------------------------------------------------------------------
///
/// POV-Ray is based on the popular DKB raytracer version 2.12.
/// DKBTrace was originally written by David K. Buck.
/// DKBTrace Ver 2.0-2.12 were written by David K. Buck & Aaron A. Collins.
///
/// @endparblock
///
//******************************************************************************

// Unit header file must be the first file included within POV-Ray *.cpp files (pulls in config)
#include "parser/parser.h"

// C++ variants of C standard header files
#include <cctype>
#include <cstdlib>

// C++ standard header files
#include <algorithm>

// Boost header files
#include <boost/date_time/posix_time/posix_time.hpp>

// POV-Ray header files (base module)
#include "base/fileinputoutput.h"
#include "base/mathutil.h"

// POV-Ray header files (core module)
#include "core/material/blendmap.h"
#include "core/material/noise.h"
#include "core/material/normal.h"
#include "core/material/pattern.h"
#include "core/material/pigment.h"
#include "core/material/warp.h"
#include "core/math/matrix.h"
#include "core/math/spline.h"
#include "core/math/vector.h"
#include "core/render/trace.h"
#include "core/render/ray.h"
#include "core/scene/object.h"
#include "core/scene/scenedata.h"
#include "core/shape/heightfield.h"
#include "core/shape/rationalbezierpatch.h"
#include "core/shape/mesh.h"
#include "core/support/imageutil.h"

// POV-Ray header files (VM module)
#include "vm/fnpovfpu.h"

// this must be the last file included
#include "base/povdebug.h"

namespace pov_parser
{

using namespace pov_base;
using namespace pov;

/*****************************************************************************
* Local preprocessor defines
******************************************************************************/

#define ftrue(f) ((int)(fabs(f)>EPSILON))


/*****************************************************************************
*
* FUNCTION
*
* INPUT
*
* OUTPUT
*
* RETURNS
*
* AUTHOR
*
* DESCRIPTION
*
* CHANGES
*
******************************************************************************/

DBL Parser::Parse_Float_Param()
{
    DBL Local;
    EXPRESS Express;
    int Terms;
    bool old_allow_id = Allow_Identifier_In_Call;
    Allow_Identifier_In_Call = false;

    Parse_Paren_Begin();

    Parse_Express(Express,&Terms);

    if (Terms>1)
    {
        Error ("Float expected but vector or color expression found.");
    }

    Local = Express[0];

    Parse_Paren_End();

    Allow_Identifier_In_Call = old_allow_id;

    return (Local);
}



/*****************************************************************************
*
* FUNCTION
*
* INPUT
*
* OUTPUT
*
* RETURNS
*
* AUTHOR
*
* DESCRIPTION
*
* CHANGES
*
******************************************************************************/

void Parser::Parse_Float_Param2(DBL *Val1,DBL *Val2)
{
    bool old_allow_id = Allow_Identifier_In_Call;
    Allow_Identifier_In_Call = false;

    Parse_Paren_Begin();
    *Val1 = Parse_Float();
    Parse_Comma();
    *Val2 = Parse_Float();
    Parse_Paren_End();

    Allow_Identifier_In_Call = old_allow_id;
}



/*****************************************************************************
*
* FUNCTION
*
* INPUT
*
* OUTPUT
*
* RETURNS
*
* AUTHOR
*
* DESCRIPTION
*
* CHANGES
*
******************************************************************************/

void Parser::Parse_Vector_Param(Vector3d& Vector)
{
    Parse_Paren_Begin();
    Parse_Vector(Vector);
    Parse_Paren_End();
}



/*****************************************************************************
*
* FUNCTION
*
* INPUT
*
* OUTPUT
*
* RETURNS
*
* AUTHOR
*
* DESCRIPTION
*
* CHANGES
*
******************************************************************************/

void Parser::Parse_Vector_Param2(Vector3d& Val1, Vector3d& Val2)
{
    Parse_Paren_Begin();
    Parse_Vector(Val1);
    Parse_Comma();
    Parse_Vector(Val2);
    Parse_Paren_End();
}

/*****************************************************************************
*
* FUNCTION
*
* INPUT
*
* OUTPUT
*
* RETURNS
*
* AUTHOR
*
* DESCRIPTION
*
* CHANGES
*
******************************************************************************/

void Parser::Parse_UV_Min(Vector3d& Res)
{
    UVMeshable * uvm = NULL;
    Vector2d value;

    GET (LEFT_PAREN_TOKEN);

    EXPECT
        CASE (OBJECT_ID_TOKEN)
            uvm = dynamic_cast<UVMeshable*>(reinterpret_cast<ObjectPtr>(Token.Data));
            EXIT
        END_CASE

        OTHERWISE
            UNGET
            EXIT
        END_CASE
    END_EXPECT

    if (uvm == NULL)
        Error ("UV meshable object identifier expected.");

    GET (RIGHT_PAREN_TOKEN);

    uvm->minUV(value);
    Res[X] = value[U];
    Res[Y] = value[V];
    Res[Z] = 0.0;
}
/*****************************************************************************
*
* FUNCTION
*
* INPUT
*
* OUTPUT
*
* RETURNS
*
* AUTHOR
*
* DESCRIPTION
*
* CHANGES
*
******************************************************************************/

void Parser::Parse_UV_Max(Vector3d& Res)
{
    UVMeshable * uvm = NULL;
    Vector2d value;

    GET (LEFT_PAREN_TOKEN);

    EXPECT
        CASE (OBJECT_ID_TOKEN)
            uvm = dynamic_cast<UVMeshable*>(reinterpret_cast<ObjectPtr>(Token.Data));
            EXIT
        END_CASE

        OTHERWISE
            UNGET
            EXIT
        END_CASE
    END_EXPECT

    if (uvm == NULL)
        Error ("UV meshable object identifier expected.");

    GET (RIGHT_PAREN_TOKEN);

    uvm->maxUV(value);
    Res[X] = value[U];
    Res[Y] = value[V];
    Res[Z] = 0.0;
}

/*****************************************************************************
*
* FUNCTION
*
* INPUT
*
* OUTPUT
*
* RETURNS
*
* AUTHOR
*
* DESCRIPTION
*
* CHANGES
*
******************************************************************************/

void Parser::Parse_UV_Vertex(Vector3d& Res)
{
    UVMeshable * uvm = NULL;
    DBL u,v;

    GET (LEFT_PAREN_TOKEN);

    EXPECT
        CASE (OBJECT_ID_TOKEN)
            uvm = dynamic_cast<UVMeshable*>(reinterpret_cast<ObjectPtr>(Token.Data));
            EXIT
        END_CASE

        OTHERWISE
            UNGET
            EXIT
        END_CASE
    END_EXPECT

    if (uvm == NULL)
        Error ("UV meshable object identifier expected.");

    Parse_Comma();

    u = Parse_Float();
    Parse_Comma();
    v = Parse_Float();
    GET (RIGHT_PAREN_TOKEN);
    Vector2d maxvalue,minvalue;
    uvm->maxUV(maxvalue);
    uvm->minUV(minvalue);
    if (( u< minvalue[U])||(v<minvalue[V])||(u>maxvalue[U])||(v>maxvalue[V]))
      Error("u, v must be in range");

    uvm->evalVertex(Res, u,v);
}
/*****************************************************************************
*
* FUNCTION
*
* INPUT
*
* OUTPUT
*
* RETURNS
*
* AUTHOR
*
* DESCRIPTION
*
* CHANGES
*
******************************************************************************/

void Parser::Parse_UV_Normal(Vector3d& Res)
{
    UVMeshable * uvm = NULL;
    DBL u,v;

    GET (LEFT_PAREN_TOKEN);

    EXPECT
        CASE (OBJECT_ID_TOKEN)
            uvm = dynamic_cast<UVMeshable*>(reinterpret_cast<ObjectPtr>(Token.Data));
            EXIT
        END_CASE

        OTHERWISE
            UNGET
            EXIT
        END_CASE
    END_EXPECT

    if (uvm == NULL)
        Error ("UV meshable object identifier expected.");

    Parse_Comma();

    u = Parse_Float();
    Parse_Comma();
    v = Parse_Float();
    GET (RIGHT_PAREN_TOKEN);
    Vector2d maxvalue,minvalue;
    uvm->maxUV(maxvalue);
    uvm->minUV(minvalue);
    if (( u< minvalue[U])||(v<minvalue[V])||(u>maxvalue[U])||(v>maxvalue[V]))
      Error("u, v must be in range");

    uvm->evalNormal( Res, u,v);
}

/*****************************************************************************
*
* FUNCTION
*
* INPUT
*
* OUTPUT
*
* RETURNS
*
* AUTHOR
*
* DESCRIPTION
*
* CHANGES
*
******************************************************************************/

void Parser::Parse_Trace(Vector3d& Res)
{
    ObjectPtr Object;
    Intersection intersect;
    TraceTicket ticket(1, 0.0);
    Ray ray(ticket);
    Vector3d Local_Normal;

    Parse_Paren_Begin();

    EXPECT_ONE
        CASE (OBJECT_ID_TOKEN)
            Object = reinterpret_cast<ObjectPtr>(Token.Data);
        END_CASE

        OTHERWISE
            Object = nullptr;
            UNGET
        END_CASE
    END_EXPECT

    if (Object == nullptr)
        Error ("Object identifier expected.");

    Parse_Comma();

    Parse_Vector(ray.Origin);
    Parse_Comma();
    Parse_Vector(ray.Direction);
    ray.Direction.normalize();

    Parse_Comma();

    if ( Find_Intersection( &intersect, Object, ray, GetParserDataPtr()) )
    {
        Res = intersect.IPoint;

        intersect.Object->Normal( Local_Normal, &intersect, GetParserDataPtr());

        if (Test_Flag(intersect.Object,INVERTED_FLAG))
            Local_Normal.invert();
    }
    else
    {
        Res[X]=Res[Y]=Res[Z]=0;
        Local_Normal = Vector3d(0.0, 0.0, 0.0);
    }

    EXPECT_ONE
        CASE (VECTOR_FUNCT_TOKEN)
            /* All of these functions return a VECTOR result */
            if(Token.Function_Id == VECTOR_ID_TOKEN)
            {
                (*reinterpret_cast<Vector3d *>(Token.Data)) = Local_Normal;
            }
            else
            {
                UNGET
            }
        END_CASE

        OTHERWISE
            UNGET
        END_CASE
    END_EXPECT

    Parse_Paren_End();
}

/*****************************************************************************
*
* FUNCTION
*
* INPUT
*
* OUTPUT
*
* RETURNS
*
* AUTHOR
*
* DESCRIPTION
*
* CHANGES
*
******************************************************************************/

int Parser::Parse_Inside()
{
    ObjectPtr Object;
    Vector3d Local_Vector;
    int Result = 0;

    Parse_Paren_Begin();

    EXPECT_ONE
        CASE (OBJECT_ID_TOKEN)
            Object = reinterpret_cast<ObjectPtr>(Token.Data);
        END_CASE

        OTHERWISE
            Object = nullptr;
            UNGET
        END_CASE
    END_EXPECT

    if (Object == nullptr)
        Error ("Object identifier expected.");
    if((Object->Type & PATCH_OBJECT) == PATCH_OBJECT)
        Error ("Solid object identifier expected.");

    Parse_Comma();

    Parse_Vector(Local_Vector);

    if (Inside_Object(Local_Vector, Object, GetParserDataPtr()))
        Result = 1;
    else
        Result = 0;

    Parse_Paren_End();

    return Result;
}

/*****************************************************************************
*
* FUNCTION
*
* INPUT
*
* OUTPUT
*
* RETURNS
*
* AUTHOR
*
*   Thorsten Froehlich
*
* DESCRIPTION
*
*   Utility function that determines if this is a call or access of an
*   identifier and stores the result in a global variable.  If an identifier
*   is allowed is determined by another global variable.
*
* CHANGES
*
******************************************************************************/

bool Parser::Parse_Call()
{
    if(Allow_Identifier_In_Call)
    {
        if (Parse_Paren_Begin(false))
        {
            Identifier_In_Call = false;
            return true;
        }
        else
        {
            Identifier_In_Call = true;
            return false;
        }
    }
    else
    {
        Parse_Paren_Begin();
    }

    return true;
}

/*****************************************************************************
*
* FUNCTION
*
* INPUT
*
* OUTPUT
*
* RETURNS
*
* AUTHOR
*
* DESCRIPTION
*
*   NOTE: Function Parse_RValue in parse.cpp depends on this function to be
*   able to only use Token.Data of the current token in order to have a kind
*   of two token look-ahead in Parse_RValue! [trf]
*
* CHANGES
*
******************************************************************************/

DBL Parser::Parse_Function_Call()
{
    FUNCTION_PTR fp = (FUNCTION_PTR )Token.Data;
    if (fp == nullptr)
        // may happen if a #declare or #local inside a function declaration references the function
        Error("Illegal attempt to evaluate a function being currently declared; did you miss a closing brace?");

    // NB while parsing the call parameters, the parser may drop out of the current scope (macro or include file) before we get a chance to invoke the function,
    // in which case *fp will be destroyed, and an attempt made to drop the function. Therefore we copy *fp, and claim dibs on the function.
    // TODO - use smart pointers for this
    FUNCTION fn = *fp;
    FunctionCode *f = mpFunctionVM->GetFunctionAndReference(fn);

    unsigned int pmax = f->parameter_cnt - 1;
    unsigned int param = 0;
    DBL params[MAX_FUNCTION_PARAMETER_LIST];

    if(Parse_Call() == false)
    {
        // we claimed dibs on the function, so before we exit we must release it
        mpFunctionVM->RemoveFunction(fn);
        return 0.0;
    }

    // first store results in local array so recursive calls to
    // this function do not overwrite the global function stack
    // accessed by POVFPU_SetLocal [trf]
    for(param = 0; param < pmax; param++)
    {
        params[param] = Parse_Float();
        Parse_Comma();
    }
    params[param] = Parse_Float();

    Parse_Paren_End();

    for(param = 0; param < f->parameter_cnt; param++)
        fnVMContext->SetLocal(param, params[param]);

    DBL result = POVFPU_Run(fnVMContext, fn);

    // we claimed dibs on the function, so now that we're done with it we must say so
    mpFunctionVM->RemoveFunction(fn);

    return result;
}

/*****************************************************************************
*
* FUNCTION
*
* INPUT
*
* OUTPUT
*
* RETURNS
*
* AUTHOR
*
* DESCRIPTION
*
*   NOTE: Function Parse_RValue in parse.cpp depends on this function to be
*   able to only use Token.Data of the current token in order to have a kind
*   of two token look-ahead in Parse_RValue! [trf]
*
* CHANGES
*
******************************************************************************/

void Parser::Parse_Vector_Function_Call(EXPRESS& Express, int *Terms)
{
    FUNCTION_PTR fp = (FUNCTION_PTR )Token.Data;
    if (fp == nullptr)
        // may happen if a #declare or #local inside a function declaration references the function
        Error("Illegal attempt to evaluate a function being currently declared; did you miss a closing brace?");

    // NB while parsing the call parameters, the parser may drop out of the current scope (macro or include file) before we get a chance to invoke the function,
    // in which case *fp will be destroyed, and an attempt made to drop the function. Therefore we copy *fp, and claim dibs on the function.
    // TODO - use smart pointers for this
    FUNCTION fn = *fp;
    FunctionCode *f = mpFunctionVM->GetFunctionAndReference(fn);

    unsigned int pmax = f->parameter_cnt - 1;
    unsigned int param = 0;
    DBL params[MAX_FUNCTION_PARAMETER_LIST];

    if(Parse_Call() == false)
    {
        // we claimed dibs on the function, so before we exit we must release it
        mpFunctionVM->RemoveFunction(fn);
        return;
    }

    // first store results in local array so recursive calls to
    // this function do not overwrite the global function stack
    // accessed by POVFPU_SetLocal [trf]
    for(param = 0; param < pmax; param++)
    {
        params[param] = Parse_Float();
        Parse_Comma();
    }
    params[param] = Parse_Float();

    Parse_Paren_End();

    for(param = 0; param < f->parameter_cnt; param++)
        fnVMContext->SetLocal(param + f->return_size, params[param]);

    (void)POVFPU_Run(fnVMContext, fn);

    // we claimed dibs on the function, so now that we're done with it we must say so
    mpFunctionVM->RemoveFunction(fn);

    for(param = 0; param < f->return_size; param++)
        Express[param] = fnVMContext->GetLocal(param);

    *Terms = f->return_size;
}

/*****************************************************************************
*
* FUNCTION
*
* INPUT
*
* OUTPUT
*
* RETURNS
*
* AUTHOR
*
* DESCRIPTION
*
*   NOTE: Function Parse_RValue in parse.cpp depends on this function to be
*   able to only use Token.Data of the current token in order to have a kind
*   of two token look-ahead in Parse_RValue! [trf]
*
* CHANGES
*
******************************************************************************/

void Parser::Parse_Spline_Call(EXPRESS& Express, int *Terms)
{
    GenericSpline *spline = reinterpret_cast<GenericSpline *>(Token.Data);
    DBL Val;
    int k;

    // NB while parsing the call parameters, the parser may drop out of the current scope (macro or include file)
    // before we get a chance to evaluate the spline, so we claim dibs on it.
    // TODO - use smart pointers for this
    Acquire_Spline_Reference(spline);

    EXPECT
      CASE (LEFT_PAREN_TOKEN)


    Val=Parse_Float();
    Get_Token();

    if(Token.Token_Id == COMMA_TOKEN)
    {
        /*If there is a second parameter, make a copy of the spline
        with a new type and evaluate that.*/

        // we claimed dibs on the original spline, but since we've chosen to use a copy instead, we'll release the original
        Release_Spline_Reference(spline);

        Get_Token();
        switch(Token.Token_Id)
        {
            case LINEAR_SPLINE_TOKEN:
                spline = new LinearSpline(*spline);
                break;
            case QUADRATIC_SPLINE_TOKEN:
                spline = new QuadraticSpline(*spline);
                break;
            case CUBIC_SPLINE_TOKEN:
                spline = new CatmullRomSpline(*spline);
                break;
            case NATURAL_SPLINE_TOKEN:
                spline = new NaturalSpline(*spline);
                break;
            case SOR_SPLINE_TOKEN:
                spline = new SorSpline(*spline);
                break;
            case AKIMA_SPLINE_TOKEN:
                spline = new AkimaSpline(*spline);
                break;
            case TCB_SPLINE_TOKEN:
                Warning("Transformation in tcb_spline does not provide values for tension, continuity and bias, default to 0.0.");
                spline = new TcbSpline(*spline);
                break;
            case BASIC_X_SPLINE_TOKEN:
                Warning("Transformation in basic_x_spline does not provide value for freedom_degree, default to 0.0.");
                spline = new BasicXSpline(*spline);
                break;
            case EXTENDED_X_SPLINE_TOKEN:
                Warning("Transformation in extended_x_spline does not provide values for freedom_degree, default to 0.0.");
                spline = new ExtendedXSpline(*spline);
                break;
            case GENERAL_X_SPLINE_TOKEN:
                Warning("Transformation in general_x_spline does not provide values for freedom_degree, default to 0.0.");
                spline = new GeneralXSpline(*spline);
                break;
            default:
                Error("linear_spline, quadratic_spline, natural_spline, cubic_spline, sor_spline, akima_spline, tcb_spline, basic_x_spline, extended_x_spline or general_x_spline expected.");
                break;
        }

        GET(RIGHT_PAREN_TOKEN);
        Get_Spline_Val(spline, Val, Express, Terms);
        Destroy_Spline(spline);
        spline = nullptr;
    }
    else
    {
        UNGET
        GET(RIGHT_PAREN_TOKEN);
        Get_Spline_Val(spline, Val, Express, Terms);

        // we claimed dibs on the spline, so now that we're done with it we must say so
        Release_Spline_Reference(spline);
    }
		EXIT
		END_CASE


    
		CASE (LEFT_SQUARE_TOKEN)
			Val=Parse_Float();
			k=int(1.0e-08+Val);
			if ((k < 0) || (Val < -1.0e-08))
			{
				Error("Negative subscript");
			}
			if (k >= spline->SplineEntries.size() )
			{
				Error("Spline-Array subscript out of range");
			}
			GET(RIGHT_SQUARE_TOKEN);
			GET(LEFT_SQUARE_TOKEN);
      // value is rather symbolic, 0 get the progression value, 1 (not 0) get the associated point/vector
			if ((int)Parse_Float())
			{
				*Terms = spline->Terms;
				for(int j=0; j<spline->Terms; j++)
				{
					Express[j]=spline->SplineEntries[k].vec[j];
				}
			}
			else
			{
				*Terms = 1;
				Express[0]=spline->SplineEntries[k].par;
			}
			GET(RIGHT_SQUARE_TOKEN);
		  Release_Spline_Reference(spline);
			EXIT
		END_CASE

		OTHERWISE
		  Release_Spline_Reference(spline);
			UNGET
			/* Allow Spline's identifier in macro call */
      if (!Allow_Identifier_In_Call)
      {
          Expectation_Error ("( or [");
      }
			EXIT
		END_CASE
	END_EXPECT

}
/*****************************************************************************
*
* FUNCTION Parse_Camera_Access
*
* INPUT
*
* OUTPUT
*
* RETURNS
*
* AUTHOR
*
* DESCRIPTION
*
* CHANGES
*
******************************************************************************/
void Parser::Parse_Camera_Access(Vector3d &Vect,const TOKEN t)
{
    Camera that_camera;
    unsigned int idx=0; /* default to first camera */
    Vect = Vector3d(0.0,0.0,0.0); // default value
    if (sceneData->clocklessAnimation == true)
    {
        EXPECT
            CASE(LEFT_SQUARE_TOKEN)
            idx = (unsigned int)Parse_Float();
        GET(RIGHT_SQUARE_TOKEN)
            EXIT
            END_CASE

            OTHERWISE
            UNGET
            EXIT
            END_CASE
        END_EXPECT
            if (!(idx<sceneData->cameras.size()))
            {
                Error("Not enough cameras.");
            }
        that_camera = sceneData->cameras[idx];
    }
    else
    {
        that_camera = sceneData->parsedCamera;
    }
    switch(t)
    {
        case CAMERA_LOCATION_TOKEN:
            Vect = that_camera.Location;
            break;
        case CAMERA_DIRECTION_TOKEN:
            Vect = that_camera.Direction;
            break;
        case CAMERA_RIGHT_TOKEN:
            Vect = that_camera.Right;
            break;
        case CAMERA_UP_TOKEN:
            Vect = that_camera.Up;
            break;
    }
}
/*****************************************************************************
*
* FUNCTION
*
* INPUT
*
* OUTPUT
*
* RETURNS
*
* AUTHOR
*
* DESCRIPTION
*
* CHANGES
*
******************************************************************************/

void Parser::Parse_Num_Factor (EXPRESS& Express,int *Terms)
{
    int i = 0;
    int l1,l2;
    DBL Val,Val2;
    Vector3d Vect,Vect2,Vect3;
    Mesh * LocalMesh;
    ObjectPtr Object;
    TRANSFORM Trans;
    TurbulenceWarp Turb;
    UCS2 *Local_String, *Local_String2;
    char *Local_C_String;
    UCS2String ign;
    IStream *f;
    POV_ARRAY *a;
    bool Old_Ok=Ok_To_Declare;
    DBL greater_val, less_val, equal_val;
    PIGMENT *Pigment; // JN2007: Image map dimensions
    GenericSpline *spline;

    Ok_To_Declare=true;

    EXPECT
        CASE (PLUS_TOKEN)
        END_CASE

        OTHERWISE
            UNGET
            EXIT
        END_CASE
    END_EXPECT

    EXPECT_ONE
        CASE (FLOAT_FUNCT_TOKEN)
            /* All of these functions return a DBL result */
            switch(Token.Function_Id)
            {
                case ABS_TOKEN:
                    Val = Parse_Float_Param();
                    Val = fabs(Val);
                    break;

                case ACOS_TOKEN:
                    Val = Parse_Float_Param();
                    if ( Val > 1.0 )
                    {
                        Warning("Domain error in acos.");
                        Val = 1.0;
                    }
                    else if (Val < -1.0)
                    {
                        Warning("Domain error in acos.");
                        Val = -1.0;
                    }
                    Val = acos(Val);
                    break;

                case VAL_TOKEN:
                    Parse_Paren_Begin();
                    Local_C_String=Parse_C_String();
                    Val = std::atof(Local_C_String);
                    POV_FREE(Local_C_String);
                    Parse_Paren_End();
                    break;

                case ASC_TOKEN:
                    Parse_Paren_Begin();
                    Local_String=Parse_String();
                    Val = (DBL)Local_String[0];
                    POV_FREE(Local_String);
                    Parse_Paren_End();
                    break;

                case ASIN_TOKEN:
                    Val = Parse_Float_Param();
                    if ( Val > 1.0 )
                    {
                        Warning("Domain error in asin.");
                        Val = 1.0;
                    }
                    else if (Val < -1.0)
                    {
                        Warning("Domain error in asin.");
                        Val = -1.0;
                    }
                    Val = asin(Val);
                    break;

                case ATAN_TOKEN:
                    Val = atan(Parse_Float_Param());
                    break;

                case ATAN2_TOKEN:
                    Parse_Float_Param2(&Val,&Val2);
                    if (ftrue(Val) || ftrue(Val2))
                        Val = atan2(Val,Val2);
                    else
                        Error("Domain error in atan2!");
                    break;

                case COSH_TOKEN:
                    Val = cosh(Parse_Float_Param());
                    break;
                case SINH_TOKEN:
                    Val = sinh(Parse_Float_Param());
                    break;
                case TANH_TOKEN:
                    Val = tanh(Parse_Float_Param());
                    break;
                case ACOSH_TOKEN:
                    Val = acosh(Parse_Float_Param());
                    break;
                case ASINH_TOKEN:
                    Val = asinh(Parse_Float_Param());
                    break;
                case ATANH_TOKEN:
                    Val = atanh(Parse_Float_Param());
                    break;
                case CEIL_TOKEN:
                    Val = ceil(Parse_Float_Param());
                    break;

                case CLOCK_TOKEN:
                    Val = clockValue;
                    break;

                case CLOCK_ON_TOKEN:
                    Val=(DBL) (useClock);
                break;

                case COS_TOKEN:
                    Val = cos(Parse_Float_Param());
                    break;

                case DEFINED_TOKEN:
                    Val = Parse_Ifdef_Param();
                    break;

                case DEGREES_TOKEN:
                    Val = Parse_Float_Param()/M_PI_180;
                    break;

                case DIV_TOKEN:
                    Parse_Float_Param2(&Val,&Val2);
                    Val=(DBL) ( (int)(Val/Val2) );
                    break;

                case EXP_TOKEN:
                    Val = exp(Parse_Float_Param());
                    break;

                case FILE_EXISTS_TOKEN:
                    Parse_Paren_Begin();

                    Local_C_String=Parse_C_String();

                    f = Locate_File(UCS2String(ASCIItoUCS2String(Local_C_String)), POV_File_Text_User, ign, false);
                    Val = (f == nullptr) ? 0.0 : 1.0;
                    if (f != nullptr)
                        delete f;

                    POV_FREE(Local_C_String);

                    Parse_Paren_End();
                    break;

                case FLOAT_ID_TOKEN:
                    Val = *(reinterpret_cast<DBL *>(Token.Data));
                    break;

                case FLOAT_TOKEN:
                    Val = Token.Token_Float;
                    break;

                case FLOOR_TOKEN:
                    Val = floor(Parse_Float_Param());
                    break;

                case INT_TOKEN:
                    Val = (DBL) ((int) Parse_Float_Param());
                    break;

                case INSIDE_TOKEN:
                    Val = (DBL) Parse_Inside();
                    break;

                case LN_TOKEN:
                    Val = Parse_Float_Param();
                    if (Val<=0.0)
                        Error("ln of negative number %lf",Val);
                    else
                        Val = log(Val);
                    break;

                case LOG_TOKEN:
                    Val = Parse_Float_Param();
                    if (Val<=0.0)
                        Error("log of negative number %lf",Val);
                    else
                        Val = log10(Val);
                    break;

                case BITWISE_AND_TOKEN:
                    Parse_Paren_Begin();
                    l1 = (int)Parse_Float();
                    EXPECT
                        CASE(COMMA_TOKEN)
                            l2 = (int)Parse_Float();
                            l1 &= l2;
                        END_CASE

                        OTHERWISE
                            UNGET
                            EXIT
                        END_CASE
                    END_EXPECT
                    Parse_Paren_End();
                    Val = (DBL)l1;
                    break;

                case BITWISE_XOR_TOKEN:
                    Parse_Paren_Begin();
                    l1 = (int)Parse_Float();
                    EXPECT
                        CASE(COMMA_TOKEN)
                            l2 = (int)Parse_Float();
                            l1 ^= l2;
                        END_CASE

                        OTHERWISE
                            UNGET
                            EXIT
                        END_CASE
                    END_EXPECT
                    Parse_Paren_End();
                    Val = (DBL)l1;
                    break;

                case BITWISE_OR_TOKEN:
                    Parse_Paren_Begin();
                    l1 = (int)Parse_Float();
                    EXPECT
                        CASE(COMMA_TOKEN)
                            l2 = (int)Parse_Float();
                            l1 |= l2;
                        END_CASE

                        OTHERWISE
                            UNGET
                            EXIT
                        END_CASE
                    END_EXPECT
                    Parse_Paren_End();
                    Val = (DBL)l1;
                    break;

                case MAX_TOKEN:
                    Parse_Paren_Begin();
                    Val = Parse_Float();
                    EXPECT
                        CASE(COMMA_TOKEN)
                            Val2 = Parse_Float();
                            Val = max(Val,Val2);
                        END_CASE

                        OTHERWISE
                            UNGET
                            EXIT
                        END_CASE
                    END_EXPECT
                    Parse_Paren_End();
                    break;

                case MIN_TOKEN:
                    Parse_Paren_Begin();
                    Val = Parse_Float();
                    EXPECT
                        CASE(COMMA_TOKEN)
                            Val2 = Parse_Float();
                            Val = min(Val,Val2);
                        END_CASE

                        OTHERWISE
                            UNGET
                            EXIT
                        END_CASE
                    END_EXPECT
                    Parse_Paren_End();
                    break;

                case SELECT_TOKEN:
                    Parse_Paren_Begin();
                    Val = Parse_Float();
                    Parse_Comma();
                    less_val = Parse_Float();
                    Parse_Comma();
                    equal_val = Parse_Float();
                    EXPECT_ONE
                        CASE(COMMA_TOKEN)
                            greater_val = Parse_Float();
                            if(Val < 0.0)
                                Val = less_val;
                            else if(Val == 0.0)
                                Val = equal_val;
                            else
                                Val = greater_val;
                        END_CASE

                        OTHERWISE
                            UNGET
                            if(Val < 0.0)
                                Val = less_val;
                            else
                                Val = equal_val;
                        END_CASE
                    END_EXPECT
                    Parse_Paren_End();
                    break;

                case MOD_TOKEN:
                    Parse_Float_Param2(&Val,&Val2);
                    Val = fmod(Val,Val2);
                    break;

                case PI_TOKEN:
                    Val = M_PI;
                    break;

                case TAU_TOKEN:
                    Val = M_TAU;
                    break;

                case SQR_TOKEN:
                    Val = Parse_Float_Param();
                    Val = (Val*Val);
                    break;

                case POW_TOKEN:
                    Parse_Float_Param2(&Val,&Val2);
                    if((Val == 0.0) && (Val2 == 0.0))
                        Error("Domain error.");
                    Val=pow(Val,Val2);
                    break;

                case RADIANS_TOKEN:
                    Val = Parse_Float_Param()*M_PI_180;
                    break;

                case SIN_TOKEN:
                    Val = sin(Parse_Float_Param());
                    break;

                case SQRT_TOKEN:
                    Val = Parse_Float_Param();
                    if (Val<0.0)
                        Error("sqrt of negative number %lf",Val);
                    else
                        Val = sqrt(Val);
                    break;

                case STRCMP_TOKEN:
                    Parse_Paren_Begin();
                    Local_String=Parse_String();
                    Parse_Comma();
                    Local_String2=Parse_String();
                    Val = (DBL)UCS2_strcmp(Local_String, Local_String2);
                    POV_FREE(Local_String);
                    POV_FREE(Local_String2);
                    Parse_Paren_End();
                    break;

                case STRLEN_TOKEN:
                    Parse_Paren_Begin();
                    Local_String=Parse_String();
                    Val = (DBL)UCS2_strlen(Local_String);
                    POV_FREE(Local_String);
                    Parse_Paren_End();
                    break;

                case TAN_TOKEN:
                    Val = tan(Parse_Float_Param());
                    break;

                case VDOT_TOKEN:
                    Parse_Vector_Param2(Vect,Vect2);
                    Val = dot(Vect,Vect2);
                    break;

                case VLENGTH_TOKEN:
                    Parse_Vector_Param(Vect);
                    Val = Vect.length();
                    break;

                case VERSION_TOKEN:
                    if (!parsingVersionDirective)
                    {
                        // Normally, the `version` pseudo-variable needs to return the effective language version
                        // (which now defaults to v3.6.2) so that include files can properly switch back after
                        // temporarily overriding the `#version` setting.
                        Val = sceneData->EffectiveLanguageVersion() / 100.0;
                    }
                    else
                    {
                        // When used inside a `#version` statement, special handling is needed to support the
                        // `#version version` idiom to set the effective language version to whatever version
                        // of POV-Ray is actually used.
                        Val = sceneData->languageVersion / 100.0;
                    }
                    break;

                case TRUE_TOKEN:
                case YES_TOKEN:
                case ON_TOKEN:
                    Val = 1.0;
                    break;

                case FALSE_TOKEN:
                case NO_TOKEN:
                case OFF_TOKEN:
                    Val = 0.0;
                    break;

                case SEED_TOKEN:
                    Val = stream_seed((int)Parse_Float_Param());
                    break;

                case RAND_TOKEN:
                    i = (int)Parse_Float_Param();
                    if ((i < 0) || (i >= Number_Of_Random_Generators))
                        Error("Illegal random number generator.");
                    Val = stream_rand(i);
                    break;

                case DIMENSIONS_TOKEN:
                    Parse_Paren_Begin();
                    GET(ARRAY_ID_TOKEN)
                    a = reinterpret_cast<POV_ARRAY *>(*(Token.DataPtr));
                    Val = a->maxDim + 1;
                    Parse_Paren_End();
                    break;

                case DIMENSION_SIZE_TOKEN:
                    Parse_Paren_Begin();
<<<<<<< HEAD
                    EXPECT
                        CASE(ARRAY_ID_TOKEN)
                        Parse_Comma();
                        a = reinterpret_cast<POV_ARRAY *>(*(Token.DataPtr));
                        i = (int)Parse_Float()-1.0;
                        if ((i < 0) || (i > a->Dims))
                            Val = 0.0;
                        else
                            Val = a->Sizes[i];
                        EXIT
                        END_CASE

                        CASE(SPLINE_ID_TOKEN)
                            spline = reinterpret_cast<GenericSpline*>(Token.Data);
                            Val = spline->SplineEntries.size();
                        EXIT
                        END_CASE

                        OTHERWISE
                            Expectation_Error("spline or array");
                        END_CASE
                    END_EXPECT

=======
                    GET(ARRAY_ID_TOKEN)
                    Parse_Comma();
                    a = reinterpret_cast<POV_ARRAY *>(*(Token.DataPtr));
                    i = (int)Parse_Float()-1;
                    if ((i < 0) || (i > a->maxDim))
                    {
                        Warning("Querying size of dimension %d in %d-dimensional array.", i + 1, a->maxDim + 1);
                        Val = 0.0;
                    }
                    else
                        Val = a->Sizes[i];
>>>>>>> fa813f12
                    Parse_Paren_End();
                    break;

                case NOW_TOKEN:
                    {
                        static boost::posix_time::ptime y2k(boost::gregorian::date(2000,1,1));
                        boost::posix_time::ptime now(boost::posix_time::microsec_clock::universal_time());
                        Val = (now-y2k).total_microseconds() * (1.0e-6) / (24*60*60);
                    }
                    break;

                case GET_TRIANGLE_COUNT_TOKEN:
                    Parse_Paren_Begin();
                    GET(OBJECT_ID_TOKEN)
                    Object = (ObjectPtr)Token.Data;
                    if ((LocalMesh=dynamic_cast<Mesh*>(Object)))
                    {
                      Val = LocalMesh->Data->Number_Of_Triangles;
                    }
                    else
                    {
                      Val = 0;
                    }
                    Parse_Paren_End();
                    break;

                case GET_VERTEX_COUNT_TOKEN:
                    Parse_Paren_Begin();
                    GET(OBJECT_ID_TOKEN)
                    Object = (ObjectPtr)Token.Data;
                    if ((LocalMesh=dynamic_cast<Mesh*>(Object)))
                    {
                      Val = LocalMesh->Data->Number_Of_Vertices;
                    }
                    else
                    {
                      Val = 0;
                    }
                    Parse_Paren_End();
                    break;

                case IS_SMOOTH_TRIANGLE_TOKEN:
                    Parse_Paren_Begin();
                    GET(OBJECT_ID_TOKEN)
                    Object = (ObjectPtr)Token.Data;
                    Parse_Comma();
                    i = (int)Parse_Float();
                    if ((LocalMesh = dynamic_cast<Mesh*>(Object))
                        && (i>=0)
                        &&(LocalMesh->Data->Number_Of_Triangles > i))
                    {
                      Val = LocalMesh->Data->Triangles[i].Smooth;
                    }
                    else
                    {
                      Val = 0;
                    }
                    Parse_Paren_End();
                    break;

                case GET_NORMAL_COUNT_TOKEN:
                    Parse_Paren_Begin();
                    GET(OBJECT_ID_TOKEN)
                    Object = (ObjectPtr)Token.Data;
                    if ((LocalMesh=dynamic_cast<Mesh*>(Object)))
                    {
                      Val = LocalMesh->Data->Number_Of_Normals;
                    }
                    else
                    {
                      Val = 0;
                    }
                    Parse_Paren_End();
                    break;

                case GET_UV_COUNT_TOKEN:
                    Parse_Paren_Begin();
                    GET(OBJECT_ID_TOKEN)
                    Object = (ObjectPtr)Token.Data;
                    if ((LocalMesh=dynamic_cast<Mesh*>(Object)))
                    {
                      Val = LocalMesh->Data->Number_Of_UVCoords;
                    }
                    else
                    {
                      Val = 0;
                    }
                    Parse_Paren_End();
                    break;
            }

            *Terms = 1;
            Express[0]=Val;
        END_CASE

        CASE (VECTOR_FUNCT_TOKEN)
            /* All of these functions return a VECTOR result */
            switch(Token.Function_Id)
            {
                case VAXIS_ROTATE_TOKEN:
                    Parse_Paren_Begin();
                    Parse_Vector(Vect2);
                    Parse_Comma();
                    Parse_Vector(Vect3);
                    Parse_Comma();
                    Val=Parse_Float()*M_PI_180;
                    Parse_Paren_End();
                    Compute_Axis_Rotation_Transform(&Trans,Vect3,Val);
                    MTransPoint(Vect, Vect2, &Trans);
                    break;

                case VCROSS_TOKEN:
                    Parse_Vector_Param2(Vect2,Vect3);
                    Vect = cross(Vect2,Vect3);
                    break;

                case VECTOR_ID_TOKEN:
                    Vect = *reinterpret_cast<Vector3d *>(Token.Data);
                    break;

                case VNORMALIZE_TOKEN:
                    Parse_Vector_Param(Vect2);
                    if((Vect2[X] == 0.0) && (Vect2[Y] == 0.0) && (Vect2[Z] == 0.0))
                    {
                        if (sceneData->EffectiveLanguageVersion() >= 350)
                            PossibleError("Normalizing zero-length vector.");
                        Vect[X] = Vect[Y] = Vect[Z] = 0.0;
                    }
                    else
                        Vect = Vect2.normalized();
                    break;

                case VROTATE_TOKEN:
                    Parse_Vector_Param2(Vect2,Vect3);
                    Compute_Rotation_Transform (&Trans, Vect3);
                    MTransPoint(Vect, Vect2, &Trans);
                    break;

                case VTURBULENCE_TOKEN:
                    Parse_Paren_Begin();
                    Turb.Lambda = Parse_Float();
                    Parse_Comma();
                    Turb.Omega = Parse_Float();
                    Parse_Comma();
                    Turb.Octaves = (int)Parse_Float();
                    if(Turb.Octaves < 1)
                        Turb.Octaves = 1;
                    if(Turb.Octaves > 10) // avoid domain errors
                        Turb.Octaves = 10;
                    Parse_Comma();
                    Parse_Vector(Vect2); // input vector
                    Parse_Comma();
                    Parse_Paren_End();
                    DTurbulence(Vect, Vect2, &Turb);
                    break;

                case X_TOKEN:
                    Vect = Vector3d(1.0,0.0,0.0);
                    break;

                case Y_TOKEN:
                    Vect = Vector3d(0.0,1.0,0.0);
                    break;

                case Z_TOKEN:
                    Vect = Vector3d(0.0,0.0,1.0);
                    break;

                case TRACE_TOKEN:
                    Parse_Trace( Vect );
                    break;

                case UV_MIN_EXTENT_TOKEN:
                    Parse_UV_Min( Vect );
                    break;

                case UV_MAX_EXTENT_TOKEN:
                    Parse_UV_Max( Vect );
                    break;

                case UV_VERTEX_TOKEN:
                    Parse_UV_Vertex( Vect );
                    break;

                case UV_NORMAL_TOKEN:
                    Parse_UV_Normal( Vect );
                    break;

                case MIN_EXTENT_TOKEN:
                    Parse_Paren_Begin();
                    EXPECT_ONE
                        CASE (OBJECT_ID_TOKEN)
                            Object = reinterpret_cast<ObjectPtr>(Token.Data);
                            if ( Object )
                                Vect = Vector3d(Object->BBox.lowerLeft);
                        END_CASE

                        OTHERWISE
                            Object = nullptr;
                            Vect = Vector3d(0.0,0.0,0.0);
                            UNGET
                        END_CASE
                    END_EXPECT
                    Parse_Paren_End();
                    break;

                case MAX_EXTENT_TOKEN:
                    Parse_Paren_Begin();
                    EXPECT_ONE
                        CASE (OBJECT_ID_TOKEN)
                            Object = reinterpret_cast<ObjectPtr>(Token.Data);
                            if ( Object )
                                Vect = Vector3d(Object->BBox.lowerLeft+Object->BBox.size);
                        END_CASE

                        // JN2007: Image map dimensions:
                        CASE4 (DENSITY_ID_TOKEN,NORMAL_ID_TOKEN,PIGMENT_ID_TOKEN,TEXTURE_ID_TOKEN)
                            Pigment = reinterpret_cast<PIGMENT *>(Token.Data);
                            if (const ImagePatternImpl *pattern = dynamic_cast<ImagePatternImpl*>(Pigment->pattern.get()))
                            {
                                Vect[X] = pattern->pImage->iwidth;
                                Vect[Y] = pattern->pImage->iheight;
                                Vect[Z] = 0;
                            }
                            else if (const DensityFilePattern *pattern = dynamic_cast<DensityFilePattern*>(Pigment->pattern.get()))
                            {
                                Vect[X] = pattern->densityFile->Data->Sx;
                                Vect[Y] = pattern->densityFile->Data->Sy;
                                Vect[Z] = pattern->densityFile->Data->Sz;
                            }
                            else
                            {
                                Error("A pigment, normal or density parameter to max_extent must be based on an image or density file.");
                            }
                        END_CASE

                        OTHERWISE
                            Object = nullptr;
                            Vect = Vector3d(0.0,0.0,0.0);
                            UNGET
                        END_CASE
                    END_EXPECT
                    Parse_Paren_End();
                    break;

                case CAMERA_LOCATION_TOKEN:
                case CAMERA_DIRECTION_TOKEN:
                case CAMERA_RIGHT_TOKEN:
                case CAMERA_UP_TOKEN:
                    Parse_Camera_Access(Vect, Token.Function_Id);
                    break;

                case GET_VERTEX_INDICES_TOKEN:
                    Parse_Paren_Begin();
                    GET(OBJECT_ID_TOKEN)
                    Object = (ObjectPtr)Token.Data;
                    Parse_Comma();
                    i = (int)Parse_Float();
                    if ((LocalMesh = dynamic_cast<Mesh*>(Object))
                        && (i>=0)
                        &&(LocalMesh->Data->Number_Of_Triangles > i))
                    {
                      Vect = Vector3d(
                          LocalMesh->Data->Triangles[i].P1,
                          LocalMesh->Data->Triangles[i].P2,
                          LocalMesh->Data->Triangles[i].P3);
                    }
                    else
                    {
                      Vect = Vector3d(-1.0,-1.0,-1.0);
                    }
                    Parse_Paren_End();
                    break;

                case GET_NORMAL_INDICES_TOKEN:
                    Parse_Paren_Begin();
                    GET(OBJECT_ID_TOKEN)
                    Object = (ObjectPtr)Token.Data;
                    Parse_Comma();
                    i = (int)Parse_Float();
                    if ((LocalMesh = dynamic_cast<Mesh*>(Object))
                        && (i>=0)
                        &&(LocalMesh->Data->Number_Of_Triangles > i))
                    {
                      Vect = Vector3d(
                          LocalMesh->Data->Triangles[i].N1,
                          LocalMesh->Data->Triangles[i].N2,
                          LocalMesh->Data->Triangles[i].N3);
                    }
                    else
                    {
                      Vect = Vector3d(-1.0,-1.0,-1.0);
                    }
                    Parse_Paren_End();
                    break;

                case GET_UV_INDICES_TOKEN:
                    Parse_Paren_Begin();
                    GET(OBJECT_ID_TOKEN)
                    Object = (ObjectPtr)Token.Data;
                    Parse_Comma();
                    i = (int)Parse_Float();
                    if ((LocalMesh = dynamic_cast<Mesh*>(Object))
                        && (i>=0)
                        &&(LocalMesh->Data->Number_Of_Triangles > i))
                    {
                      Vect = Vector3d(
                          LocalMesh->Data->Triangles[i].UV1,
                          LocalMesh->Data->Triangles[i].UV2,
                          LocalMesh->Data->Triangles[i].UV3);
                    }
                    else
                    {
                      Vect = Vector3d(-1.0,-1.0,-1.0);
                    }
                    Parse_Paren_End();
                    break;

                case GET_VERTEX_TOKEN:
                    Parse_Paren_Begin();
                    GET(OBJECT_ID_TOKEN)
                    Object = (ObjectPtr)Token.Data;
                    Parse_Comma();
                    i = (int)Parse_Float();
                    if ((LocalMesh = dynamic_cast<Mesh*>(Object))
                        && (i>=0)
                        &&(LocalMesh->Data->Number_Of_Vertices > i))
                    {
                      Vect[0]=LocalMesh->Data->Vertices[i][0];
                      Vect[1]=LocalMesh->Data->Vertices[i][1];
                      Vect[2]=LocalMesh->Data->Vertices[i][2];
                    }
                    else
                    {
                      Vect = Vector3d(0.0,0.0,0.0);
                    }
                    Parse_Paren_End();
                    break;

                case GET_NORMAL_TOKEN:
                    Parse_Paren_Begin();
                    GET(OBJECT_ID_TOKEN)
                    Object = (ObjectPtr)Token.Data;
                    Parse_Comma();
                    i = (int)Parse_Float();
                    if ((LocalMesh = dynamic_cast<Mesh*>(Object))
                        && (i>=0)
                        &&(LocalMesh->Data->Number_Of_Normals > i))
                    {
                      Vect[0]=LocalMesh->Data->Normals[i][0];
                      Vect[1]=LocalMesh->Data->Normals[i][1];
                      Vect[2]=LocalMesh->Data->Normals[i][2];
                    }
                    else
                    {
                      Vect = Vector3d(0.0,0.0,0.0);
                    }
                    Parse_Paren_End();
                    break;

                case GET_UV_TOKEN:
                    Parse_Paren_Begin();
                    GET(OBJECT_ID_TOKEN)
                    Object = (ObjectPtr)Token.Data;
                    Parse_Comma();
                    i = (int)Parse_Float();
                    if ((LocalMesh = dynamic_cast<Mesh*>(Object))
                        && (i>=0)
                        &&(LocalMesh->Data->Number_Of_Normals > i))
                    {
                      Vect[0]=LocalMesh->Data->UVCoords[i][0];
                      Vect[1]=LocalMesh->Data->UVCoords[i][1];
                      Vect[2]=0.0;
                    }
                    else
                    {
                      Vect = Vector3d(0.0,0.0,0.0);
                    }
                    Parse_Paren_End();
                    break;
            }

            *Terms = 3;
            for(i = 0; i < 3; i++)
                Express[i] = Vect[i];
        END_CASE

        CASE (FUNCT_ID_TOKEN)
            *Terms = 1;
            Val = Parse_Function_Call();
            Express[0] = Val;
        END_CASE

        CASE (VECTFUNCT_ID_TOKEN)
            *Terms = 5; // will be adjusted by Parse_Vector_Function_Call
            for(i = 0; i < *Terms; i++)
                Express[i] = 0.0;
            Parse_Vector_Function_Call(Express, Terms);
        END_CASE

        CASE (SPLINE_ID_TOKEN)
            *Terms = 5; // will be adjusted by Parse_Spline_Call
            for(i = 0; i < *Terms; i++)
                Express[i] = 0.0;
            Parse_Spline_Call(Express, Terms);
        END_CASE

        CASE (COLOUR_ID_TOKEN)
            *Terms=5;
            (*reinterpret_cast<RGBFTColour *>(Token.Data)).Get(Express, *Terms);
        END_CASE

        CASE (UV_ID_TOKEN)
            *Terms=2;
            for (i=0; i<2; i++)
                Express[i]=(DBL)(  (*reinterpret_cast<Vector2d *>(Token.Data))[i]  );
        END_CASE

        CASE (VECTOR_4D_ID_TOKEN)
            *Terms=4;
            for (i=0; i<4; i++)
                Express[i]=(DBL)(  (reinterpret_cast<DBL *>(Token.Data))[i]  );
        END_CASE

        CASE (T_TOKEN)
            *Terms=4;
            Express[0]=0.0;
            Express[1]=0.0;
            Express[2]=0.0;
            Express[3]=1.0;
        END_CASE

        CASE (U_TOKEN)
            *Terms=2;
            Express[0]=1.0;
            Express[1]=0.0;
        END_CASE

        CASE (V_TOKEN)
            *Terms=2;
            Express[0]=0.0;
            Express[1]=1.0;
        END_CASE

        CASE (DASH_TOKEN)
            Ok_To_Declare=Old_Ok;
            Parse_Num_Factor(Express,Terms);
            Old_Ok=Ok_To_Declare;
            Ok_To_Declare=true;
            for (i=0; i<*Terms; i++)
                Express[i]=-Express[i];
        END_CASE

        CASE (EXCLAMATION_TOKEN)
            Ok_To_Declare=Old_Ok;
            Parse_Num_Factor(Express,Terms);
            Old_Ok=Ok_To_Declare;
            Ok_To_Declare=true;
            for (i=0; i<*Terms; i++)
                Express[i] = ftrue(Express[i])?0.0:1.0;
        END_CASE

        CASE (LEFT_PAREN_TOKEN)
            UNGET
            Parse_Paren_Begin();
            Parse_Express(Express,Terms);
            Parse_Paren_End();
        END_CASE

/* This case parses a 2, 3, 4, or 5 term vector.  First parse 2 terms.
   Note Parse_Comma won't crash if it doesn't find one.
 */

        CASE (LEFT_ANGLE_TOKEN)
            UNGET

            Parse_Angle_Begin();

            Express[X] = Parse_Float();   Parse_Comma();
            Express[Y] = Parse_Float();   Parse_Comma();
            *Terms=2;

            EXPECT_ONE
                CASE_EXPRESS
                    /* If a 3rd float is found, parse it. */
                    Express[2] = Parse_Float(); Parse_Comma();
                    *Terms=3;
                    EXPECT_ONE
                        CASE_EXPRESS
                            /* If a 4th float is found, parse it. */
                            Express[3] = Parse_Float(); Parse_Comma();
                            *Terms=4;
                            EXPECT_ONE
                                CASE_EXPRESS
                                    /* If a 5th float is found, parse it. */
                                    Express[4] = Parse_Float();
                                    *Terms=5;
                                END_CASE

                                OTHERWISE
                                    /* Only 4 found. */
                                    UNGET
                                END_CASE
                            END_EXPECT
                        END_CASE

                        OTHERWISE
                            /* Only 3 found. */
                            UNGET
                        END_CASE
                    END_EXPECT
                END_CASE

                OTHERWISE
                    /* Only 2 found. */
                    UNGET
                END_CASE
            END_EXPECT

            Parse_Angle_End();

        END_CASE

        OTHERWISE
            Expectation_Error ("numeric expression");
        END_CASE
    END_EXPECT

    Ok_To_Declare=Old_Ok;

    /* Parse VECTOR.x or COLOR.red type things */
    EXPECT_ONE
        CASE(PERIOD_TOKEN)
            EXPECT_ONE
                CASE (VECTOR_FUNCT_TOKEN)
                    switch(Token.Function_Id)
                    {
                        case X_TOKEN:
                            i=X;
                            break;

                        case Y_TOKEN:
                            i=Y;
                            break;

                        case Z_TOKEN:
                            i=Z;
                            break;

                        default:
                            Expectation_Error ("x, y, or z");
                    }
                END_CASE

                CASE (COLOUR_KEY_TOKEN)
                    switch(Token.Function_Id)
                    {
                        case RED_TOKEN:
                            i=pRED;
                            break;

                        case GREEN_TOKEN:
                            i=pGREEN;
                            break;

                        case BLUE_TOKEN:
                            i=pBLUE;
                            break;

                        case FILTER_TOKEN:
                            i=pFILTER;
                            break;

                        case TRANSMIT_TOKEN:
                            i=pTRANSM;
                            break;

                        case GRAY_TOKEN:
                            *Terms=1;
                            Express[0]=PreciseRGBFTColour(Express).Greyscale();
                            return;

                        default:
                            Expectation_Error ("red, green, blue, filter, transmit, gray or vector component");
                    }
                END_CASE

                CASE(U_TOKEN)
                    i=U;
                END_CASE

                CASE(V_TOKEN)
                    i=V;
                END_CASE

                CASE(T_TOKEN)
                    i=T;
                END_CASE

                OTHERWISE
                    Expectation_Error ("x, y, z, u, v, t or color component");
                END_CASE
            END_EXPECT

            if (i>=*Terms)
                Error("Bad operands for period operator.");
            *Terms=1;
            Express[0]=Express[i];
        END_CASE

        OTHERWISE
            UNGET
        END_CASE
    END_EXPECT
}



/*****************************************************************************
*
* FUNCTION
*
* INPUT
*
* OUTPUT
*
* RETURNS
*
* AUTHOR
*
* DESCRIPTION
*
* CHANGES
*
******************************************************************************/

/* Promote_Express promotes Express to the requested number of terms.  If
   *Old_Terms==1, then it sets all terms to Express[0].  Otherwise, it pads
   extra terms with 0.0.

   To maximize the consistency of results, DO NOT promote until it is actually
   required.  This is to ensure, as much as possible, that the same expression
   will produce the same results regardless of the context.
*/

void Parser::Promote_Express(EXPRESS& Express,int *Old_Terms,int New_Terms)
{
    int i;

    if (*Old_Terms >= New_Terms)
        return;

    if (*Old_Terms==1)
    {
        for(i=1;i<New_Terms;i++)
        {
            Express[i]=Express[0];
        }
    }
    else
    {
        for(i=(*Old_Terms);i<New_Terms;i++)
        {
            Express[i]=0.0;
        }
    }

    *Old_Terms=New_Terms;
}




/*****************************************************************************
*
* FUNCTION
*
* INPUT
*
* OUTPUT
*
* RETURNS
*
* AUTHOR
*
* DESCRIPTION
*
* CHANGES
*
*    2000 : NK promotion bugfix
*
******************************************************************************/

void Parser::Parse_Num_Term (EXPRESS& Express,int *Terms)
{
    int i;
    EXPRESS Local_Express;
    int Local_Terms;

    Parse_Num_Factor(Express,Terms);

    EXPECT
        CASE (STAR_TOKEN)
            Parse_Num_Factor(Local_Express,&Local_Terms);
            if (Local_Terms>*Terms)
                Promote_Express(Express,Terms,Local_Terms);
            else
                Promote_Express(Local_Express,&Local_Terms,*Terms);

            for(i=0;i<*Terms;i++)
                Express[i] *= Local_Express[i];
        END_CASE

        CASE (SLASH_TOKEN)
            Parse_Num_Factor(Local_Express,&Local_Terms);
            if (Local_Terms>*Terms)
                Promote_Express(Express,Terms,Local_Terms);
            else
                Promote_Express(Local_Express,&Local_Terms,*Terms);

            for(i=0;i<*Terms;i++)
            {
                if (Local_Express[i]==0.0) /* must be 0.0, not EPSILON */
                {
                    Express[i]=HUGE_VAL;
                    Warning("Divide by zero.");
                }
                else
                {
                    Express[i] /= Local_Express[i];
                }
            }
        END_CASE

        OTHERWISE
            UNGET
            EXIT
        END_CASE
    END_EXPECT

}



/*****************************************************************************
*
* FUNCTION
*
* INPUT
*
* OUTPUT
*
* RETURNS
*
* AUTHOR
*
* DESCRIPTION
*
* CHANGES
*
*    2000 :  NK promotion bugfix
*
******************************************************************************/

void Parser::Parse_Rel_Factor (EXPRESS& Express,int *Terms)
{
    int i;
    EXPRESS Local_Express;
    int Local_Terms;

    Parse_Num_Term(Express,Terms);

    EXPECT
        CASE (PLUS_TOKEN)
            Parse_Num_Term(Local_Express,&Local_Terms);
            if (Local_Terms>*Terms)
            {
                Promote_Express(Express,Terms,Local_Terms);
            }
            else
            {
                Promote_Express(Local_Express,&Local_Terms,*Terms);
            }

            for(i=0;i<*Terms;i++)
                Express[i] += Local_Express[i];
        END_CASE

        CASE (DASH_TOKEN)
            Parse_Num_Term(Local_Express,&Local_Terms);
            if (Local_Terms>*Terms)
            {
                Promote_Express(Express,Terms,Local_Terms);
            }
            else
            {
                Promote_Express(Local_Express,&Local_Terms,*Terms);
            }

            for(i=0;i<*Terms;i++)
                Express[i] -= Local_Express[i];
        END_CASE

        OTHERWISE
            UNGET
            EXIT
        END_CASE
    END_EXPECT

}


/*****************************************************************************
*
* FUNCTION
*
* INPUT
*
* OUTPUT
*
* RETURNS
*
* AUTHOR
*
* DESCRIPTION
*
* CHANGES
*
******************************************************************************/

DBL Parser::Parse_Rel_String_Term (const UCS2 *lhs)
{
    int Val;
    UCS2 *rhs = nullptr;

    EXPECT_ONE
        CASE (LEFT_ANGLE_TOKEN)
            rhs = Parse_String();
            Val = UCS2_strcmp(lhs, rhs);
            POV_FREE(rhs);

            return (DBL)(Val < 0);
        END_CASE

        CASE (REL_LE_TOKEN)
            rhs = Parse_String();
            Val = UCS2_strcmp(lhs, rhs);
            POV_FREE(rhs);

            return (DBL)(Val <= 0);
        END_CASE

        CASE (EQUALS_TOKEN)
            rhs = Parse_String();
            Val = UCS2_strcmp(lhs, rhs);
            POV_FREE(rhs);

            return (DBL)(Val == 0);
        END_CASE

        CASE (REL_NE_TOKEN)
            rhs = Parse_String();
            Val = UCS2_strcmp(lhs, rhs);
            POV_FREE(rhs);

            return (DBL)(Val != 0);
        END_CASE

        CASE (REL_GE_TOKEN)
            rhs = Parse_String();
            Val = UCS2_strcmp(lhs, rhs);
            POV_FREE(rhs);

            return (DBL)(Val >= 0);
        END_CASE

        CASE (RIGHT_ANGLE_TOKEN)
            rhs = Parse_String();
            Val = UCS2_strcmp(lhs, rhs);
            POV_FREE(rhs);

            return (DBL)(Val > 0);
        END_CASE

        OTHERWISE
            Expectation_Error("string comparison operator");

            return 0.0;
        END_CASE
    END_EXPECT
}

/*****************************************************************************
*
* FUNCTION
*
* INPUT
*
* OUTPUT
*
* RETURNS
*
* AUTHOR
*
* DESCRIPTION
*
* CHANGES
*
******************************************************************************/

void Parser::Parse_Rel_Term (EXPRESS& Express,int *Terms)
{
    int i;
    EXPRESS Local_Express;
    int Local_Terms;

    bool old_Ok_To_Declare = Ok_To_Declare;
    Ok_To_Declare=true;

    UCS2 *Local_String = Parse_String(false, false);
    if (Local_String != nullptr)
    {
            *Terms = 1;
            Express[0] = Parse_Rel_String_Term(Local_String);
            POV_FREE(Local_String);
            Ok_To_Declare = old_Ok_To_Declare;
            return;
    }
    Ok_To_Declare = old_Ok_To_Declare;

    Parse_Rel_Factor(Express,Terms);

    EXPECT

        // TODO REVIEW - I guess we want to issue a warning if the loop is run multiple times.

        CASE (LEFT_ANGLE_TOKEN)
            Parse_Rel_Factor(Local_Express,&Local_Terms);
            Promote_Express(Express,Terms,Local_Terms);

            for(i=0;i<*Terms;i++)
                Express[i] = (DBL)(Express[i] < Local_Express[i]);
        END_CASE

        CASE (REL_LE_TOKEN)
            Parse_Rel_Factor(Local_Express,&Local_Terms);
            Promote_Express(Express,Terms,Local_Terms);

            for(i=0;i<*Terms;i++)
                Express[i] = (DBL)((Express[i] <= Local_Express[i]) || (!ftrue(Express[i]-Local_Express[i])));
        END_CASE

        CASE (EQUALS_TOKEN)
            Parse_Rel_Factor(Local_Express,&Local_Terms);
            Promote_Express(Express,Terms,Local_Terms);

            for(i=0;i<*Terms;i++)
                Express[i] = (DBL)(!ftrue(Express[i]-Local_Express[i]));
        END_CASE

        CASE (REL_NE_TOKEN)
            Parse_Rel_Factor(Local_Express,&Local_Terms);
            Promote_Express(Express,Terms,Local_Terms);

            for(i=0;i<*Terms;i++)
                Express[i] = (DBL)ftrue(Express[i]-Local_Express[i]);
        END_CASE

        CASE (REL_GE_TOKEN)
            Parse_Rel_Factor(Local_Express,&Local_Terms);
            Promote_Express(Express,Terms,Local_Terms);

            for(i=0;i<*Terms;i++)
                Express[i] = (DBL)((Express[i] >= Local_Express[i]) || (!ftrue(Express[i]-Local_Express[i])));
        END_CASE

        CASE (RIGHT_ANGLE_TOKEN)
            Parse_Rel_Factor(Local_Express,&Local_Terms);
            Promote_Express(Express,Terms,Local_Terms);

            for(i=0;i<*Terms;i++)
                Express[i] = (DBL)(Express[i] > Local_Express[i]);
        END_CASE

        OTHERWISE
            UNGET
            EXIT
        END_CASE
    END_EXPECT

}



/*****************************************************************************
*
* FUNCTION
*
* INPUT
*
* OUTPUT
*
* RETURNS
*
* AUTHOR
*
* DESCRIPTION
*
* CHANGES
*
******************************************************************************/

void Parser::Parse_Logical (EXPRESS& Express,int *Terms)
{
    int i;
    EXPRESS Local_Express;
    int Local_Terms;

    Parse_Rel_Term(Express,Terms);

    EXPECT
        CASE (AMPERSAND_TOKEN)
            Parse_Rel_Term(Local_Express,&Local_Terms);
            Promote_Express(Express,Terms,Local_Terms);

            for(i=0;i<*Terms;i++)
                Express[i] = (DBL)(ftrue(Express[i]) && ftrue(Local_Express[i]));
        END_CASE

        CASE (BAR_TOKEN)
            Parse_Rel_Term(Local_Express,&Local_Terms);
            Promote_Express(Express,Terms,Local_Terms);

            for(i=0;i<*Terms;i++)
                Express[i] = (DBL)(ftrue(Express[i]) || ftrue(Local_Express[i]));
        END_CASE

        OTHERWISE
            UNGET
            EXIT
        END_CASE
    END_EXPECT

}



/*****************************************************************************
*
* FUNCTION
*
* INPUT
*
* OUTPUT
*
* RETURNS
*
* AUTHOR
*
* DESCRIPTION
*
* CHANGES
*
******************************************************************************/

void Parser::Parse_Express (EXPRESS& Express,int *Terms)
{
    EXPRESS Local_Express1, Local_Express2;
    EXPRESS *Chosen;
    int Local_Terms1, Local_Terms2;

    Parse_Logical(Express,&Local_Terms1);

    EXPECT_ONE
        CASE (QUESTION_TOKEN)
            if (Local_Terms1 != 1)
                Error("Conditional must evaluate to a float.");
            Parse_Express(Local_Express1,&Local_Terms1);
            GET(COLON_TOKEN);
            Parse_Express(Local_Express2,&Local_Terms2);
            if (ftrue(Express[0]))
            {
                Chosen = &Local_Express1;
                *Terms = Local_Terms1;
            }
            else
            {
                Chosen = &Local_Express2;
                *Terms = Local_Terms2;
            }
            POV_MEMCPY(Express,Chosen,sizeof(EXPRESS));
        END_CASE

        OTHERWISE
            /* Not a (c)?a:b expression. */
            *Terms=Local_Terms1;
            UNGET
        END_CASE
    END_EXPECT

}



/*****************************************************************************
*
* FUNCTION
*
* INPUT
*
* OUTPUT
*
* RETURNS
*
* AUTHOR
*
* DESCRIPTION
*
* CHANGES
*
******************************************************************************/

DBL Parser::Parse_Float ()
{
    EXPRESS Express;
    int Terms;
    bool old_allow_id = Allow_Identifier_In_Call;
    Allow_Identifier_In_Call = false;

    if (sceneData->EffectiveLanguageVersion() < 150)
        Parse_Num_Factor(Express,&Terms);
    else
        Parse_Rel_Factor(Express,&Terms);

    if (Terms>1)
        Error ("Float expected but vector or color expression found.");

    Allow_Identifier_In_Call = old_allow_id;

    return (Express[0]);
}

int Parser::Parse_Int(const char* parameterName)
{
    DBL rawValue = Parse_Float();
    int value = int(rawValue); // TODO - Maybe we want round-to-nearest here.
    if (fabs(value - rawValue) >= EPSILON)
    {
        Warning("%s%sExpected integer; rounding down fractional value %lf to %i.",
                (parameterName != nullptr ? parameterName : ""),
                (parameterName != nullptr ? ": " : ""),
                rawValue,
                value);
    }
    return value;
}

int Parser::Parse_Int_With_Minimum(int minValue, const char* parameterName)
{
    int value = Parse_Int(parameterName);
    if (value < minValue)
    {
        Error("%s%sExpected at least %i, but found %i instead.",
              (parameterName != nullptr ? parameterName : ""),
              (parameterName != nullptr ? ": " : ""),
              minValue,
              value);
    }
    return value;
}

int Parser::Parse_Int_With_Range(int minValue, int maxValue, const char* parameterName)
{
    int value = Parse_Int(parameterName);
    if ((value < minValue) || (value > maxValue))
    {
        Error("%s%sExpected at %s %i, but found %i instead.",
              (parameterName != nullptr ? parameterName : ""),
              (parameterName != nullptr ? ": " : ""),
              (value < minValue ? "least" : "most"),
              minValue,
              value);
    }
    return value;
}

bool Parser::Parse_Bool(const char* parameterName)
{
    DBL rawValue = Parse_Float();
    int intValue = int(rawValue);
    bool value = (intValue != 0);
    if (fabs(intValue - rawValue) >= EPSILON)
    {
        Warning("%s%sExpected boolean; interpreting fractional value %lf as '%s'.",
                (parameterName != nullptr ? parameterName : ""),
                (parameterName != nullptr ? ": " : ""),
                rawValue,
                (value ? "on" : "off"));
    }
    return value;
}



/*****************************************************************************
*
* FUNCTION
*
* INPUT
*
* OUTPUT
*
* RETURNS
*
* AUTHOR
*
* DESCRIPTION
*
* CHANGES
*
******************************************************************************/

DBL Parser::Allow_Float (DBL defval)
{
    DBL retval;

    EXPECT_ONE
        CASE_EXPRESS
            retval = Parse_Float();
        END_CASE

        OTHERWISE
            UNGET
            retval = defval;
        END_CASE
    END_EXPECT

    return (retval);
}


/*****************************************************************************
*
* FUNCTION
*
* INPUT
*
* OUTPUT
*
* RETURNS
*
* AUTHOR
*
* DESCRIPTION
*
* CHANGES
*
******************************************************************************/

int Parser::Allow_Vector (Vector3d& Vect)
{
    int retval;

    EXPECT_ONE
        CASE_EXPRESS
            Parse_Vector(Vect);
            retval = true;
        END_CASE

        OTHERWISE
            UNGET
            retval = false;
        END_CASE
    END_EXPECT

    return (retval);
}

/*****************************************************************************
*
* FUNCTION
*
* INPUT
*
* OUTPUT
*
* RETURNS
*
* AUTHOR
*
* DESCRIPTION
*
* CHANGES
*
******************************************************************************/

int Parser::Allow_Vector4D (VECTOR_4D Vect)
{
	int retval;

	EXPECT
		CASE_EXPRESS
			Parse_Vector4D(Vect);
			retval = true;
			EXIT
		END_CASE

		OTHERWISE
			UNGET
			retval = false;
			EXIT
		END_CASE
	END_EXPECT

	return (retval);
}



/*****************************************************************************
*
* FUNCTION
*
* INPUT
*
* OUTPUT
*
* RETURNS
*
* AUTHOR
*
* DESCRIPTION
*
* CHANGES
*
******************************************************************************/

void Parser::Parse_Vector (Vector3d& Vector)
{
    EXPRESS Express;
    int Terms;
    bool old_allow_id = Allow_Identifier_In_Call;
    Allow_Identifier_In_Call = false;

    /* Initialize expression. [DB 12/94] */

    for (Terms = 0; Terms < 5; Terms++)
    {
        Express[Terms] = 0.0;
    }

    if (sceneData->EffectiveLanguageVersion() < 150)
        Parse_Num_Factor(Express,&Terms);
    else
        Parse_Rel_Factor(Express,&Terms);

    if (Terms>3)
        Error ("Vector expected but color expression found.");

    Promote_Express(Express,&Terms,3);

    for(Terms=0;Terms<3;Terms++)
        Vector[Terms]=Express[Terms];

    Allow_Identifier_In_Call = old_allow_id;
}


/*****************************************************************************
*
* FUNCTION
*
* INPUT
*
* OUTPUT
*
* RETURNS
*
* AUTHOR
*
* DESCRIPTION
*
* CHANGES
*
******************************************************************************/

void Parser::Parse_Vector4D (VECTOR_4D Vector)
{
    EXPRESS Express;
    int Terms;
    bool old_allow_id = Allow_Identifier_In_Call;
    Allow_Identifier_In_Call = false;

    /* Initialize expression. [DB 12/94] */

    for (Terms = 0; Terms < 5; Terms++)
    {
        Express[Terms] = 0.0;
    }

    if (sceneData->EffectiveLanguageVersion() < 150)
        Parse_Num_Factor(Express,&Terms);
    else
        Parse_Rel_Factor(Express,&Terms);

    if (Terms>4)
        Error ("Vector expected but color expression found.");

    Promote_Express(Express,&Terms,4);

    for(Terms=0;Terms<4;Terms++)
        Vector[Terms]=Express[Terms];

    Allow_Identifier_In_Call = old_allow_id;
}




/*****************************************************************************
*
* FUNCTION
*
* INPUT
*
* OUTPUT
*
* RETURNS
*
* AUTHOR
*
* DESCRIPTION
*
* CHANGES
*
******************************************************************************/

void Parser::Parse_UV_Vect (Vector2d& UV_Vect)
{
    EXPRESS Express;
    int Terms;
    bool old_allow_id = Allow_Identifier_In_Call;
    Allow_Identifier_In_Call = false;

    /* Initialize expression. [DB 12/94] */

    for (Terms = 0; Terms < 5; Terms++)
    {
        Express[Terms] = 0.0;
    }

    if (sceneData->EffectiveLanguageVersion() < 150)
        Parse_Num_Factor(Express,&Terms);
    else
        Parse_Rel_Factor(Express,&Terms);

    if (Terms>2)
        Error ("UV_Vector expected but vector or color expression found.");

    Promote_Express(Express,&Terms,2);

    for(Terms=0;Terms<2;Terms++)
        UV_Vect[Terms]=Express[Terms];

    Allow_Identifier_In_Call = old_allow_id;
}



/*****************************************************************************
*
* FUNCTION
*
* INPUT
*
* OUTPUT
*
* RETURNS
*
* AUTHOR
*
* DESCRIPTION
*
* CHANGES
*
******************************************************************************/

int Parser::Parse_Unknown_Vector(EXPRESS& Express, bool allow_identifier, bool *had_identifier)
{
    int Terms;
    bool old_allow_id = Allow_Identifier_In_Call;

    Allow_Identifier_In_Call = allow_identifier;
    Identifier_In_Call = false;

    /* Initialize expression. [DB 12/94] */

    for (Terms = 0; Terms < 5; Terms++)
    {
        Express[Terms] = 0.0;
    }

    if (sceneData->EffectiveLanguageVersion() < 150)
        Parse_Num_Factor(Express,&Terms);
    else
        Parse_Rel_Factor(Express,&Terms);

    if (had_identifier != nullptr)
        *had_identifier = Identifier_In_Call;

    Allow_Identifier_In_Call = old_allow_id;

    return(Terms);
}


/*****************************************************************************
*
* FUNCTION
*
* INPUT
*
* OUTPUT
*
* RETURNS
*
* AUTHOR
*
* DESCRIPTION
*
* CHANGES
*
******************************************************************************/

void Parser::Parse_Scale_Vector (Vector3d& Vector)
{
    Parse_Vector(Vector);

    if (Vector[X] == 0.0)
    {
        Vector[X] = 1.0;
        Warning("Illegal Value: Scale X by 0.0. Changed to 1.0.");
    }
    if (Vector[Y] == 0.0)
    {
        Vector[Y] = 1.0;
        Warning("Illegal Value: Scale Y by 0.0. Changed to 1.0.");
    }
    if (Vector[Z] == 0.0)
    {
        Vector[Z] = 1.0;
        Warning("Illegal Value: Scale Z by 0.0. Changed to 1.0.");
    }
}



/*****************************************************************************
*
* FUNCTION
*
* INPUT
*
* OUTPUT
*
* RETURNS
*
* AUTHOR
*
* DESCRIPTION
*
* CHANGES
*
******************************************************************************/

void Parser::Parse_Colour (RGBFTColour& colour, bool expectFT)
{
    EXPRESS Express;
    int Terms, tgtTerms;
    bool old_allow_id = Allow_Identifier_In_Call, sawFloatOrFloatFnct;
    Allow_Identifier_In_Call = false;

    /* Initialize expression. [DB 12/94] */

    for (Terms = 0; Terms < 5; Terms++)
    {
        Express[Terms] = 0.0;
    }

    colour.Clear();

    bool startedParsing = false;

    ALLOW(COLOUR_TOKEN)

    EXPECT
        CASE (COLOUR_KEY_TOKEN)
            switch(Token.Function_Id)
            {
                case ALPHA_TOKEN:
                    VersionWarning(155, "Keyword ALPHA discontinued. Use FILTER instead.");
                    // FALLTHROUGH
                case FILTER_TOKEN:
                    colour.filter() = (ColourChannel)Parse_Float();
                    if (!expectFT && (colour.filter() != 0))
                        Warning("Expected pure RGB color expression, unexpected filter component will have no effect.");
                    break;

                case BLUE_TOKEN:
                    colour.blue() = (ColourChannel)Parse_Float();
                    break;

                case GREEN_TOKEN:
                    colour.green() = (ColourChannel)Parse_Float();
                    break;

                case RED_TOKEN:
                    colour.red() = (ColourChannel)Parse_Float();
                    break;

                case TRANSMIT_TOKEN:
                    colour.transm() = (ColourChannel)Parse_Float();
                    if (!expectFT && (colour.transm() != 0))
                        Warning("Expected pure RGB color expression, unexpected transmit component will have no effect.");
                    break;

                case RGB_TOKEN:
                    if(startedParsing)
                    {
                        UNGET
                        EXIT
                    }
                    else
                    {
                        Parse_Express(Express,&Terms);
                        Promote_Express(Express,&Terms,3);
                        if (Terms != 3)
                            Warning("Suspicious expression after rgb.");
                        colour.Set(Express, Terms);
                    }
                    break;

                case RGBF_TOKEN:
                    if(startedParsing)
                    {
                        UNGET
                        EXIT
                    }
                    else
                    {
                        Parse_Express(Express,&Terms);
                        Promote_Express(Express,&Terms,4);
                        if (Terms != 4)
                            Warning("Suspicious expression after rgbf.");
                        colour.Set(Express, Terms);
                        if (!expectFT && (colour.filter() != 0))
                            Warning("Expected pure RGB color expression, unexpected filter component will have no effect.");
                    }
                    break;

                case RGBT_TOKEN:
                    if(startedParsing)
                    {
                        UNGET
                        EXIT
                    }
                    else
                    {
                        Parse_Express(Express,&Terms);
                        Promote_Express(Express,&Terms,4);
                        if (Terms != 4)
                            Warning("Suspicious expression after rgbt.");
                        colour.Set(Express, Terms);
                        colour.transm()=colour.filter();
                        colour.filter()=0.0;
                        if (!expectFT && (colour.transm() != 0))
                            Warning("Expected pure RGB color expression, unexpected transmit component will have no effect.");
                    }
                    break;

                case RGBFT_TOKEN:
                    if(startedParsing)
                    {
                        UNGET
                        EXIT
                    }
                    else
                    {
                        Parse_Express(Express,&Terms);
                        Promote_Express(Express,&Terms,5);
                        if (Terms != 5)
                            Warning("Suspicious expression after rgbft.");
                        colour.Set(Express, Terms);
                        if (!expectFT && ((colour.filter() != 0) || (colour.transm() != 0)))
                            Warning("Expected pure RGB color expression, unexpected filter and transmit components will have no effect.");
                    }
                    break;

#if 0 // sred, sgreen and sblue tokens not enabled at present
                case SBLUE_TOKEN:
                    if (!sceneData->workingGammaToSRGB)
                        Error("Cannot parse sRGB colors before assumed_gamma has been set.");
                    colour.blue() = sceneData->workingGammaToSRGB->Decode((ColourChannel)Parse_Float());
                    break;

                case SGREEN_TOKEN:
                    if (!sceneData->workingGammaToSRGB)
                        Error("Cannot parse sRGB colors before assumed_gamma has been set.");
                    colour.green() = sceneData->workingGammaToSRGB->Decode((ColourChannel)Parse_Float());
                    break;

                case SRED_TOKEN:
                    if (!sceneData->workingGammaToSRGB)
                        Error("Cannot parse sRGB colors before assumed_gamma has been set.");
                    colour.red() = sceneData->workingGammaToSRGB->Decode((ColourChannel)Parse_Float());
                    break;
#endif

                case SRGB_TOKEN:
                    if(startedParsing)
                    {
                        UNGET
                        EXIT
                    }
                    else
                    {
                        if (!sceneData->workingGammaToSRGB)
                            Error("Cannot parse sRGB colors before assumed_gamma has been set.");
                        Parse_Express(Express,&Terms);
                        Promote_Express(Express,&Terms,3);
                        if (Terms != 3)
                            Warning("Suspicious expression after srgb.");
                        colour.Set(Express, Terms);
                        colour.rgb() = GammaCurve::Decode(sceneData->workingGammaToSRGB, colour.rgb());
                    }
                    break;

                case SRGBF_TOKEN:
                    if(startedParsing)
                    {
                        UNGET
                        EXIT
                    }
                    else
                    {
                        if (!sceneData->workingGammaToSRGB)
                            Error("Cannot parse sRGB colors before assumed_gamma has been set.");
                        Parse_Express(Express,&Terms);
                        Promote_Express(Express,&Terms,4);
                        if (Terms != 4)
                            Warning("Suspicious expression after srgbf.");
                        colour.Set(Express, Terms);
                        colour.rgb() = GammaCurve::Decode(sceneData->workingGammaToSRGB, colour.rgb());
                        if (!expectFT && (colour.filter() != 0))
                            Warning("Expected pure RGB color expression, unexpected filter component will have no effect.");
                    }
                    break;

                case SRGBT_TOKEN:
                    if(startedParsing)
                    {
                        UNGET
                        EXIT
                    }
                    else
                    {
                        if (!sceneData->workingGammaToSRGB)
                            Error("Cannot parse sRGB colors before assumed_gamma has been set.");
                        Parse_Express(Express,&Terms);
                        Promote_Express(Express,&Terms,4);
                        if (Terms != 4)
                            Warning("Suspicious expression after srgbt.");
                        colour.Set(Express, Terms);
                        colour.transm()=colour.filter();
                        colour.filter()=0.0;
                        colour.rgb() = GammaCurve::Decode(sceneData->workingGammaToSRGB, colour.rgb());
                        if (!expectFT && (colour.transm() != 0))
                            Warning("Expected pure RGB color expression, unexpected transmit component will have no effect.");
                    }
                    break;

                case SRGBFT_TOKEN:
                    if(startedParsing)
                    {
                        UNGET
                        EXIT
                    }
                    else
                    {
                        if (!sceneData->workingGammaToSRGB)
                            Error("Cannot parse sRGB colors before assumed_gamma has been set.");
                        Parse_Express(Express,&Terms);
                        Promote_Express(Express,&Terms,5);
                        if (Terms != 5)
                            Warning("Suspicious expression after srgbft.");
                        colour.Set(Express, Terms);
                        colour.rgb() = GammaCurve::Decode(sceneData->workingGammaToSRGB, colour.rgb());
                        if (!expectFT && ((colour.filter() != 0) || (colour.transm() != 0)))
                            Warning("Expected pure RGB color expression, unexpected filter and transmit components will have no effect.");
                    }
                    break;
            }
            startedParsing = true;
        END_CASE

        CASE (COLOUR_ID_TOKEN)
            UNGET
            if (startedParsing)
            {
                EXIT
            }
            else
            {
                if (expectFT)
                    tgtTerms = 5;
                else
                    tgtTerms = 3;
                Parse_Express(Express,&Terms);
                Promote_Express(Express,&Terms,tgtTerms);
                colour.Set(Express, Terms);
                if (!expectFT && ((colour.filter() != 0) || (colour.transm() != 0)))
                    Warning("Expected pure RGB color expression, unexpected filter and transmit components will have no effect.");
                startedParsing = true;
            }
        END_CASE

        CASE_VECTOR
            UNGET
            if (startedParsing)
            {
                EXIT
            }
            else
            {
                // Note: Setting up for potential warning on single value float promote to
                // five value color vector. Any single float will be promoted to the full
                // 'tgtTerms' value. This usually results in filter and trasmit values >0,
                // which caused shadow artifacts back to at least version v3.6.1.
                if ((Token.Token_Id==FLOAT_FUNCT_TOKEN) || (Token.Token_Id==FUNCT_ID_TOKEN))
                    sawFloatOrFloatFnct = true;
                else
                    sawFloatOrFloatFnct = false;
                if (expectFT)
                    tgtTerms = 5;
                else
                    tgtTerms = 3;
                Parse_Express(Express,&Terms);
                Promote_Express(Express,&Terms,tgtTerms);
                if (expectFT && (Terms != 5))
                    Error("Color expression expected but float or vector expression found.");
                else if (!expectFT && ((Terms < 3) || Terms > 5))
                    Error("RGB color expression expected but float or vector expression found.");
                colour.Set(Express, Terms);
                if (((sawFloatOrFloatFnct) && (Terms==5)) && ((colour.filter() != 0) && (colour.transm() != 0)))
                    Warning("Float value promoted to full color vector where both filter and transmit >0.0.");
                if (!expectFT && ((colour.filter() != 0) || (colour.transm() != 0)))
                    Warning("Expected pure RGB color expression, unexpected filter and transmit components will have no effect.");
                startedParsing = true;
            }
        END_CASE

        OTHERWISE
            UNGET
            EXIT
        END_CASE
    END_EXPECT

    Allow_Identifier_In_Call = old_allow_id;
}

void Parser::Parse_Colour (TransColour& colour, bool expectFT)
{
    RGBFTColour tempColour;
    Parse_Colour (tempColour, expectFT);
    colour = ToTransColour(tempColour);
}

void Parser::Parse_Colour (RGBColour& colour)
{
    RGBFTColour tempColour;
    Parse_Colour (tempColour, false);
    colour = tempColour.rgb();
}

void Parser::Parse_Colour (MathColour& colour)
{
    TransColour tempColour;
    Parse_Colour (tempColour, false);
    colour = tempColour.colour();
}

void Parser::Parse_Wavelengths (MathColour& colour)
{
#if (NUM_COLOUR_CHANNELS == 3)
    RGBFTColour tempColour;
    Parse_Colour (tempColour, false);
    colour = ToMathColour(tempColour.rgb());
#else
    #error "TODO!"
#endif
}

/*****************************************************************************
*
* FUNCTION
*
*   Parse_Blend_Map
*
* INPUT
*
*   Type of map to parse: pigment_map, normal_map etc
*
* OUTPUT
*
* RETURNS
*
*   Pointer to created blend map
*
* AUTHOR
*
*   Chris Young 11/94
*
* DESCRIPTION
*
* CHANGES
*
******************************************************************************/

template<>
void Parser::Parse_BlendMapData<ColourBlendMapData> (BlendMapTypeId Blend_Type, ColourBlendMapData& rData)
{
    POV_BLEND_MAP_ASSERT(Blend_Type == kBlendMapType_Colour);
    Error("Type not implemented yet.");
}

template<>
void Parser::Parse_BlendMapData<PigmentBlendMapData> (BlendMapTypeId Blend_Type, PigmentBlendMapData& rData)
{
    switch (Blend_Type)
    {
        case kBlendMapType_Pigment:
            rData=Copy_Pigment(Default_Texture->Pigment);
            Parse_Pigment(&(rData));
            break;

        case kBlendMapType_Density:
            rData = nullptr;
            Parse_Media_Density_Pattern (&(rData));
            break;

        default:
            POV_PARSER_ASSERT(false);
            break;
    }
}

template<>
void Parser::Parse_BlendMapData<SlopeBlendMapData> (BlendMapTypeId Blend_Type, SlopeBlendMapData& rData)
{
    POV_BLEND_MAP_ASSERT(Blend_Type == kBlendMapType_Slope);
    Parse_UV_Vect(rData);
}

template<>
void Parser::Parse_BlendMapData<NormalBlendMapData> (BlendMapTypeId Blend_Type, NormalBlendMapData& rData)
{
    POV_BLEND_MAP_ASSERT(Blend_Type == kBlendMapType_Normal);
    rData=Copy_Tnormal(Default_Texture->Tnormal);
    Parse_Tnormal(&(rData));
}

template<>
void Parser::Parse_BlendMapData<TexturePtr> (BlendMapTypeId Blend_Type, TexturePtr& rData)
{
    POV_BLEND_MAP_ASSERT(Blend_Type == kBlendMapType_Texture);
    rData=Parse_Texture();
}

template<typename MAP_T>
shared_ptr<MAP_T> Parser::Parse_Blend_Map (BlendMapTypeId Blend_Type,int Pat_Type)
{
    shared_ptr<MAP_T>       New;
    GenericPigmentBlendMapPtr pigmentBlendMap;
    typename MAP_T::Entry   Temp_Ent;
    typename MAP_T::Vector  tempList;
    bool old_allow_id = Allow_Identifier_In_Call;
    Allow_Identifier_In_Call = false;
    int blendMode = 0;
    GammaCurvePtr blendGamma;

    Parse_Begin ();

    EXPECT
        CASE2 (COLOUR_MAP_ID_TOKEN, PIGMENT_MAP_ID_TOKEN)
        CASE3 (NORMAL_MAP_ID_TOKEN, TEXTURE_MAP_ID_TOKEN, SLOPE_MAP_ID_TOKEN)
            New = Copy_Blend_Map (*(reinterpret_cast<shared_ptr<MAP_T> *> (Token.Data)));
            if (Blend_Type != New->Type)
            {
                Error("Wrong identifier type");
            }
            EXIT
        END_CASE

        CASE(BLEND_MODE_TOKEN)
            switch (Blend_Type)
            {
                case kBlendMapType_Pigment:
                case kBlendMapType_Colour:
                    blendMode = Parse_Float();
                    if ((blendMode < 0) || (blendMode > 3))
                        Error("blend_mode must be in the range 0 to 3");
                    break;

                default:
                    Only_In("blend_mode", "colour_map or pigment_map");
                    break;
            }
        END_CASE

        CASE(BLEND_GAMMA_TOKEN)
            switch (Blend_Type)
            {
                case kBlendMapType_Pigment:
                case kBlendMapType_Colour:
                    if (!sceneData->workingGamma)
                        Error("blend_gamma requires that assumed_gamma has been set.");
                    blendGamma = Parse_Gamma();
                    break;

                default:
                    Only_In("blend_gamma", "colour_map or pigment_map");
                    break;
            }
        END_CASE

        OTHERWISE
            UNGET

            EXPECT
                CASE (LEFT_SQUARE_TOKEN)
                    UNGET
                    Parse_Square_Begin();

                    switch (Pat_Type)
                    {
                        case AVERAGE_PATTERN:
                            Temp_Ent.value = Allow_Float(1.0);
                            Parse_Comma();
                            break;

                        default:
                            Temp_Ent.value = Parse_Float();
                            Parse_Comma();
                            break;
                    }

                    Parse_BlendMapData<typename MAP_T::Data> (Blend_Type, Temp_Ent.Vals);
                    tempList.push_back(Temp_Ent);

                    Parse_Square_End();
                END_CASE

                OTHERWISE
                    UNGET
                    if (tempList.empty())
                        Error ("Must have at least one entry in map.");
                    New = Create_Blend_Map<MAP_T> (Blend_Type);
                    New->Set(tempList);
                    pigmentBlendMap = dynamic_pointer_cast<GenericPigmentBlendMap>(New);
                    if (pigmentBlendMap)
                    {
                        pigmentBlendMap->blendMode = blendMode;
                        if (blendGamma == nullptr)
                            blendGamma = PowerLawGammaCurve::GetByDecodingGamma(2.5);
                        pigmentBlendMap->blendGamma = GammaCurvePtr(TranscodingGammaCurve::Get(sceneData->workingGamma, blendGamma));
                    }
                    EXIT
                END_CASE
            END_EXPECT
            EXIT
        END_CASE
    END_EXPECT

    Parse_End ();

    Allow_Identifier_In_Call = old_allow_id;

    return (New);
}

template<> GenericPigmentBlendMapPtr Parser::Parse_Blend_Map<GenericPigmentBlendMap> (BlendMapTypeId Blend_Type,int Pat_Type)
{
    switch (Blend_Type)
    {
        case kBlendMapType_Colour:
            return Parse_Blend_Map<ColourBlendMap> (Blend_Type, Pat_Type);
        case kBlendMapType_Pigment:
        case kBlendMapType_Density:
            return Parse_Blend_Map<PigmentBlendMap> (Blend_Type, Pat_Type);
        default:
            POV_BLEND_MAP_ASSERT(false);
            // unreachable code to satisfy the compiler's demands for a return value; an empty pointer will do
            return GenericPigmentBlendMapPtr();
    }
}

template<> GenericNormalBlendMapPtr Parser::Parse_Blend_Map<GenericNormalBlendMap> (BlendMapTypeId Blend_Type,int Pat_Type)
{
    switch (Blend_Type)
    {
        case kBlendMapType_Slope:
            return Parse_Blend_Map<SlopeBlendMap> (Blend_Type, Pat_Type);
        case kBlendMapType_Normal:
            return Parse_Blend_Map<NormalBlendMap> (Blend_Type, Pat_Type);
        default:
            POV_BLEND_MAP_ASSERT(false);
            // unreachable code to satisfy the compiler's demands for a return value; an empty pointer will do
            return GenericNormalBlendMapPtr();
    }
}

template ColourBlendMapPtr  Parser::Parse_Blend_Map<ColourBlendMap>     (BlendMapTypeId Blend_Type,int Pat_Type);
template PigmentBlendMapPtr Parser::Parse_Blend_Map<PigmentBlendMap>    (BlendMapTypeId Blend_Type,int Pat_Type);
template SlopeBlendMapPtr   Parser::Parse_Blend_Map<SlopeBlendMap>      (BlendMapTypeId Blend_Type,int Pat_Type);
template NormalBlendMapPtr  Parser::Parse_Blend_Map<NormalBlendMap>     (BlendMapTypeId Blend_Type,int Pat_Type);
template TextureBlendMapPtr Parser::Parse_Blend_Map<TextureBlendMap>    (BlendMapTypeId Blend_Type,int Pat_Type);

/*****************************************************************************
*
* FUNCTION
*
* INPUT
*
* OUTPUT
*
* RETURNS
*
* AUTHOR
*
* DESCRIPTION
*
* CHANGES
*
******************************************************************************/

template<>
void Parser::Parse_BlendListData<ColourBlendMapData> (BlendMapTypeId Blend_Type, ColourBlendMapData& rData)
{
    POV_BLEND_MAP_ASSERT(Blend_Type == kBlendMapType_Colour);
    Parse_Colour (rData);
}

template<>
void Parser::Parse_BlendListData<PigmentBlendMapData> (BlendMapTypeId Blend_Type, PigmentBlendMapData& rData)
{
    switch (Blend_Type)
    {
        case kBlendMapType_Pigment:
            rData=Copy_Pigment(Default_Texture->Pigment);
            Parse_Pigment(&(rData));
            break;

        case kBlendMapType_Density:
            rData = nullptr;
            Parse_Media_Density_Pattern (&(rData));
            break;

        default:
            POV_BLEND_MAP_ASSERT(false);
            break;
    }
}

template<>
void Parser::Parse_BlendListData<SlopeBlendMapData> (BlendMapTypeId Blend_Type, SlopeBlendMapData& rData)
{
    POV_BLEND_MAP_ASSERT(Blend_Type == kBlendMapType_Slope);
    Error("Type not implemented yet.");
}

template<>
void Parser::Parse_BlendListData<NormalBlendMapData> (BlendMapTypeId Blend_Type, NormalBlendMapData& rData)
{
    POV_BLEND_MAP_ASSERT(Blend_Type == kBlendMapType_Normal);
    rData=Copy_Tnormal(Default_Texture->Tnormal);
    Parse_Tnormal(&(rData));
}

template<>
void Parser::Parse_BlendListData<TexturePtr> (BlendMapTypeId Blend_Type, TexturePtr& rData)
{
    POV_BLEND_MAP_ASSERT(Blend_Type == kBlendMapType_Texture);
    rData=Parse_Texture();
}


template<>
void Parser::Parse_BlendListData_Default<ColourBlendMapData> (const ColourBlendMapData& rDefData, BlendMapTypeId Blend_Type, ColourBlendMapData& rData)
{
    POV_BLEND_MAP_ASSERT(Blend_Type == kBlendMapType_Colour);
    rData = rDefData;
}

template<>
void Parser::Parse_BlendListData_Default<PigmentBlendMapData> (const ColourBlendMapData& rDefData, BlendMapTypeId Blend_Type, PigmentBlendMapData& rData)
{
    switch (Blend_Type)
    {
        case kBlendMapType_Pigment:
            rData=Copy_Pigment(Default_Texture->Pigment);
            break;

        case kBlendMapType_Density:
            rData = nullptr;
            break;

        default:
            POV_BLEND_MAP_ASSERT(false);
            break;
    }
}

template<>
void Parser::Parse_BlendListData_Default<SlopeBlendMapData> (const ColourBlendMapData& rDefData, BlendMapTypeId Blend_Type, SlopeBlendMapData& rData)
{
    POV_BLEND_MAP_ASSERT(Blend_Type == kBlendMapType_Slope);
    Error("Type not implemented yet.");
}

template<>
void Parser::Parse_BlendListData_Default<NormalBlendMapData> (const ColourBlendMapData& rDefData, BlendMapTypeId Blend_Type, NormalBlendMapData& rData)
{
    POV_BLEND_MAP_ASSERT(Blend_Type == kBlendMapType_Normal);
    rData=Copy_Tnormal(Default_Texture->Tnormal);
}

template<>
void Parser::Parse_BlendListData_Default<TexturePtr> (const ColourBlendMapData& rDefData, BlendMapTypeId Blend_Type, TexturePtr& rData)
{
    POV_BLEND_MAP_ASSERT(Blend_Type == kBlendMapType_Texture);
    rData=Copy_Textures(Default_Texture);
}


template<typename MAP_T>
shared_ptr<MAP_T> Parser::Parse_Blend_List (int Count, ColourBlendMapConstPtr Def_Map, BlendMapTypeId Blend_Type)
{
    shared_ptr<MAP_T>       New;
    typename MAP_T::Vector  tempList;
    int i;
    bool old_allow_id = Allow_Identifier_In_Call;
    Allow_Identifier_In_Call = false;

    i = 0;

    tempList.resize(Count);

    switch(Blend_Type)
    {
        case kBlendMapType_Colour:
            EXPECT
                CASE_EXPRESS
                    Parse_BlendListData(Blend_Type,tempList[i].Vals);
                    Parse_Comma ();
                    tempList[i].value = (SNGL)i;
                    if (++i >= Count)
                        EXIT
                END_CASE

                OTHERWISE
                    UNGET
                    EXIT
                END_CASE
            END_EXPECT
            break;

        case kBlendMapType_Pigment:
            EXPECT
                CASE(PIGMENT_TOKEN)
                    Parse_Begin ();
                    Parse_BlendListData(Blend_Type,tempList[i].Vals);
                    Parse_End ();
                    Parse_Comma ();
                    tempList[i].value = (SNGL)i;
                    if (++i >= Count)
                        EXIT
                END_CASE

                OTHERWISE
                    UNGET
                    EXIT
                END_CASE
            END_EXPECT
            break;

        case kBlendMapType_Normal:
            EXPECT
                CASE(NORMAL_TOKEN)
                    Parse_Begin ();
                    Parse_BlendListData(Blend_Type,tempList[i].Vals);
                    Parse_End ();
                    Parse_Comma ();
                    tempList[i].value = (SNGL)i;
                    if (++i >= Count)
                        EXIT
                END_CASE

                OTHERWISE
                    UNGET
                    EXIT
                END_CASE
            END_EXPECT
            break;

        case kBlendMapType_Texture:
            EXPECT
                CASE(TEXTURE_TOKEN)
                    Parse_Begin ();
                    Parse_BlendListData(Blend_Type,tempList[i].Vals);
                    Parse_End ();
                    Parse_Comma ();
                    tempList[i].value = (SNGL)i;
                    if (++i >= Count)
                        EXIT
                END_CASE

                OTHERWISE
                    UNGET
                    EXIT
                END_CASE
            END_EXPECT
            break;

        case kBlendMapType_Density:
            EXPECT
                CASE(DENSITY_TOKEN)
                    Parse_Begin ();
                    Parse_BlendListData(Blend_Type,tempList[i].Vals);
                    Parse_End ();
                    Parse_Comma ();
                    tempList[i].value = (SNGL)i;
                    if (++i >= Count)
                        EXIT
                END_CASE

                OTHERWISE
                    UNGET
                    EXIT
                END_CASE
            END_EXPECT
            break;

            // TODO - what about kBlendMapType_Slope ?!
    }

    if ((Blend_Type==kBlendMapType_Normal) && (i==0))
    {
        return shared_ptr<MAP_T>(); // empty pointer
    }

    while (i < Count)
    {
        Parse_BlendListData_Default (Def_Map->Blend_Map_Entries[i].Vals, Blend_Type, tempList[i].Vals);
        tempList[i].value = (SNGL)i;
        i++;
    }

    New = Create_Blend_Map<MAP_T> (Blend_Type);
    New->Set(tempList);

    Allow_Identifier_In_Call = old_allow_id;

    return New;
}

template<>
shared_ptr<GenericPigmentBlendMap> Parser::Parse_Blend_List<GenericPigmentBlendMap> (int Count, ColourBlendMapConstPtr Def_Map, BlendMapTypeId Blend_Type)
{
    shared_ptr<GenericPigmentBlendMap> New;
    POV_BLEND_MAP_ASSERT((Blend_Type == kBlendMapType_Pigment) ||
                         (Blend_Type == kBlendMapType_Density));
    EXPECT_ONE
        CASE(PIGMENT_TOKEN)
            if (Blend_Type != kBlendMapType_Pigment)
                Only_In("pigment", "pigment map");
            UNGET
            New = Parse_Blend_List<PigmentBlendMap> (Count, Def_Map, kBlendMapType_Pigment);
        END_CASE

        CASE(DENSITY_TOKEN)
            if (Blend_Type != kBlendMapType_Density)
                Only_In("density", "density map");
            UNGET
            New = Parse_Blend_List<PigmentBlendMap> (Count, Def_Map, kBlendMapType_Density);
        END_CASE

        OTHERWISE
            UNGET
            New = Parse_Blend_List<ColourBlendMap> (Count, Def_Map, kBlendMapType_Colour);
        END_CASE
    END_EXPECT
    return New;
}

template<>
shared_ptr<GenericNormalBlendMap> Parser::Parse_Blend_List<GenericNormalBlendMap> (int Count, ColourBlendMapConstPtr Def_Map, BlendMapTypeId Blend_Type)
{
    shared_ptr<GenericNormalBlendMap> New;
    switch (Blend_Type)
    {
        case kBlendMapType_Slope:
            New = Parse_Blend_List<SlopeBlendMap> (Count, Def_Map, Blend_Type);
            break;

        case kBlendMapType_Normal:
            New = Parse_Blend_List<NormalBlendMap> (Count, Def_Map, Blend_Type);
            break;

        default:
            POV_BLEND_MAP_ASSERT(false);
    }
    return New;
}

template ColourBlendMapPtr  Parser::Parse_Blend_List<ColourBlendMap>    (int Count, ColourBlendMapConstPtr Def_Map, BlendMapTypeId Blend_Type);
template PigmentBlendMapPtr Parser::Parse_Blend_List<PigmentBlendMap>   (int Count, ColourBlendMapConstPtr Def_Map, BlendMapTypeId Blend_Type);
template SlopeBlendMapPtr   Parser::Parse_Blend_List<SlopeBlendMap>     (int Count, ColourBlendMapConstPtr Def_Map, BlendMapTypeId Blend_Type);
template NormalBlendMapPtr  Parser::Parse_Blend_List<NormalBlendMap>    (int Count, ColourBlendMapConstPtr Def_Map, BlendMapTypeId Blend_Type);
template TextureBlendMapPtr Parser::Parse_Blend_List<TextureBlendMap>   (int Count, ColourBlendMapConstPtr Def_Map, BlendMapTypeId Blend_Type);

/*****************************************************************************
*
* FUNCTION    Parse_Item_Into_Blend_List
*
* INPUT       Blend_Type
*
* OUTPUT
*
* RETURNS     BLEND_MAP
*
* AUTHOR      Nathan Kopp and others - copied & modified from Parse_Blend_List
*
* DESCRIPTION
*
*   This performs a similar funciton to Parse_Blend_List.  It was created
*   specifically for uv mapping.  It is different from Parse_Blend_List in
*   the following ways:
*     It will parse exactly one item (normal,pigment, or texture).
*     It will NOT parse any wrapping tokens, such as "texture{...}"
*       (It is looking only for the body of the item, not the entire item.)
*     Because it always parses exactly one item, no default blend list is
*       needed.
*
* CHANGES
*
******************************************************************************/

template<typename MAP_T>
shared_ptr<MAP_T> Parser::Parse_Item_Into_Blend_List (BlendMapTypeId Blend_Type)
{
    shared_ptr<MAP_T>       New;
    typename MAP_T::Entry   Temp_Ent;
    typename MAP_T::Vector  tempList;
    BlendMapTypeId Type;
    bool old_allow_id = Allow_Identifier_In_Call;
    Allow_Identifier_In_Call = false;

    Type=Blend_Type;

    Temp_Ent.value = 0.0f;

    Parse_BlendListData (Type, Temp_Ent.Vals);
    tempList.push_back(Temp_Ent);

    New = Create_Blend_Map<MAP_T> (Type);
    New->Set(tempList);

    Allow_Identifier_In_Call = old_allow_id;

    return (New);
}

template<> GenericPigmentBlendMapPtr Parser::Parse_Item_Into_Blend_List<GenericPigmentBlendMap> (BlendMapTypeId Blend_Type)
{
    switch (Blend_Type)
    {
        case kBlendMapType_Colour:
            return Parse_Item_Into_Blend_List<ColourBlendMap> (Blend_Type);
        case kBlendMapType_Pigment:
            return Parse_Item_Into_Blend_List<PigmentBlendMap> (Blend_Type);
        default:
            POV_BLEND_MAP_ASSERT(false);
            // unreachable code to satisfy the compiler's demands for a return value; an empty pointer will do
            return GenericPigmentBlendMapPtr();
    }
}

template<> GenericNormalBlendMapPtr Parser::Parse_Item_Into_Blend_List<GenericNormalBlendMap> (BlendMapTypeId Blend_Type)
{
    switch (Blend_Type)
    {
        case kBlendMapType_Slope:
            return Parse_Item_Into_Blend_List<SlopeBlendMap> (Blend_Type);
        case kBlendMapType_Normal:
            return Parse_Item_Into_Blend_List<NormalBlendMap> (Blend_Type);
        default:
            POV_BLEND_MAP_ASSERT(false);
            // unreachable code to satisfy the compiler's demands for a return value; an empty pointer will do
            return GenericNormalBlendMapPtr();
    }
}

template ColourBlendMapPtr  Parser::Parse_Item_Into_Blend_List<ColourBlendMap>  (BlendMapTypeId Blend_Type);
template PigmentBlendMapPtr Parser::Parse_Item_Into_Blend_List<PigmentBlendMap> (BlendMapTypeId Blend_Type);
template SlopeBlendMapPtr   Parser::Parse_Item_Into_Blend_List<SlopeBlendMap>   (BlendMapTypeId Blend_Type);
template NormalBlendMapPtr  Parser::Parse_Item_Into_Blend_List<NormalBlendMap>  (BlendMapTypeId Blend_Type);
template TextureBlendMapPtr Parser::Parse_Item_Into_Blend_List<TextureBlendMap> (BlendMapTypeId Blend_Type);

/*****************************************************************************
*
* FUNCTION
*
*   Parse_Colour_Map
*
* INPUT
*
* OUTPUT
*
* RETURNS
*
*   Pointer to newly created BLEND_MAP that has colors as all
*   its entries.
*
* AUTHOR
*
*   POV-Ray Team
*
* DESCRIPTION   : This separate routine parses color_maps only.  It
*                 cannot be used for pigment_maps because it accommodates
*                 the old double entry color maps from vers 1.0
*
* CHANGES
*
******************************************************************************/

template<>
ColourBlendMapPtr Parser::Parse_Colour_Map<ColourBlendMap> ()
{
    ColourBlendMapPtr New;
    int c,p;
    EXPRESS Express;
    int Terms;
    ColourBlendMapEntry Temp_Ent, Temp_Ent_2;
    vector<ColourBlendMapEntry> tempList;
    bool old_allow_id = Allow_Identifier_In_Call;
    Allow_Identifier_In_Call = false;
    int blendMode = 0;
    GammaCurvePtr blendGamma;

    Parse_Begin ();

    EXPECT
        CASE (COLOUR_MAP_ID_TOKEN)
            New = *(reinterpret_cast<ColourBlendMapPtr *>(Token.Data));
            EXIT
        END_CASE

        CASE(BLEND_MODE_TOKEN)
            blendMode = Parse_Float();
            if ((blendMode < 0) || (blendMode > 3))
                Error("blend_mode must be in the range 0 to 3");
        END_CASE

        CASE(BLEND_GAMMA_TOKEN)
            if (!sceneData->workingGamma)
                Error("blend_gamma requires that assumed_gamma has been set.");
            blendGamma = Parse_Gamma();
        END_CASE

        OTHERWISE
            UNGET

            EXPECT
                CASE (LEFT_SQUARE_TOKEN)
                    UNGET
                    Parse_Square_Begin();

                    Temp_Ent.value = Parse_Float();  Parse_Comma();

                    EXPECT_ONE
                        /* After [ must be a float. If 2nd thing found is another
                           float then this is an old style color_map.
                         */
                        CASE_FLOAT
                            Parse_Express(Express,&Terms);
                            if (Terms==1)
                            {
                                Temp_Ent_2.value = Express[0];
                                Parse_Colour (Temp_Ent.Vals);

                                GET (COLOUR_TOKEN);
                                Parse_Colour (Temp_Ent_2.Vals);
                                tempList.push_back(Temp_Ent);
                                tempList.push_back(Temp_Ent_2);
                            }
                            else
                                if (Terms==5)
                                {
                                    RGBFTColour rgbft;
                                    rgbft.Set(Express, Terms);
                                    Temp_Ent.Vals = ToTransColour (rgbft);
                                    tempList.push_back(Temp_Ent);
                                }
                                else
                                    Error("Illegal expression syntax in color_map.");
                        END_CASE

                        CASE_COLOUR
                            Parse_Colour (Temp_Ent.Vals);
                            tempList.push_back(Temp_Ent);
                        END_CASE

                        OTHERWISE
                            Expectation_Error("color");
                            UNGET
                        END_CASE

                    END_EXPECT

                    Parse_Square_End();
                END_CASE

                OTHERWISE
                    UNGET
                    if (tempList.empty())
                        Error ("Must have at least one color in color map.");

                    /* Eliminate duplicates */
                    for (c = 1, p = 0; c<tempList.size(); c++)
                    {
                        if (memcmp(&(tempList[p]),
                                   &(tempList[c]),sizeof(ColourBlendMapEntry)) == 0)
                            p--;

                        tempList[++p] = tempList[c];
                    }
                    p++;
                    tempList.resize(p);
                    New = ColourBlendMapPtr (new ColourBlendMap);
                    New->Set(tempList);
                    New->blendMode = blendMode;
                    if (blendGamma == nullptr)
                        blendGamma = PowerLawGammaCurve::GetByDecodingGamma(2.5);
                    New->blendGamma = GammaCurvePtr(TranscodingGammaCurve::Get(sceneData->workingGamma, blendGamma));
                    EXIT
                END_CASE
            END_EXPECT
            EXIT
        END_CASE
    END_EXPECT

    Parse_End ();

    Allow_Identifier_In_Call = old_allow_id;

    return (New);
}

template<>
GenericPigmentBlendMapPtr Parser::Parse_Colour_Map<GenericPigmentBlendMap> ()
{
    return Parse_Colour_Map<ColourBlendMap>();
}

template<>
PigmentBlendMapPtr Parser::Parse_Colour_Map<PigmentBlendMap> ()
{
    Error("Internal Error: Parse_Colour_Map called for non-colour blend map");
    // unreachable code to satisfy the compiler's demands for a return value; an empty pointer will do
    return PigmentBlendMapPtr();
}

template<>
GenericNormalBlendMapPtr Parser::Parse_Colour_Map<GenericNormalBlendMap> ()
{
    Error("Internal Error: Parse_Colour_Map called for non-colour blend map");
    // unreachable code to satisfy the compiler's demands for a return value; an empty pointer will do
    return GenericNormalBlendMapPtr();
}

template<>
SlopeBlendMapPtr Parser::Parse_Colour_Map<SlopeBlendMap> ()
{
    Error("Internal Error: Parse_Colour_Map called for non-colour blend map");
    // unreachable code to satisfy the compiler's demands for a return value; an empty pointer will do
    return SlopeBlendMapPtr();
}

template<>
NormalBlendMapPtr Parser::Parse_Colour_Map<NormalBlendMap> ()
{
    Error("Internal Error: Parse_Colour_Map called for non-colour blend map");
    // unreachable code to satisfy the compiler's demands for a return value; an empty pointer will do
    return NormalBlendMapPtr();
}

template<>
TextureBlendMapPtr Parser::Parse_Colour_Map<TextureBlendMap> ()
{
    Error("Internal Error: Parse_Colour_Map called for non-colour blend map");
    // unreachable code to satisfy the compiler's demands for a return value; an empty pointer will do
    return TextureBlendMapPtr();
}


/*****************************************************************************
*
* FUNCTION
*
*   Parse_Spline
*
* INPUT
*
* OUTPUT
*
* RETURNS
*
*   Pointer to newly created Spline
*
* AUTHOR
*
*   Wolfgang Ortmann
*
* DESCRIPTION   : This separate routine parses pure splines only. Splines in
*   lathe objects and SOR are similar but not identical
*
* CHANGES
*   Chris Huff Nov 2000 : Added the ability to use one spline as the basis for
*        another
*   Mark Wagner Nov 2000 : Modified to work with the dynamic-allocation version
*        of splines.c
*
******************************************************************************/

GenericSpline *Parser::Parse_Spline()
{
    GenericSpline * Old = nullptr;
    GenericSpline * New = nullptr;
    bool keepOld = false;
    int i = 0;
    EXPRESS Express;
    int Terms, MaxTerms;
    DBL par;
    bool old_allow_id = Allow_Identifier_In_Call;
    Allow_Identifier_In_Call = false;
    SplineTcbParam defaultTcb, inTcb, outTcb;
    SplineFreedom defaultFreedom, freedom;

    MaxTerms = 2;

    /*Check for spline identifier*/
    EXPECT_ONE
        CASE(SPLINE_ID_TOKEN)
            Old = reinterpret_cast<GenericSpline *>(Token.Data);
            i = Old->SplineEntries.size();
            MaxTerms = Old->Terms;
            keepOld = true;
        END_CASE

        OTHERWISE
            UNGET
        END_CASE
    END_EXPECT

    /* Determine kind of spline */
    EXPECT
        CASE(LINEAR_SPLINE_TOKEN)
            if (Old)
                New = new LinearSpline(*Old);
            else
                New = new LinearSpline();
            if (Old && !keepOld)
                delete Old;
            Old = New;
            keepOld = false;
        END_CASE

        CASE(QUADRATIC_SPLINE_TOKEN)
            if (Old)
                New = new QuadraticSpline(*Old);
            else
                New = new QuadraticSpline();
            if (Old && !keepOld)
                delete Old;
            Old = New;
            keepOld = false;
        END_CASE

        CASE(CUBIC_SPLINE_TOKEN)
            if (Old)
                New = new CatmullRomSpline(*Old);
            else
                New = new CatmullRomSpline();
            if (Old && !keepOld)
                delete Old;
            Old = New;
            keepOld = false;
        END_CASE

        CASE(NATURAL_SPLINE_TOKEN)
            if (Old)
                New = new NaturalSpline(*Old);
            else
                New = new NaturalSpline();
            if (Old && !keepOld)
                delete Old;
            Old = New;
            keepOld = false;
        END_CASE

        CASE(SOR_SPLINE_TOKEN)
            if (Old)
                New = new SorSpline(*Old);
            else
                New = new SorSpline();
            if (Old && !keepOld)
                delete Old;
            Old = New;
            keepOld = false;
        END_CASE


        CASE(AKIMA_SPLINE_TOKEN)
            if (Old)
                New = new AkimaSpline(*Old);
            else
                New = new AkimaSpline();
            if (Old && !keepOld)
                delete Old;
            Old = New;
            keepOld = false;
        END_CASE


        CASE(TCB_SPLINE_TOKEN)
            if (Old)
                New = new TcbSpline(*Old);
            else
                New = new TcbSpline();
            if (Old && !keepOld)
                delete Old;
            Old = New;
            keepOld = false;
        END_CASE


        CASE(BASIC_X_SPLINE_TOKEN)
            if (Old)
                New = new BasicXSpline(*Old);
            else
                New = new BasicXSpline();
            if (Old && !keepOld)
                delete Old;
            Old = New;
            keepOld = false;
        END_CASE


        CASE(EXTENDED_X_SPLINE_TOKEN)
            if (Old)
                New = new ExtendedXSpline(*Old);
            else
                New = new ExtendedXSpline();
            if (Old && !keepOld)
                delete Old;
            Old = New;
            keepOld = false;
        END_CASE


        CASE(GENERAL_X_SPLINE_TOKEN)
            if (Old)
                New = new GeneralXSpline(*Old);
            else
                New = new GeneralXSpline();
            if (Old && !keepOld)
                delete Old;
            Old = New;
            keepOld = false;
        END_CASE


        OTHERWISE
            UNGET
            EXIT
        END_CASE
    END_EXPECT

    if (!New)
    {
        if (Old)
            New = new LinearSpline(*Old);
        else
            New = new LinearSpline();
    }
    
    switch( New->Extended() )
    {
      case GenericSpline::Extension::TCB:
        	EXPECT
            CASE (TENSION_TOKEN)
              defaultTcb.tension = Parse_Float();
              Parse_Comma();
            END_CASE
            CASE (CONTINUITY_TOKEN)
              defaultTcb.continuity = Parse_Float();
              Parse_Comma();
            END_CASE
            CASE (BIAS_TOKEN)
              defaultTcb.bias = Parse_Float();
              Parse_Comma();
            END_CASE
            OTHERWISE
              UNGET
              EXIT
            END_CASE
          END_EXPECT
        break;
      case GenericSpline::Extension::GlobalFreedom:
      case GenericSpline::Extension::Freedom:
          EXPECT
            CASE (FREEDOM_DEGREE_TOKEN)
              defaultFreedom.freedom_degree = Parse_Float();
              Parse_Comma();
              EXIT
            END_CASE
            OTHERWISE
              UNGET
              EXIT
            END_CASE
          END_EXPECT
        break;
    }
    EXPECT
        CASE_FLOAT
            /* Entry has the form float,vector */
            par = Parse_Float();
            Parse_Comma();
            // for TCB, it's float, [in+out] vector [out override]
            // for any X, it's float, vector []
            // with [] the optional set of parameters
            // [] for tcb: tension float, continuity float, bias float,
            // [] for any X: freedom_degree float
            switch( New->Extended() )
            {
              case GenericSpline::Extension::TCB:
                inTcb = outTcb = defaultTcb;
                EXPECT
                  CASE (TENSION_TOKEN)
                    inTcb.tension = outTcb.tension = Parse_Float();
                    Parse_Comma();
                  END_CASE
                  CASE (CONTINUITY_TOKEN)
                    inTcb.continuity = outTcb.continuity = Parse_Float();
                    Parse_Comma();
                  END_CASE
                  CASE (BIAS_TOKEN)
                    inTcb.bias = outTcb.bias = Parse_Float();
                    Parse_Comma();
                  END_CASE
                  OTHERWISE
                    UNGET
                    EXIT
                  END_CASE
                END_EXPECT
              break;
            }

            Parse_Express(Express, &Terms);
            Promote_Express(Express,&Terms,2);
            if(Terms > 5)
                    Error("Too many components in vector!\n");
            MaxTerms = max(MaxTerms, Terms);
            switch( New->Extended() )
            {
            case GenericSpline::Extension::TCB:
              EXPECT
                CASE (TENSION_TOKEN)
                  outTcb.tension = Parse_Float();
                  Parse_Comma();
                END_CASE
                CASE (CONTINUITY_TOKEN)
                  outTcb.continuity = Parse_Float();
                  Parse_Comma();
                END_CASE
                CASE (BIAS_TOKEN)
                  outTcb.bias = Parse_Float();
                  Parse_Comma();
                END_CASE
                OTHERWISE
                  UNGET
                  EXIT
                END_CASE
              END_EXPECT
              Insert_Spline_Entry(New, par, Express, inTcb, outTcb);
              break;
            case GenericSpline::Extension::Freedom:
              freedom = defaultFreedom;
              EXPECT
                CASE (FREEDOM_DEGREE_TOKEN)
                  freedom.freedom_degree = Parse_Float();
                  Parse_Comma();
                END_CASE
                OTHERWISE
                  UNGET
                  EXIT
                END_CASE
              END_EXPECT
              Insert_Spline_Entry(New, par, Express, freedom);
              break;
            case GenericSpline::Extension::GlobalFreedom:
              Insert_Spline_Entry(New, par, Express, defaultFreedom);
              Parse_Comma();
              break;
            case GenericSpline::Extension::None:
              Parse_Comma();
            /* MWW 2000 -- Changed call for dynamic allocation version */
              Insert_Spline_Entry(New, par, Express);
              break;
            }
            i++;
        END_CASE

        OTHERWISE
            UNGET
            EXIT
        END_CASE
    END_EXPECT

    if(i < 1)
            Error("Spline must have at least one entry.");

    New->Terms = MaxTerms; // keep number of supplied terms

    Allow_Identifier_In_Call = old_allow_id;

    return New;
}



/*****************************************************************************
*
* FUNCTION
*
* INPUT
*
* OUTPUT
*
* RETURNS
*
* AUTHOR
*
* DESCRIPTION
*
* CHANGES
*
******************************************************************************/

void Parser::POV_strupr(char *s)
{
    int i,len;

    for (i = 0,len = (int)strlen(s); i < len; i++)
    {
        s[i] = (char)toupper((int)s[i]);
    }
}



/*****************************************************************************
*
* FUNCTION
*
* INPUT
*
* OUTPUT
*
* RETURNS
*
* AUTHOR
*
* DESCRIPTION
*
* CHANGES
*
******************************************************************************/

void Parser::POV_strlwr(char *s)
{
    int i,len;

    for (i = 0,len = (int)strlen(s); i < len; i++)
    {
        s[i] = (char)tolower((int)s[i]);
    }
}


/*****************************************************************************
*
* FUNCTION
*
*   stream_rand
*
* INPUT
*
*   stream - number of random stream
*
* OUTPUT
*
* RETURNS
*
*   DBL - random value
*
* AUTHOR
*
*   Dieter Bayer
*
* DESCRIPTION
*
*   Standard pseudo-random function.
*
* CHANGES
*
*   Feb 1996 : Creation.
*   Mar 1996 : Return 2^32 random values instead of 2^16 [AED]
*
******************************************************************************/

DBL Parser::stream_rand(int stream)
{
    return POV_rand(next_rand[stream]);
}



/*****************************************************************************
*
* FUNCTION
*
*   stream_seed
*
* INPUT
*
*   seed - Pseudo-random generator start value
*
* OUTPUT
*
* RETURNS
*
* AUTHOR
*
*   Dieter Bayer
*
* DESCRIPTION
*
*   Set start value for pseudo-random generator.
*
* CHANGES
*
*   Feb 1996 : Creation.
*
******************************************************************************/

int Parser::stream_seed(int seed)
{
    next_rand = reinterpret_cast<unsigned int *>(POV_REALLOC(next_rand, (Number_Of_Random_Generators+1)*sizeof(unsigned int), "random number generator"));

    next_rand[Number_Of_Random_Generators] = (unsigned int)seed;

    Number_Of_Random_Generators++;

    return (Number_Of_Random_Generators-1);
}



/*****************************************************************************
*
* FUNCTION
*
*   Init_Random_Generators
*
* INPUT
*
* OUTPUT
*
* RETURNS
*
* AUTHOR
*
*   Dieter Bayer
*
* DESCRIPTION
*
* CHANGES
*
*   Feb 1996 : Creation.
*
******************************************************************************/

void Parser::Init_Random_Generators()
{
    Number_Of_Random_Generators = 0;

    next_rand = nullptr;
}



/*****************************************************************************
*
* FUNCTION
*
*   Destroy_Random_Generators
*
* INPUT
*
* OUTPUT
*
* RETURNS
*
* AUTHOR
*
*   Dieter Bayer
*
* DESCRIPTION
*
* CHANGES
*
*   Feb 1996 : Creation.
*
******************************************************************************/

void Parser::Destroy_Random_Generators()
{
    if (next_rand != nullptr)
    {
        POV_FREE(next_rand);
    }

    next_rand = nullptr;

    Number_Of_Random_Generators = 0;
}

DBL Parser::Parse_Signed_Float(void)
{
    DBL Sign=1.0;
    DBL Val=0.0;
    bool old_allow_id = Allow_Identifier_In_Call;
    Allow_Identifier_In_Call = false;

    EXPECT
        CASE (PLUS_TOKEN)
        END_CASE

        CASE (DASH_TOKEN)
            Sign=-1.0;
            Get_Token();
            // FALLTHROUGH
        CASE (FLOAT_FUNCT_TOKEN)
            if (Token.Function_Id==FLOAT_TOKEN)
            {
                Val = Sign * Token.Token_Float;
                EXIT
            }
            else
            {
                Parse_Error(FLOAT_TOKEN);
            }
        END_CASE

        OTHERWISE
            Parse_Error(FLOAT_TOKEN);
        END_CASE
    END_EXPECT

    Allow_Identifier_In_Call = old_allow_id;

    return(Val);
}

}<|MERGE_RESOLUTION|>--- conflicted
+++ resolved
@@ -1434,14 +1434,16 @@
 
                 case DIMENSION_SIZE_TOKEN:
                     Parse_Paren_Begin();
-<<<<<<< HEAD
                     EXPECT
                         CASE(ARRAY_ID_TOKEN)
                         Parse_Comma();
                         a = reinterpret_cast<POV_ARRAY *>(*(Token.DataPtr));
-                        i = (int)Parse_Float()-1.0;
-                        if ((i < 0) || (i > a->Dims))
+                        i = (int)Parse_Float()-1;
+                        if ((i < 0) || (i > a->maxDim))
+                        {
+                            Warning("Querying size of dimension %d in %d-dimensional array.", i + 1, a->maxDim + 1);
                             Val = 0.0;
+                        }
                         else
                             Val = a->Sizes[i];
                         EXIT
@@ -1458,19 +1460,6 @@
                         END_CASE
                     END_EXPECT
 
-=======
-                    GET(ARRAY_ID_TOKEN)
-                    Parse_Comma();
-                    a = reinterpret_cast<POV_ARRAY *>(*(Token.DataPtr));
-                    i = (int)Parse_Float()-1;
-                    if ((i < 0) || (i > a->maxDim))
-                    {
-                        Warning("Querying size of dimension %d in %d-dimensional array.", i + 1, a->maxDim + 1);
-                        Val = 0.0;
-                    }
-                    else
-                        Val = a->Sizes[i];
->>>>>>> fa813f12
                     Parse_Paren_End();
                     break;
 
