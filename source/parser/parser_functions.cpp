--- conflicted
+++ resolved
@@ -257,15 +257,9 @@
 {
     ExprNode *temp = nullptr;
 
-<<<<<<< HEAD
-    for(ExprNode *i = node; i != nullptr; i = i->next)
-    {
-        if(temp != nullptr)
-=======
     for (ExprNode *i = node; i != nullptr; i = i->next)
     {
         if (temp != nullptr)
->>>>>>> 8c1eb72b
         {
             POV_FREE(temp);
         }
@@ -286,11 +280,7 @@
         temp = i;
     }
 
-<<<<<<< HEAD
-    if(temp != nullptr)
-=======
     if (temp != nullptr)
->>>>>>> 8c1eb72b
     {
         POV_FREE(temp);
     }
@@ -329,11 +319,7 @@
 {
     ExprNode *current = nullptr;
     ExprNode *node = nullptr;
-<<<<<<< HEAD
     TokenId token;
-=======
-    TOKEN token;
->>>>>>> 8c1eb72b
     int start_index;
     int i;
 
@@ -587,21 +573,13 @@
 {
     ExprNode *node = nullptr;
 
-<<<<<<< HEAD
-    if(current == nullptr)
-=======
     if (current == nullptr)
->>>>>>> 8c1eb72b
         return false;
 
     // the idea is this order: current, node, current->child
     if(current->stage < stage)
     {
-<<<<<<< HEAD
-        while(current->child != nullptr)
-=======
         while (current->child != nullptr)
->>>>>>> 8c1eb72b
         {
             if(current->child->stage > stage)
                 break;
@@ -614,11 +592,7 @@
     }
     else if(current->stage > stage)
     {
-<<<<<<< HEAD
-        while(current->parent != nullptr)
-=======
         while (current->parent != nullptr)
->>>>>>> 8c1eb72b
         {
             current = current->parent;
 
@@ -629,11 +603,7 @@
 
     if(current->stage == stage)
     {
-<<<<<<< HEAD
-        while(current->next != nullptr)
-=======
         while (current->next != nullptr)
->>>>>>> 8c1eb72b
             current = current->next;
 
         node = new_expr_node(stage, op);
@@ -651,11 +621,7 @@
         node->parent = current;
         node->child = current->child;
         current->child = node;
-<<<<<<< HEAD
-        for(ExprNode *ptr = node->child; ptr != nullptr; ptr = ptr->next)
-=======
         for (ExprNode *ptr = node->child; ptr != nullptr; ptr = ptr->next)
->>>>>>> 8c1eb72b
             ptr->parent = node;
 
         current = new_expr_node(stage, op);
@@ -704,35 +670,21 @@
 {
     ExprNode *node = nullptr;
 
-<<<<<<< HEAD
-    if(current == nullptr)
-=======
     if (current == nullptr)
->>>>>>> 8c1eb72b
         return false;
 
     node = new_expr_node(stage, op);
 
-<<<<<<< HEAD
-    if(mToken.Data != nullptr)
-=======
-    if (Token.Data != nullptr)
->>>>>>> 8c1eb72b
+    if (mToken.Data != nullptr)
     {
         node->call.fn = *((FUNCTION_PTR)mToken.Data);
         (void)mpFunctionVM->GetFunctionAndReference(node->call.fn);
     }
     else
         node->call.fn = 0;
-<<<<<<< HEAD
     node->call.token = mToken.Function_Id;
     node->call.name = POV_STRDUP(mToken.raw.lexeme.text.c_str());
-    while(current->child != nullptr)
-=======
-    node->call.token = Token.Function_Id;
-    node->call.name = POV_STRDUP(Token.Token_String);
     while (current->child != nullptr)
->>>>>>> 8c1eb72b
         current = current->child;
 
     current->child = node;
@@ -794,17 +746,10 @@
 {
     ExprNode *node = nullptr;
 
-<<<<<<< HEAD
-    if(current == nullptr)
-        return false;
-
-    if(current->child != nullptr)
-=======
     if (current == nullptr)
         return false;
 
     if (current->child != nullptr)
->>>>>>> 8c1eb72b
         return false;
 
     node = new_expr_node(stage, op);
@@ -863,11 +808,7 @@
     ExprNode *node = nullptr;
 
     node = parse_expr();
-<<<<<<< HEAD
-    if(node == nullptr)
-=======
     if (node == nullptr)
->>>>>>> 8c1eb72b
         return false;
 
     current->child = node;
@@ -961,11 +902,7 @@
                       "If you want to call a function make sure the function you call has been declared.\n"
                       "If you call an internal function, make sure you have included 'functions.inc'.");
 
-<<<<<<< HEAD
-    for(i = 0; (expr_parser_error_table[i].stage >= 0) && (expr_parser_error_table[i].expected != nullptr); i++)
-=======
     for (i = 0; (expr_parser_error_table[i].stage >= 0) && (expr_parser_error_table[i].expected != nullptr); i++)
->>>>>>> 8c1eb72b
     {
         if(expr_parser_error_table[i].stage == stage)
             Expectation_Error(expr_parser_error_table[i].expected);
@@ -1015,11 +952,7 @@
     bool have_result;
     int op,cnt;
 
-<<<<<<< HEAD
-    if(node == nullptr)
-=======
     if (node == nullptr)
->>>>>>> 8c1eb72b
         return;
 
     if(node->op == OP_CALL)
@@ -1028,17 +961,10 @@
         {
             node->op = OP_FIRST;
             POV_FREE(node->call.name);
-<<<<<<< HEAD
-            if(node->child != nullptr)
-            {
-                node->child->op = OP_LEFTMOST;
-                if(node->child->next != nullptr)
-=======
             if (node->child != nullptr)
             {
                 node->child->op = OP_LEFTMOST;
                 if (node->child->next != nullptr)
->>>>>>> 8c1eb72b
                 {
                     node->child->next->op = OP_POW;
                     node->child->next->prev = node->child;
@@ -1050,29 +976,12 @@
     if(node->op < OP_FIRST) // using switch statement might be better [trf]
     {
         ptr = node->next;
-<<<<<<< HEAD
-        if(ptr != nullptr)
-=======
         if (ptr != nullptr)
->>>>>>> 8c1eb72b
         {
             if(ptr->op == OP_NEG)
             {
                 op = ptr->op;
                 cnt = 0;
-<<<<<<< HEAD
-                for(ptr = node->next; ptr != nullptr; ptr = ptr->next)
-                {
-                    cnt++;
-                    if(ptr->child != nullptr)
-                        break;
-                }
-
-                if(ptr != nullptr)
-                {
-                    optimise_expr(ptr->child);
-                    if(ptr->child != nullptr)
-=======
                 for (ptr = node->next; ptr != nullptr; ptr = ptr->next)
                 {
                     cnt++;
@@ -1084,18 +993,13 @@
                 {
                     optimise_expr(ptr->child);
                     if (ptr->child != nullptr)
->>>>>>> 8c1eb72b
                     {
                         left = ptr->child;
                         if(left->op == OP_CONSTANT)
                         {
                             ptr->child = nullptr;
 
-<<<<<<< HEAD
-                            if(node->next != nullptr)
-=======
                             if (node->next != nullptr)
->>>>>>> 8c1eb72b
                                 FNSyntax_DeleteExpression(node->next);
 
                             if(op == OP_NEG)
@@ -1118,20 +1022,12 @@
         }
 
         optimise_expr(node->child);
-<<<<<<< HEAD
-        for(ptr = node->next; ptr != nullptr; ptr = ptr->next)
-=======
         for (ptr = node->next; ptr != nullptr; ptr = ptr->next)
->>>>>>> 8c1eb72b
         {
             left = ptr->prev->child;
             right = ptr->child;
 
-<<<<<<< HEAD
-            if((right != nullptr) && (ptr->op == OP_SUB))
-=======
             if ((right != nullptr) && (ptr->op == OP_SUB))
->>>>>>> 8c1eb72b
             {
                 if(right->op == OP_CONSTANT)
                 {
@@ -1142,15 +1038,9 @@
 
             optimise_expr(right);
 
-<<<<<<< HEAD
-            if((left != nullptr) && (right != nullptr) &&
-               (((ptr->op != OP_MUL) && (ptr->op != OP_DIV)) ||
-                !left_subtree_has_variable_expr(ptr)))
-=======
             if ((left != nullptr) && (right != nullptr) &&
                 (((ptr->op != OP_MUL) && (ptr->op != OP_DIV)) ||
                  !left_subtree_has_variable_expr(ptr)))
->>>>>>> 8c1eb72b
             {
                 if((left->op == OP_CONSTANT) && (right->op == OP_CONSTANT))
                 {
@@ -1216,15 +1106,9 @@
                 }
             }
         }
-<<<<<<< HEAD
-        if((node->next == nullptr) && (node->child != nullptr) && (node->op < OP_FIRST))
-        {
-            if((node->child->op == OP_CONSTANT) && (node->child->next == nullptr))
-=======
         if ((node->next == nullptr) && (node->child != nullptr) && (node->op < OP_FIRST))
         {
             if ((node->child->op == OP_CONSTANT) && (node->child->next == nullptr))
->>>>>>> 8c1eb72b
             {
                 node->number = left->number;
                 node->op = OP_CONSTANT;
@@ -1239,15 +1123,9 @@
 
         optimise_call(node);
 
-<<<<<<< HEAD
-        if((node->child != nullptr) && (node->op < OP_FIRST))
-        {
-            if((node->child->op == OP_CONSTANT) && (node->child->next == nullptr))
-=======
         if ((node->child != nullptr) && (node->op < OP_FIRST))
         {
             if ((node->child->op == OP_CONSTANT) && (node->child->next == nullptr))
->>>>>>> 8c1eb72b
             {
                 node->number = node->child->number;
                 POV_FREE(node->child);
@@ -1294,11 +1172,7 @@
 
     if(node->op != OP_CALL)
         return;
-<<<<<<< HEAD
-    if(node->child == nullptr)
-=======
     if (node->child == nullptr)
->>>>>>> 8c1eb72b
         return;
     if(node->child->op != OP_CONSTANT)
         return;
@@ -1447,26 +1321,15 @@
 
 bool Parser::right_subtree_has_variable_expr(ExprNode *node)
 {
-<<<<<<< HEAD
-    if(node == nullptr)
-        return false;
-
-    for(ExprNode *i = node; i != nullptr; i = i->next)
-=======
     if (node == nullptr)
         return false;
 
     for (ExprNode *i = node; i != nullptr; i = i->next)
->>>>>>> 8c1eb72b
     {
         if(i->op == OP_VARIABLE)
             return true;
 
-<<<<<<< HEAD
-        if(i->child != nullptr)
-=======
         if (i->child != nullptr)
->>>>>>> 8c1eb72b
         {
             if(right_subtree_has_variable_expr(i->child) == true)
                 return true;
@@ -1507,26 +1370,15 @@
 
 bool Parser::left_subtree_has_variable_expr(ExprNode *node)
 {
-<<<<<<< HEAD
-    if(node == nullptr)
-        return false;
-
-    for(ExprNode *i = node; i != nullptr; i = i->prev)
-=======
     if (node == nullptr)
         return false;
 
     for (ExprNode *i = node; i != nullptr; i = i->prev)
->>>>>>> 8c1eb72b
     {
         if(i->op == OP_VARIABLE)
             return true;
 
-<<<<<<< HEAD
-        if(i->child != nullptr)
-=======
         if (i->child != nullptr)
->>>>>>> 8c1eb72b
         {
             if(right_subtree_has_variable_expr(i->child) == true)
                 return true;
@@ -1576,11 +1428,7 @@
 
     fflush(f);
 
-<<<<<<< HEAD
-    for(ExprNode *i = node; i != nullptr; i = i->next)
-=======
     for (ExprNode *i = node; i != nullptr; i = i->next)
->>>>>>> 8c1eb72b
     {
         switch(i->op)
         {
@@ -1650,11 +1498,7 @@
 
         fflush(f);
 
-<<<<<<< HEAD
-        if(i->child != nullptr)
-=======
         if (i->child != nullptr)
->>>>>>> 8c1eb72b
             dump_expr(f, i->child);
     }
 
