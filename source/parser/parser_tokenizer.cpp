//******************************************************************************
///
/// @file parser/parser_tokenizer.cpp
///
/// This module implements the first part of a two part parser for the scene
/// description files.  This phase changes the input file into tokens.
///
/// This module tokenizes the input file and sends the tokens created
/// to the parser (the second stage).  Tokens sent to the parser contain a
/// token ID, the line number of the token, and if necessary, some data for
/// the token.
///
/// @copyright
/// @parblock
///
/// Persistence of Vision Ray Tracer ('POV-Ray') version 3.8.
/// Copyright 1991-2018 Persistence of Vision Raytracer Pty. Ltd.
///
/// POV-Ray is free software: you can redistribute it and/or modify
/// it under the terms of the GNU Affero General Public License as
/// published by the Free Software Foundation, either version 3 of the
/// License, or (at your option) any later version.
///
/// POV-Ray is distributed in the hope that it will be useful,
/// but WITHOUT ANY WARRANTY; without even the implied warranty of
/// MERCHANTABILITY or FITNESS FOR A PARTICULAR PURPOSE.  See the
/// GNU Affero General Public License for more details.
///
/// You should have received a copy of the GNU Affero General Public License
/// along with this program.  If not, see <http://www.gnu.org/licenses/>.
///
/// ----------------------------------------------------------------------------
///
/// POV-Ray is based on the popular DKB raytracer version 2.12.
/// DKBTrace was originally written by David K. Buck.
/// DKBTrace Ver 2.0-2.12 were written by David K. Buck & Aaron A. Collins.
///
/// @endparblock
///
//******************************************************************************

// Unit header file must be the first file included within POV-Ray *.cpp files (pulls in config)
#include "parser/parser.h"

#include <cctype>

#include <limits>
#include <memory>

#include "base/fileinputoutput.h"
#include "base/stringutilities.h"
#include "base/version_info.h"

#include "core/material/noise.h"
#include "core/scene/scenedata.h"

#include "parser/scanner.h"
#include "parser/rawtokenizer.h"

// this must be the last file included
#include "base/povdebug.h"

namespace pov_parser
{

using namespace pov_base;
using namespace pov;

#if POV_DEBUG
unsigned int gBreakpointCounter = 0;
#endif

/*****************************************************************************
* Local preprocessor defines
******************************************************************************/

#define CALL(x) { if (!(x)) return (false); }

/*****************************************************************************
*
* FUNCTION
*
* INPUT
*
* OUTPUT
*
* RETURNS
*
* AUTHOR
*
* DESCRIPTION
*
* CHANGES
*
******************************************************************************/

void Parser::Initialize_Tokenizer()
{
    shared_ptr<IStream> rfile;
    UCS2String actualFileName;

    pre_init_tokenizer();

    rfile = Locate_File(sceneData->inputFile.c_str(), POV_File_Text_POV, actualFileName, true);
    if (rfile == nullptr)
        Error("Cannot open input file.");

    mTokenizer.SetInputStream(rfile);
    mToken.sourceFile = mTokenizer.GetSource();

    mHavePendingRawToken = false;

    Got_EOF = false;

    /* Init conditional stack. */

    Cond_Stack.emplace_back();
    Cond_Stack.back().Cond_Type = ROOT_COND;
    Cond_Stack.back().Switch_Value = 0.0;

    init_sym_tables();
    Max_Trace_Level = MAX_TRACE_LEVEL_DEFAULT;
    Had_Max_Trace_Level = false;

#if POV_DEBUG
    gBreakpointCounter = 0;
#endif

    CheckFileSignature();
}


//******************************************************************************


void Parser::CheckFileSignature()
{
    RawToken signature;
    if (GetRawToken(signature, false))
    {
        if (signature.expressionId == SIGNATURE_FUNCT_TOKEN)
        {
            // Found a signature. Switch to the corresponding encoding automatically.
            ///@todo Still need to work on the mechanism to handle string encoding.
            switch (signature.id)
            {
                case UTF8_SIGNATURE_TOKEN:  /* sceneData->stringEncoding = kStringEncoding_UTF8; */ break;
                default:                    POV_PARSER_ASSERT(false);                               break;
            }
        }
        else
            UngetRawToken(signature);
    }
}


/*****************************************************************************
*
* FUNCTION
*
* INPUT
*
* OUTPUT
*
* RETURNS
*
* AUTHOR
*
* DESCRIPTION
*
* CHANGES
*
******************************************************************************/

void Parser::pre_init_tokenizer ()
{
    int i;

    /// @todo Shouldn't these be initialized to -1?
    mToken.raw.lexeme.position.line = 0;
    mToken.raw.lexeme.position.offset = 0;
    mToken.raw.lexeme.position.column = 0;
    mToken.raw.lexeme.text.clear();
    mToken.Unget_Token   = false;
    mToken.End_Of_File   = false;
    mToken.Data = nullptr;

    line_count = 10;
    token_count = 0;
    Current_Token_Count = 0;

    // make sure these are `nullptr` otherwise cleanup() will crash if we terminate early
    Default_Texture = nullptr;

    Skipping            = false;
    Inside_Ifdef        = false;
    Inside_MacroDef     = false;
    Parsing_Directive   = false;
    parseRawIdentifiers = false;
    parseOptionalRValue = false;
    Table_Index         = -1;

    // TODO - on modern machines it may be faster to do the comparisons for each token
    //        than to access the conversion table.
    for(i = 0; i < TOKEN_COUNT; i++)
    {
        Conversion_Util_Table[i] = TokenId(i);
        if(i < FLOAT_FUNCT_TOKEN)
            Conversion_Util_Table[i] = FLOAT_FUNCT_TOKEN;
        else
        {
            if(i < VECTOR_FUNCT_TOKEN)
                Conversion_Util_Table[i] = VECTOR_FUNCT_TOKEN;
            else
            {
                if(i < COLOUR_KEY_TOKEN)
                    Conversion_Util_Table[i] = COLOUR_KEY_TOKEN;
            }
        }
    }

    // TODO - implement a mechanism to expose to user
    MaxCachedMacroSize = POV_PARSER_MAX_CACHED_MACRO_SIZE;
}


/*****************************************************************************
*
* FUNCTION
*
* INPUT
*
* OUTPUT
*
* RETURNS
*
* AUTHOR
*
* DESCRIPTION
*
* CHANGES
*
******************************************************************************/

void Parser::Terminate_Tokenizer()
{
    while(Table_Index >= 0)
    {
        Destroy_Table(Table_Index--);
    }

    maIncludeStack.clear();

    Got_EOF = false;
}



/*****************************************************************************
*
* FUNCTION
*
* INPUT
*
* OUTPUT
*
* RETURNS
*
* AUTHOR
*
* DESCRIPTION
*
*   The main tokenizing routine.  Set up the files and continue parsing
*   until the end of file
*
*   Read a token from the input file and store it in the mToken variable.
*   If the token is an INCLUDE token, then set the include file name and
*   read another token.
*
*   This function performs most of the work involved in tokenizing.  It
*   reads the first character of the token and decides which function to
*   call to tokenize the rest.  For simple tokens, it simply writes them
*   out to the token buffer.
*
* CHANGES
*
******************************************************************************/

void Parser::Get_Token ()
{
    if (mToken.Unget_Token)
    {
        mToken.Unget_Token = false;

        return;
    }

    if (mToken.End_Of_File)
    {
        return;
    }

    mToken.Token_Id = END_OF_FILE_TOKEN;
    mToken.is_array_elem = false;
    mToken.is_mixed_array_elem = false;
    mToken.is_dictionary_elem = false;

    while (mToken.Token_Id == END_OF_FILE_TOKEN)
    {
        bool fastForwardToDirective = (Skipping && !Parsing_Directive);

        if (!GetRawToken(mToken.raw, fastForwardToDirective))
        {
            if (maIncludeStack.empty())
            {
                if (Cond_Stack.size() != 1)
                    Error("End of file reached but #end expected.");

                mToken.Token_Id = END_OF_FILE_TOKEN;
                mToken.is_array_elem = false;
                mToken.is_mixed_array_elem = false;
                mToken.is_dictionary_elem = false;
                mToken.End_Of_File = true;
                return;
            }

            // Returning from an include file.

            Got_EOF=false;

            Destroy_Table(Table_Index--);

            mTokenizer.GoToBookmark(maIncludeStack.back());
            maIncludeStack.pop_back();
            mToken.sourceFile = mTokenizer.GetSource();

            continue;
        }

        switch (mToken.raw.GetTokenId())
        {
            case IDENTIFIER_TOKEN:
                Read_Symbol(mToken.raw);
                break;

            case FLOAT_TOKEN:
                mToken.Token_Float = mToken.raw.floatValue;
                Write_Token(mToken.raw);
                break;

            case STRING_LITERAL_TOKEN:
                Write_Token(mToken.raw);
                break;

            case HASH_TOKEN:
                Parse_Directive(true);
                break;

            default:
                if (parseRawIdentifiers || (mToken.raw.isPseudoIdentifier && (!Parsing_Directive || Inside_Ifdef)))
                    Read_Symbol(mToken.raw);
                else
                {
                    if (mToken.raw.isReservedWord && Inside_Ifdef)
                        Warning("Trying to test whether a reserved keyword is defined. Test result may not be what you expect.");
                    Write_Token(mToken.raw);
                }
                break;
        }
    }

    Current_Token_Count++;
    token_count++;

    if(token_count > TOKEN_OVERFLOW_RESET_COUNT) // NEVER, ever change the operator here! Other code using token_count depends on it!!! [trf]
    {
        token_count = 0;

        if((ElapsedRealTime() - last_progress) > 1000) // update progress at most every second
        {
            SignalProgress(ElapsedRealTime(), Current_Token_Count);

            Cooperate();

            last_progress = ElapsedRealTime();
        }
    }
}



/*****************************************************************************
*
* FUNCTION
*
* INPUT
*
* OUTPUT
*
* RETURNS
*
* AUTHOR
*
* DESCRIPTION
*
*   Mark that the token has been put back into the input stream.  The next
*   call to Get_Token will return the last-read token instead of reading a
*   new one from the file.
*
* CHANGES
*
******************************************************************************/

void Parser::Unget_Token ()
{
    mToken.Unget_Token = true;
}



/*****************************************************************************
*
* FUNCTION
*
* INPUT
*
* OUTPUT
*
* RETURNS
*
* AUTHOR
*
* DESCRIPTION
*
*   Read in a symbol from the input file. Check to see if it is a reserved
*   word. If it is, write out the appropriate token. Otherwise, write the
*   symbol out to the symbol table and write out an IDENTIFIER token. An
*   identifier token is a token whose token number is greater than the
*   highest reserved word.
*
* CHANGES
*
******************************************************************************/

void Parser::Read_Symbol(const RawToken& rawToken)
{
<<<<<<< HEAD
    int Local_Index,i,j,k;
=======
    int c;
    int Local_Index, i;
    size_t j;
    int k;
>>>>>>> 7bcbea72
    POV_ARRAY *a;
    SYM_ENTRY *Temp_Entry;
    POV_PARAM *Par;
    DBL val;
    SYM_TABLE *table = nullptr;
    char *dictIndex = nullptr;
    int pseudoDictionary = -1;
    RawToken nextRawToken;
    bool haveNextRawToken;

    if (rawToken.isReservedWord && !parseRawIdentifiers)
    {
        // Normally, this function shouldn't be called with reserved words.
        // Exceptions are a few keywords that behave like identifiers in certain contexts,
        // such as `global` and `local` which may behave like dictionaries.
        POV_PARSER_ASSERT(rawToken.isPseudoIdentifier);

        if (rawToken.id == LOCAL_TOKEN)
        {
            POV_PARSER_ASSERT(!Parsing_Directive || Inside_Ifdef);
            pseudoDictionary = Table_Index;
        }
        else if (rawToken.id == GLOBAL_TOKEN)
        {
            POV_PARSER_ASSERT(!Parsing_Directive || Inside_Ifdef);
            pseudoDictionary = SYM_TABLE_GLOBAL;
        }
        else
        {
            POV_PARSER_ASSERT(false);
        }
    }

    if (!Skipping && !parseRawIdentifiers)
    {
        if (pseudoDictionary >= 0)
        {
            mToken.Token_Id = DICTIONARY_ID_TOKEN;
            mToken.is_array_elem = false;
            mToken.is_mixed_array_elem = false;
            mToken.is_dictionary_elem = false;
            mToken.NumberPtr = &(Temp_Entry->Token_Number);
            mToken.DataPtr   = &(Temp_Entry->Data);

            table = nullptr;
        }
        else
        {
            /* Search tables from newest to oldest */
            int firstIndex = Table_Index;
            int lastIndex  = SYM_TABLE_GLOBAL;
            for (Local_Index = firstIndex; Local_Index >= lastIndex; Local_Index--)
            {
                /* See if it's a previously declared identifier. */
                Temp_Entry = Find_Symbol(Local_Index, rawToken.lexeme.text.c_str());
                if (Temp_Entry != nullptr)
                {
                    if (Temp_Entry->deprecated && !Temp_Entry->deprecatedShown)
                    {
                        Temp_Entry->deprecatedShown = Temp_Entry->deprecatedOnce;
                        Warning("%s", Temp_Entry->Deprecation_Message);
                    }

                    if ((Temp_Entry->Token_Number==MACRO_ID_TOKEN) && (!Inside_Ifdef))
                    {
                        mToken.Data = Temp_Entry->Data;
                        if (Ok_To_Declare)
                        {
                            Invoke_Macro();
                        }
                        else
                        {
                            mToken.Token_Id=MACRO_ID_TOKEN;
                            mToken.is_array_elem = false;
                            mToken.is_mixed_array_elem = false;
                            mToken.is_dictionary_elem = false;
                            mToken.NumberPtr = &(Temp_Entry->Token_Number);
                            mToken.DataPtr   = &(Temp_Entry->Data);
                            Write_Token (mToken.Token_Id, rawToken, Tables[Local_Index]);

                            mToken.context = Local_Index;
                        }
                        return;
                    }

                    mToken.Token_Id  =   Temp_Entry->Token_Number;
                    mToken.is_array_elem = false;
                    mToken.is_mixed_array_elem = false;
                    mToken.is_dictionary_elem = false;
                    mToken.NumberPtr = &(Temp_Entry->Token_Number);
                    mToken.DataPtr   = &(Temp_Entry->Data);

                    table = Tables[Local_Index];

                    break;
                }
            }
        }

        if (table || (pseudoDictionary >= 0))
        {
            bool breakLoop = false;
            while (!breakLoop)
            {
                switch (mToken.Token_Id)
                {
                    case ARRAY_ID_TOKEN:
                        {
                            if (dictIndex)
                                POV_FREE (dictIndex);

                            haveNextRawToken = PeekRawToken(nextRawToken);

                            if (!haveNextRawToken || (nextRawToken.lexeme.category != Lexeme::kOther) || (nextRawToken.lexeme.text != "["))
                            {
                                breakLoop = true;
                                break;
                            }

                            a = reinterpret_cast<POV_ARRAY *>(*(mToken.DataPtr));
                            j = 0;

                            if (a == nullptr)
                                // This happens in e.g. `#declare Foo[A][B]=...` when `Foo` is an
                                // array of arrays and `Foo[A]` is uninitialized.
                                Error("Attempt to access uninitialized nested array.");

                            for (i=0; i <= a->maxDim; i++)
                            {
                                Parse_Square_Begin();
                                val=Parse_Float();
                                k=(int)(val + EPSILON);

                                if ((k < 0) || (val < -EPSILON))
                                {
                                    Error("Negative subscript");
                                }

                                if (k >= a->Sizes[i])
                                {
                                    if (a->resizable)
                                    {
                                        POV_PARSER_ASSERT (a->maxDim == 0);
                                        if (a->DataPtrs.size() <= k)
                                            a->GrowTo(k + 1);
                                    }
                                    else
                                        Error("Array subscript out of range");
                                }
                                j += k * a->Mags[i];
                                Parse_Square_End();
                            }

                            if (!LValue_Ok && !Inside_Ifdef)
                            {
                                // Note that this does not (and must not) trigger in e.g.
                                // `#declare Foo[A][B]=...` when `Foo` is an array of arrays and
                                // `Foo[A]` is uninitialized, because until now we've only seen
                                // `#declare Foo[A]`, which is no reason for concern as it may
                                // just as well be part of `#declare Foo[A]=...` which is fine.
                                if (!a->HasElement(j))
                                    Error("Attempt to access uninitialized array element.");
                            }

<<<<<<< HEAD
                            mToken.DataPtr = &(a->DataPtrs[j]);
                            mToken.is_mixed_array_elem = !a->Types.empty();
                            if (mToken.is_mixed_array_elem)
                                mToken.NumberPtr = &(a->Types[j]);
                            else
                                mToken.NumberPtr = &(a->Type);
                            mToken.Token_Id = *mToken.NumberPtr;
                            mToken.is_array_elem = true;
                            mToken.is_dictionary_elem = false;
=======
                            Token.DataPtr = &(a->DataPtrs[j]);
                            Token.is_mixed_array_elem = a->mixedType;
                            Token.NumberPtr = &(a->ElementType(j));
                            Token.Token_Id = *Token.NumberPtr;
                            Token.is_array_elem = true;
                            Token.is_dictionary_elem = false;
>>>>>>> 7bcbea72
                        }
                        break;

                    case DICTIONARY_ID_TOKEN:
                        {
                            if (dictIndex)
                                POV_FREE (dictIndex);

                            haveNextRawToken = PeekRawToken(nextRawToken);

                            if (pseudoDictionary >= 0)
                            {
                                table = Tables [pseudoDictionary];
                                pseudoDictionary = -1;

                                if (!haveNextRawToken ||
                                    (nextRawToken.lexeme.category != Lexeme::kOther) ||
                                    ((nextRawToken.lexeme.text != "[") && (nextRawToken.lexeme.text != ".")))
                                {
                                    if (Inside_Ifdef)
                                    {
                                        Warning("Trying to test whether a reserved keyword is defined. Test result may not be what you expect.");
                                    }
                                    else
                                    {
                                        Get_Token(); // ensures the error is reported at the right token
                                        Expectation_Error("'[' or '.'");
                                    }
                                }
                            }
                            else
                                table = reinterpret_cast<SYM_TABLE *>(*(mToken.DataPtr));

                            if (haveNextRawToken && (nextRawToken.lexeme.category == Lexeme::kOther) && (nextRawToken.lexeme.text == "."))
                            {
                                if (table == nullptr)
                                {
                                    POV_PARSER_ASSERT (mToken.is_array_elem);
                                    Error ("Attempt to access uninitialized array element.");
                                }

                                GET (PERIOD_TOKEN)
                                bool oldParseRawIdentifiers = parseRawIdentifiers;
                                parseRawIdentifiers = true;
                                Get_Token ();
                                parseRawIdentifiers = oldParseRawIdentifiers;

                                if (mToken.Token_Id != IDENTIFIER_TOKEN)
                                    Expectation_Error ("dictionary element identifier");

                                Temp_Entry = Find_Symbol (table, mToken.raw.lexeme.text.c_str());
                            }
                            else if (haveNextRawToken && (nextRawToken.lexeme.category == Lexeme::kOther) && (nextRawToken.lexeme.text == "["))
                            {
                                if (table == nullptr)
                                {
                                    POV_PARSER_ASSERT (mToken.is_array_elem);
                                    Error ("Attempt to access uninitialized array element.");
                                }

                                Parse_Square_Begin();
                                dictIndex = Parse_C_String();
                                Parse_Square_End();

                                Temp_Entry = Find_Symbol (table, dictIndex);
                            }
                            else
                            {
                                breakLoop = true;
                                break;
                            }

                            if (Temp_Entry)
                            {
                                mToken.Token_Id      = Temp_Entry->Token_Number;
                                mToken.NumberPtr     = &(Temp_Entry->Token_Number);
                                mToken.DataPtr       = &(Temp_Entry->Data);
                            }
                            else
                            {
                                if (!LValue_Ok && !Inside_Ifdef && !parseOptionalRValue)
                                    Error ("Attempt to access uninitialized dictionary element.");
                                mToken.Token_Id  = IDENTIFIER_TOKEN;
                                mToken.DataPtr   = nullptr;
                                mToken.NumberPtr = nullptr;
                            }
                            mToken.is_array_elem = false;
                            mToken.is_mixed_array_elem = false;
                            mToken.is_dictionary_elem = true;
                        }
                        break;

                    case PARAMETER_ID_TOKEN:
                        {
                            if (dictIndex)
                                POV_FREE(dictIndex);

                            Par             = reinterpret_cast<POV_PARAM *>(Temp_Entry->Data);
                            mToken.Token_Id  = *(Par->NumberPtr);
                            mToken.is_array_elem = false;
                            mToken.is_mixed_array_elem = false;
                            mToken.is_dictionary_elem = false;
                            mToken.NumberPtr = Par->NumberPtr;
                            mToken.DataPtr   = Par->DataPtr;
                        }
                        break;

                    default:
                        breakLoop = true;
                        break;
                }
            }

            Write_Token (mToken.Token_Id, rawToken, table);

            if (mToken.DataPtr != nullptr)
                mToken.Data = *(mToken.DataPtr);
            mToken.context = Local_Index;
            if (dictIndex != nullptr)
                mToken.raw.lexeme.text = dictIndex;
            return;
        }
    }

    Write_Token (IDENTIFIER_TOKEN, rawToken);
}

inline void Parser::Write_Token(const RawToken& rawToken, SYM_TABLE *table)
{
    POV_PARSER_ASSERT(mToken.sourceFile == mTokenizer.GetSource());
    mToken.raw            = rawToken;
    mToken.Data           = nullptr;
    mToken.Token_Id       = rawToken.expressionId;
    mToken.Function_Id    = rawToken.GetTokenId();
    mToken.table          = table;
}

inline void Parser::Write_Token(TokenId Token_Id, const RawToken& rawToken, SYM_TABLE *table)
{
    POV_PARSER_ASSERT(mToken.sourceFile == mTokenizer.GetSource());
    mToken.raw            = rawToken;
    mToken.Data           = nullptr;
    mToken.Token_Id       = Conversion_Util_Table[Token_Id];
    mToken.Function_Id    = Token_Id;
    mToken.table          = table;
}


/*****************************************************************************
*
* FUNCTION
*
* INPUT
*
* OUTPUT
*
* RETURNS
*
* AUTHOR
*
* DESCRIPTION
*
* CHANGES
*
******************************************************************************/

const char *Parser::Get_Token_String (TokenId Token_Id)
{
    int i;

    for (i = 0; Reserved_Words[i].Token_Name != nullptr; i++)
        if (Reserved_Words[i].Token_Number == Token_Id)
            return (Reserved_Words[i].Token_Name);
    return ("");
}




/*****************************************************************************
*
* FUNCTION
*
* INPUT
*
* OUTPUT
*
* RETURNS
*
* AUTHOR
*
* DESCRIPTION
*
*   Return a list of keywords seperated with a '\n'. The last keyword does not
*   have a LF after it. The caller is responsible for freeing the memory. This
*   function is intended to be used by GUI implementations that need a keyword
*   list for syntax-coloring edit windows.
*
* CHANGES
*
******************************************************************************/

char *Parser::Get_Reserved_Words (const char *additional_words)
{
    int length = 0;
    int i;

    // Compute the length required for the buffer.

    for (i = 0; Reserved_Words[i].Token_Name != nullptr; i++)
    {
        if (!isalpha (Reserved_Words [i].Token_Name [0]))
            continue;
        if (strchr (Reserved_Words [i].Token_Name, ' ') != nullptr)
            continue;
        length += (int)strlen (Reserved_Words[i].Token_Name) + 1;
    }
    length += (int)strlen (additional_words);

    // Create the buffer.

    char *result = reinterpret_cast<char *>(POV_MALLOC (++length, "Keyword List"));

    // Copy the caller-supplied additional words into the buffer.

    strcpy (result, additional_words);
    char *s = result + strlen (additional_words);

    // Copy our own keywords into the buffer.

    for (i = 0; Reserved_Words[i].Token_Name != nullptr; i++)
    {
        if (!isalpha (Reserved_Words [i].Token_Name [0]))
            continue;
        if (strchr (Reserved_Words [i].Token_Name, ' ') != nullptr)
            continue;
        s += sprintf (s, "%s\n", Reserved_Words[i].Token_Name);
    }
    *--s = '\0';

    return (result);
}


/*****************************************************************************
*
* FUNCTION
*
* INPUT
*
* OUTPUT
*
* RETURNS
*
* AUTHOR
*
* DESCRIPTION
*
* CHANGES
*
******************************************************************************/

bool Parser::GetRawToken(RawToken& rawToken, bool fastForwardToDirective)
{
    if (mHavePendingRawToken)
    {
        rawToken = mPendingRawToken;
        mHavePendingRawToken = false;
        if (!fastForwardToDirective || ((rawToken.lexeme.category == Lexeme::kOther) && (rawToken.lexeme.text == "#")))
            return true;
    }

    if (fastForwardToDirective)
        return mTokenizer.GetNextDirective(rawToken);
    else
        return mTokenizer.GetNextToken(rawToken);
}

bool Parser::PeekRawToken(RawToken& rawToken)
{
    if (!GetRawToken(rawToken, false))
        return false;

    UngetRawToken(rawToken);
    return true;
}


/*****************************************************************************
*
* FUNCTION
*
* INPUT
*
* OUTPUT
*
* RETURNS
*
* AUTHOR
*
* DESCRIPTION
*
* CHANGES
*
******************************************************************************/

void Parser::UngetRawToken(const RawToken& rawToken)
{
    POV_PARSER_ASSERT(!mHavePendingRawToken);
    mPendingRawToken = rawToken;
    mHavePendingRawToken = true;
}


/*****************************************************************************
*
* FUNCTION    Parse_Directive
*
* INPUT
*
* OUTPUT
*
* RETURNS
*
* AUTHOR      Chris Young
*
* DESCRIPTION
*
* CHANGES
*
******************************************************************************/

void Parser::Parse_Directive(int After_Hash)
{
    DBL Value, Value2;
    int Flag;
    char *ts;
    Macro *PMac = nullptr;
    COND_TYPE Curr_Type = Cond_Stack.back().Cond_Type;
    LexemePosition hashPosition = mToken.raw.lexeme.position;

    if (Curr_Type == INVOKING_MACRO_COND)
    {
        POV_PARSER_ASSERT(Cond_Stack.back().PMac != nullptr);
        if ((Cond_Stack.back().PMac->endPosition == hashPosition) &&
            (Cond_Stack.back().PMac->source.sourceName == mTokenizer.GetSourceName()))
        {
            Return_From_Macro();
            Cond_Stack.pop_back();
            if (Cond_Stack.empty())
                Error("Mis-matched '#end'.");
            mToken.Token_Id = END_OF_FILE_TOKEN;
            mToken.is_array_elem = false;
            mToken.is_mixed_array_elem = false;
            mToken.is_dictionary_elem = false;

            return;
        }
    }

    if (!Ok_To_Declare)
    {
        if (After_Hash)
        {
            mToken.Token_Id=HASH_TOKEN;
            mToken.is_array_elem = false;
            mToken.is_mixed_array_elem = false;
            mToken.is_dictionary_elem = false;
        }
        mToken.Unget_Token = false;

        return;
    }

    Parsing_Directive = true;

    EXPECT  // we're normally running this loop only once, but a few directives cause it to be looped

        CASE(IFDEF_TOKEN)
            Parsing_Directive = false;
            Inc_CS_Index();

            if (Skipping)
            {
                Cond_Stack.back().Cond_Type = SKIP_TIL_END_COND;
                Skip_Tokens(SKIP_TIL_END_COND);
            }
            else
            {
                if (Parse_Ifdef_Param())
                {
                    Cond_Stack.back().Cond_Type=IF_TRUE_COND;
                }
                else
                {
                    Cond_Stack.back().Cond_Type=IF_FALSE_COND;
                    Skip_Tokens(IF_FALSE_COND);
                }
            }
            EXIT
        END_CASE

        CASE(IFNDEF_TOKEN)
            Parsing_Directive = false;
            Inc_CS_Index();

            if (Skipping)
            {
                Cond_Stack.back().Cond_Type = SKIP_TIL_END_COND;
                Skip_Tokens(SKIP_TIL_END_COND);
            }
            else
            {
                if (Parse_Ifdef_Param())
                {
                    Cond_Stack.back().Cond_Type=IF_FALSE_COND;
                    Skip_Tokens(IF_FALSE_COND);
                }
                else
                {
                    Cond_Stack.back().Cond_Type=IF_TRUE_COND;
                }
            }
            EXIT
        END_CASE

        CASE(IF_TOKEN)
            Parsing_Directive = false;
            Inc_CS_Index();

            if (Skipping)
            {
                Cond_Stack.back().Cond_Type = SKIP_TIL_END_COND;
                Skip_Tokens(SKIP_TIL_END_COND);
            }
            else
            {
                Value=Parse_Cond_Param();

                if (fabs(Value)>EPSILON)
                {
                    Cond_Stack.back().Cond_Type=IF_TRUE_COND;
                }
                else
                {
                    Cond_Stack.back().Cond_Type=IF_FALSE_COND;
                    Skip_Tokens(IF_FALSE_COND);
                }
            }
            EXIT
        END_CASE

        CASE(WHILE_TOKEN)
            Parsing_Directive = false;
            Inc_CS_Index();

            if (Skipping)
            {
                Cond_Stack.back().Cond_Type = SKIP_TIL_END_COND;
                Skip_Tokens(SKIP_TIL_END_COND);
            }
            else
            {
                Cond_Stack.back().returnToBookmark = mTokenizer.GetHotBookmark();

                Value=Parse_Cond_Param();

                if (fabs(Value)>EPSILON)
                {
                    Cond_Stack.back().Cond_Type = WHILE_COND;
                }
                else
                {
                    Cond_Stack.back().Cond_Type = SKIP_TIL_END_COND;
                    Skip_Tokens(SKIP_TIL_END_COND);
                }
            }
            EXIT
        END_CASE

        CASE(FOR_TOKEN)
            Parsing_Directive = false;
            Inc_CS_Index();

            if (Skipping)
            {
                Cond_Stack.back().Cond_Type = SKIP_TIL_END_COND;
                Skip_Tokens(SKIP_TIL_END_COND);
            }
            else
            {
                DBL End, Step;
                if (Parse_For_Param (Cond_Stack.back().Loop_Identifier, &End, &Step))
                {
                    // execute loop
                    Cond_Stack.back().Cond_Type = FOR_COND;
                    Cond_Stack.back().returnToBookmark = mTokenizer.GetHotBookmark();
                    Cond_Stack.back().For_Loop_End = End;
                    Cond_Stack.back().For_Loop_Step = Step;
                }
                else
                {
                    // terminate loop before it has even started
                    Cond_Stack.back().Cond_Type = SKIP_TIL_END_COND;
                    Skip_Tokens(SKIP_TIL_END_COND);
                    // need to do some cleanup otherwise deferred via the Cond_Stack
                }
            }
            EXIT
        END_CASE

        CASE(ELSE_TOKEN)
            Parsing_Directive = false;
            switch (Curr_Type)
            {
                case IF_TRUE_COND:
                    Cond_Stack.back().Cond_Type = SKIP_TIL_END_COND;
                    Skip_Tokens(SKIP_TIL_END_COND);
                    break;

                case IF_FALSE_COND:
                    Cond_Stack.back().Cond_Type = ELSE_COND;
                    mToken.Token_Id=HASH_TOKEN; /*insures Skip_Token takes notice*/
                    mToken.is_array_elem = false;
                    mToken.is_mixed_array_elem = false;
                    mToken.is_dictionary_elem = false;
                    UNGET
                    break;

                case CASE_TRUE_COND:
                case SKIP_TIL_END_COND:
                    break;

                case CASE_FALSE_COND:
                    Cond_Stack.back().Cond_Type = CASE_TRUE_COND;
                    if (Skipping)
                    {
                        mToken.Token_Id=HASH_TOKEN; /*insures Skip_Token takes notice*/
                        mToken.is_array_elem = false;
                        mToken.is_mixed_array_elem = false;
                        mToken.is_dictionary_elem = false;
                        UNGET
                    }
                    break;

                default:
                    Error("Mis-matched '#else'.");
            }
            EXIT
        END_CASE

        CASE(ELSEIF_TOKEN)
            Parsing_Directive = false;
            switch (Curr_Type)
            {
                case IF_TRUE_COND:
                    Cond_Stack.back().Cond_Type = SKIP_TIL_END_COND;
                    Skip_Tokens(SKIP_TIL_END_COND);
                    break;

                case IF_FALSE_COND:
                    Value=Parse_Cond_Param();
                    if (fabs(Value)>EPSILON)
                    {
                        Cond_Stack.back().Cond_Type=IF_TRUE_COND;
                        mToken.Token_Id=HASH_TOKEN; /*insures Skip_Token takes notice*/
                        mToken.is_array_elem = false;
                        mToken.is_mixed_array_elem = false;
                        mToken.is_dictionary_elem = false;
                        UNGET
                    }
                    else
                    {
                        // nothing to do, we're staying in IF_FALSE_COND state.
                    }
                    break;

                case SKIP_TIL_END_COND:
                    break;

                default:
                    Error("Mis-matched '#elseif'.");
            }
            EXIT
        END_CASE

        CASE(SWITCH_TOKEN)
            Parsing_Directive = false;
            Inc_CS_Index();

            if (Skipping)
            {
                Cond_Stack.back().Cond_Type = SKIP_TIL_END_COND;
                Skip_Tokens(SKIP_TIL_END_COND);
            }
            else
            {
                Cond_Stack.back().Switch_Value=Parse_Cond_Param();
                Cond_Stack.back().Cond_Type=SWITCH_COND;
                Cond_Stack.back().Switch_Case_Ok_Flag=false;
                EXPECT_ONE
                    // NOTE: We actually expect a "#case" or "#range" here; however, this will trigger a nested call
                    // to Parse_Directive, so we'll encounter that CASE_TOKEN or RANGE_TOKEN here only by courtesy of the
                    // respective handler, which will UNGET the token and inform us via the Switch_Case_Ok_Flag
                    // that the CASE_TOKEN or RANGE_TOKEN we encounter here was properly preceded with a hash ("#").
                    CASE2(CASE_TOKEN,RANGE_TOKEN)
                        if (!Cond_Stack.back().Switch_Case_Ok_Flag)
                            Error("#switch not followed by #case or #range.");

                        if (mToken.Token_Id==CASE_TOKEN)
                        {
                            Value=Parse_Cond_Param();
                            Flag = (fabs(Value-Cond_Stack.back().Switch_Value)<EPSILON);
                        }
                        else
                        {
                            Parse_Cond_Param2(&Value,&Value2);
                            Flag = ((Cond_Stack.back().Switch_Value >= Value) &&
                                    (Cond_Stack.back().Switch_Value <= Value2));
                        }

                        if(Flag)
                        {
                            Cond_Stack.back().Cond_Type=CASE_TRUE_COND;
                        }
                        else
                        {
                            Cond_Stack.back().Cond_Type=CASE_FALSE_COND;
                            Skip_Tokens(CASE_FALSE_COND);
                        }
                    END_CASE

                    OTHERWISE
                        Error("#switch not followed by #case or #range.");
                    END_CASE
                END_EXPECT
            }
            EXIT
        END_CASE

        CASE(BREAK_TOKEN)
            Parsing_Directive = false;
            if (!Skipping)
                Break();
            EXIT
        END_CASE

        CASE2(CASE_TOKEN,RANGE_TOKEN)
            Parsing_Directive = false;
            switch(Curr_Type)
            {
                case CASE_TRUE_COND:
                case CASE_FALSE_COND:
                    if (mToken.Token_Id==CASE_TOKEN)
                    {
                        Value=Parse_Cond_Param();
                        Flag = (fabs(Value-Cond_Stack.back().Switch_Value)<EPSILON);
                    }
                    else
                    {
                        Parse_Cond_Param2(&Value,&Value2);
                        Flag = ((Cond_Stack.back().Switch_Value >= Value) &&
                                (Cond_Stack.back().Switch_Value <= Value2));
                    }

                    if(Flag && (Curr_Type==CASE_FALSE_COND))
                    {
                        Cond_Stack.back().Cond_Type=CASE_TRUE_COND;
                        if (Skipping)
                        {
                            mToken.Token_Id=HASH_TOKEN; /*insures Skip_Token takes notice*/
                            mToken.is_array_elem = false;
                            mToken.is_mixed_array_elem = false;
                            mToken.is_dictionary_elem = false;
                            UNGET
                        }
                    }
                    break;

                case SWITCH_COND:
                    Cond_Stack.back().Switch_Case_Ok_Flag=true;
                    UNGET
                    break;

                case SKIP_TIL_END_COND:
                    break;

                default:
                    Error("Mis-matched '#case' or '#range'.");
            }
            EXIT
        END_CASE

        CASE(END_TOKEN)
            Parsing_Directive = false;
            switch (Curr_Type)
            {
                case INVOKING_MACRO_COND:
                    POV_PARSER_ASSERT(false); // We should have identified the macro's proper `#end` at the beginning of this function.
                    Return_From_Macro();
                    Cond_Stack.pop_back();
                    if (Cond_Stack.empty())
                        Error("Mis-matched '#end'.");
                    break;

                case IF_FALSE_COND:
                    mToken.Token_Id=HASH_TOKEN; /*insures Skip_Token takes notice*/
                    mToken.is_array_elem = false;
                    mToken.is_mixed_array_elem = false;
                    mToken.is_dictionary_elem = false;
                    UNGET
                    // FALLTHROUGH
                case IF_TRUE_COND:
                case ELSE_COND:
                case CASE_TRUE_COND:
                case CASE_FALSE_COND:
                case DECLARING_MACRO_COND:
                case SKIP_TIL_END_COND:
                    if (Curr_Type==DECLARING_MACRO_COND)
                    {
                        if ((PMac=Cond_Stack.back().PMac) != nullptr)
                        {
                            if (PMac->source.sourceName != mTokenizer.GetSourceName())
                                Error("#macro did not end in file where it started.");

                            PMac->endPosition = hashPosition;
                            POV_OFF_T macroLength = mToken.raw.lexeme.position - PMac->source;
                            /// @todo Re-enable cached macros.
                            if (macroLength <= MaxCachedMacroSize)
                            {
                                PMac->CacheSize = macroLength;
                                PMac->Cache = new unsigned char[PMac->CacheSize];
                                RawTokenizer::HotBookmark pos = mTokenizer.GetHotBookmark();
                                mTokenizer.GoToBookmark(PMac->source);
                                if (!mTokenizer.GetRaw(PMac->Cache, PMac->CacheSize))
                                {
                                    delete[] PMac->Cache;
                                    PMac->Cache = nullptr;
                                }
                                mTokenizer.GoToBookmark(pos);
                            }
                        }
                    }
                    Cond_Stack.pop_back();
                    if (Cond_Stack.empty())
                        Error("Mis-matched '#end'.");
                    if (Skipping)
                    {
                        mToken.Token_Id=HASH_TOKEN; /*insures Skip_Token takes notice*/
                        mToken.is_array_elem = false;
                        mToken.is_mixed_array_elem = false;
                        mToken.is_dictionary_elem = false;
                        UNGET
                    }
                    break;

                case WHILE_COND:
                    if (Cond_Stack.back().returnToBookmark.pSource != mTokenizer.GetSource())
                    {
                        Error("#while loop did not end in file where it started.");
                    }

                    Got_EOF=false;
                    if (!mTokenizer.GoToBookmark(Cond_Stack.back().returnToBookmark))
                    {
                        Error("Unable to seek in input file for #while directive.");
                    }

                    Value=Parse_Cond_Param();

                    if (fabs(Value)<EPSILON)
                    {
                        Cond_Stack.back().Cond_Type = SKIP_TIL_END_COND;
                        Skip_Tokens(SKIP_TIL_END_COND);
                    }
                    break;

                case FOR_COND:
                    if (Cond_Stack.back().returnToBookmark.pSource != mTokenizer.GetSource())
                    {
                        Error("#for loop did not end in file where it started.");
                    }

                    Got_EOF=false;
                    if (!mTokenizer.GoToBookmark(Cond_Stack.back().returnToBookmark))
                    {
                        Error("Unable to seek in input file for #for directive.");
                    }

                    {
                        SYM_ENTRY* Entry = Find_Symbol(Table_Index, Cond_Stack.back().Loop_Identifier.c_str());
                        if ((Entry == nullptr) || (Entry->Token_Number != FLOAT_ID_TOKEN))
                            Error ("#for loop variable must remain defined and numerical during loop.");

                        DBL* CurrentPtr = reinterpret_cast<DBL *>(Entry->Data);
                        DBL  End        = Cond_Stack.back().For_Loop_End;
                        DBL  Step       = Cond_Stack.back().For_Loop_Step;

                        *CurrentPtr = *CurrentPtr + Step;

                        if ( ((Step > 0) && (*CurrentPtr > End + EPSILON)) ||
                             ((Step < 0) && (*CurrentPtr < End - EPSILON)) )
                        {
                            Cond_Stack.back().Cond_Type = SKIP_TIL_END_COND;
                            Skip_Tokens(SKIP_TIL_END_COND);
                        }
                    }
                    break;

                default:
                    Error("Mis-matched '#end'.");
            }
            EXIT
        END_CASE

        CASE2 (DECLARE_TOKEN,LOCAL_TOKEN)
            Parsing_Directive = false;
            if (Skipping)
            {
                UNGET
                EXIT
            }
            else
            {
                Parse_Declare(mToken.Token_Id == LOCAL_TOKEN, After_Hash);
                Curr_Type = Cond_Stack.back().Cond_Type;
                if (mToken.Unget_Token)
                {
                    switch (mToken.Token_Id)
                    {
                        case HASH_TOKEN:
                            mToken.Unget_Token=false;
                            Parsing_Directive = true;
                            break;

                        case MACRO_ID_TOKEN:
                            Parsing_Directive = true;
                            break;

                        default:
                            EXIT
                    }
                }
                else
                {
                    EXIT
                }
            }
        END_CASE

        CASE (DEFAULT_TOKEN)
            Parsing_Directive = false;
            if ( Skipping )
            {
                UNGET
            }
            else
            {
                Parse_Default();
            }
            EXIT
        END_CASE

        CASE (INCLUDE_TOKEN)
            Parsing_Directive = false;
            if (Skipping)
            {
                UNGET
            }
            else
            {
                Open_Include();
            }
            EXIT
        END_CASE

        CASE (FLOAT_FUNCT_TOKEN)
            Parsing_Directive = false;
            if (Skipping)
            {
                UNGET
                EXIT
            }
            else
            {
                switch(mToken.Function_Id)
                {
                    case VERSION_TOKEN:
                        {
                            if (sceneData->languageVersionSet == false && token_count > 1)
                                sceneData->languageVersionLate = true;
                            Ok_To_Declare = false;
                            bool wasParsingVersionDirective = parsingVersionDirective;
                            parsingVersionDirective = true;
                            EXPECT_ONE
                                CASE (UNOFFICIAL_TOKEN)
#if POV_RAY_IS_OFFICIAL
                                    Get_Token();
                                    Error("This file was created for an unofficial version and\ncannot work as-is with this official version.");
#else
                                    // PATCH AUTHORS - you should not enable any extra features unless the
                                    // 'unofficial' keyword is set in the scene file.
#endif
                                END_CASE
                                OTHERWISE
                                    Unget_Token();
                                END_CASE
                            END_EXPECT

                            sceneData->languageVersion = (int)(Parse_Float() * 100 + 0.5);

                            if (sceneData->languageVersion == 371)
                            {
                                Warning("The version of POV-Ray originally developed as v3.7.1 was ultimately "
                                        "released as v3.8.0; '#version 3.71' will probably not work as expected. "
                                        "Use '#version 3.8' instead.");
                            }

                            if ((sceneData->languageVersionLate) && (sceneData->languageVersion >= 380))
                            {
                                // As of POV-Ray v3.7, all scene files are supposed to begin with a `#version` directive.
                                // As of POV-Ray v3.8, we no longer tolerate violation of that rule if the main scene
                                // file claims to be compatible with POV-Ray v3.8 anywhere further down the road.
                                // (We need to be more lax with include files though, as they may just as well be
                                // standard include files that happens to have been updated since the scene was
                                // originally designed.)

                                if (maIncludeStack.empty())
                                    Error("As of POV-Ray v3.7, the '#version' directive must be the first non-comment "
                                          "statement in the scene file. To indicate that your scene will dynamically "
                                          "adapt to whatever POV-Ray version is actually used, start your scene with "
                                          "'#version version;'.");
                            }

                            // Initialize various defaults depending on language version specified.
                            InitDefaults(sceneData->languageVersion);

                            // NB: This must be set _after_ parsing the value, in order for the `#version version`
                            // idiom to work properly, but _before_ any of the following code querying
                            // `sceneData->EffectiveLanguageVersion()`.
                            sceneData->languageVersionSet = true;

                            if (sceneData->explicitNoiseGenerator == false)
                                sceneData->noiseGenerator = (sceneData->EffectiveLanguageVersion() < 350 ?
                                                             kNoiseGen_Original : kNoiseGen_RangeCorrected);
                            // [CLi] if assumed_gamma is not specified in a pre-v3.7 scene, gammaMode defaults to kPOVList_GammaMode_None;
                            // this is enforced later anyway after parsing, but we may need this information /now/ during parsing already
                            switch (sceneData->gammaMode)
                            {
                                case kPOVList_GammaMode_None:
                                case kPOVList_GammaMode_AssumedGamma37Implied:
                                    if (sceneData->EffectiveLanguageVersion() < 370)
                                        sceneData->gammaMode = kPOVList_GammaMode_None;
                                    else
                                        sceneData->gammaMode = kPOVList_GammaMode_AssumedGamma37Implied;
                                    break;
                                case kPOVList_GammaMode_AssumedGamma36:
                                case kPOVList_GammaMode_AssumedGamma37:
                                    if (sceneData->EffectiveLanguageVersion() < 370)
                                        sceneData->gammaMode = kPOVList_GammaMode_AssumedGamma36;
                                    else
                                        sceneData->gammaMode = kPOVList_GammaMode_AssumedGamma37;
                                    break;
                            }
                            Parse_Semi_Colon(false);

                            if (sceneData->EffectiveLanguageVersion() > POV_RAY_VERSION_INT)
                            {
                                Error("Your scene file requires POV-Ray version %g or later!\n", (DBL)(sceneData->EffectiveLanguageVersion() / 100.0));
                            }

                            Ok_To_Declare = true;
                            parsingVersionDirective = wasParsingVersionDirective;
                            Curr_Type = Cond_Stack.back().Cond_Type;
                            if (mToken.Unget_Token && (mToken.Token_Id==HASH_TOKEN))
                            {
                                mToken.Unget_Token=false;
                                Parsing_Directive = true;
                            }
                            else
                            {
                                EXIT
                            }
                        }
                        break;

                    default:
                        UNGET
                        Expectation_Error ("object or directive.");
                        break;
                }
            }
        END_CASE

        CASE(WARNING_TOKEN)
            Parsing_Directive = false;
            if (Skipping)
            {
                UNGET
            }
            else
            {
                ts=Parse_C_String();
                if(strlen(ts) > 160) // intentional 160, not 128 [trf]
                {
                    ts[124] = ts[125] = ts[126] = '.';
                    ts[127] = 0;
                }
                Warning("%s", ts);
                POV_FREE(ts);
            }
            EXIT
        END_CASE

        CASE(ERROR_TOKEN)
            Parsing_Directive = false;
            if (Skipping)
            {
                UNGET
            }
            else
            {
                ts=Parse_C_String();
                if(strlen(ts) > 160) // intentional 160, not 128 [trf]
                {
                    ts[124] = ts[125] = ts[126] = '.';
                    ts[127] = 0;
                }
                Error("Parse halted by #error directive: %s", ts);
                POV_FREE(ts);
            }
            EXIT
        END_CASE

/* Note: The new message driven output system does not support
   generic user output to the render and statistics streams.
   Both streams are now directed into the debug stream. */
        CASE(RENDER_TOKEN)
        CASE(STATISTICS_TOKEN)
            Warning("#render and #statistics streams are no longer available.\nRedirecting output to #debug stream.");
            // Intentional, redirect output to debug stream.
        CASE(DEBUG_TOKEN)
            Parsing_Directive = false;
            if (Skipping)
            {
                UNGET
            }
            else
            {
                ts=Parse_C_String();
                if(strlen(ts) > 200) // intentional 200, not 160
                {
                    ts[156] = ts[157] = ts[158] = '.';
                    ts[159] = 0;
                }
                Debug_Info("%s", ts);
                POV_FREE(ts);
            }
            EXIT
        END_CASE

        CASE(FOPEN_TOKEN)
            Parsing_Directive = false;
            if (Skipping)
            {
                UNGET
            }
            else
            {
                Parse_Fopen();
            }
            EXIT
        END_CASE

        CASE(FCLOSE_TOKEN)
            Parsing_Directive = false;
            if (Skipping)
            {
                UNGET
            }
            else
            {
                Parse_Fclose();
            }
            EXIT
        END_CASE

        CASE(READ_TOKEN)
            Parsing_Directive = false;
            if (Skipping)
            {
                UNGET
            }
            else
            {
                Parse_Read();
            }
            EXIT
        END_CASE

        CASE(WRITE_TOKEN)
            Parsing_Directive = false;
            if (Skipping)
            {
                UNGET
            }
            else
            {
                Parse_Write();
            }
            EXIT
        END_CASE

        CASE(UNDEF_TOKEN)
            Parsing_Directive = false;
            if (Skipping)
            {
                UNGET
            }
            else
            {
                Ok_To_Declare = false;
                EXPECT_ONE
                    CASE (IDENTIFIER_TOKEN)
                        Warning("Attempt to undef unknown identifier");
                    END_CASE

                    CASE (FILE_ID_TOKEN)
                        if (reinterpret_cast<DATA_FILE *>(mToken.Data)->busyParsing)
                            Error("Can't undefine a file identifier inside a file directive that accesses it.");
                        else
                            PossibleError("Undefining an open file identifier. Use '#fclose' instead.");
                        // FALLTHROUGH
                    CASE2 (MACRO_ID_TOKEN, PARAMETER_ID_TOKEN)
                    CASE2 (FUNCT_ID_TOKEN, VECTFUNCT_ID_TOKEN)
                    // These have to match Parse_Declare in parse.cpp! [trf]
                    CASE4 (NORMAL_ID_TOKEN, FINISH_ID_TOKEN, TEXTURE_ID_TOKEN, OBJECT_ID_TOKEN)
                    CASE4 (COLOUR_MAP_ID_TOKEN, TRANSFORM_ID_TOKEN, CAMERA_ID_TOKEN, PIGMENT_ID_TOKEN)
                    CASE4 (SLOPE_MAP_ID_TOKEN, NORMAL_MAP_ID_TOKEN, TEXTURE_MAP_ID_TOKEN, COLOUR_ID_TOKEN)
                    CASE4 (PIGMENT_MAP_ID_TOKEN, MEDIA_ID_TOKEN, STRING_ID_TOKEN, INTERIOR_ID_TOKEN)
                    CASE4 (DENSITY_ID_TOKEN, ARRAY_ID_TOKEN, DENSITY_MAP_ID_TOKEN, UV_ID_TOKEN)
                    CASE4 (VECTOR_4D_ID_TOKEN, RAINBOW_ID_TOKEN, FOG_ID_TOKEN, SKYSPHERE_ID_TOKEN)
                    CASE3 (MATERIAL_ID_TOKEN, SPLINE_ID_TOKEN, DICTIONARY_ID_TOKEN)
                        Remove_Symbol (mToken.table, mToken.raw.lexeme.text.c_str(), mToken.is_array_elem, mToken.DataPtr, mToken.Token_Id);
                        if (mToken.is_mixed_array_elem)
                            *mToken.NumberPtr = IDENTIFIER_TOKEN;
                    END_CASE

                    CASE2 (VECTOR_FUNCT_TOKEN, FLOAT_FUNCT_TOKEN)
                        switch(mToken.Function_Id)
                        {
                            case VECTOR_ID_TOKEN:
                            case FLOAT_ID_TOKEN:
                                Remove_Symbol (mToken.table, mToken.raw.lexeme.text.c_str(), mToken.is_array_elem, mToken.DataPtr, mToken.Token_Id);
                                if (mToken.is_mixed_array_elem)
                                    *mToken.NumberPtr = IDENTIFIER_TOKEN;
                                break;

                            default:
                                Parse_Error(IDENTIFIER_TOKEN);
                                break;
                        }
                    END_CASE

                    OTHERWISE
                        Parse_Error(IDENTIFIER_TOKEN);
                    END_CASE
                END_EXPECT
                Ok_To_Declare = true;
            }
            EXIT
        END_CASE

        CASE (MACRO_ID_TOKEN)
            Parsing_Directive = false;
            if (Skipping)
            {
                UNGET
            }
            else
            {
                Invoke_Macro();
            }
            EXIT
        END_CASE

        CASE (MACRO_TOKEN)
            Parsing_Directive = false;
            Inc_CS_Index();
            if (!Skipping)
            {
                if (Inside_MacroDef)
                {
                    Error("Cannot nest macro definitions");
                }
                Inside_MacroDef=true;
                PMac=Parse_Macro();
                Inside_MacroDef=false;
            }
            Cond_Stack.back().Cond_Type = DECLARING_MACRO_COND;
            Cond_Stack.back().PMac      = PMac;
            Skip_Tokens(DECLARING_MACRO_COND);
            EXIT
        END_CASE

#if POV_DEBUG
        CASE(BREAKPOINT_TOKEN)
            Parsing_Directive = false;
            if (Skipping)
            {
                UNGET
            }
            else
            {
                Parse_Breakpoint();
            }
            EXIT
        END_CASE
#endif

        OTHERWISE
            Parsing_Directive = false;
            UNGET
            EXIT
        END_CASE
    END_EXPECT

    Parsing_Directive = false;

    if (mToken.Unget_Token)
    {
        mToken.Unget_Token = false;
    }
    else
    {
        mToken.Token_Id = END_OF_FILE_TOKEN;
        mToken.is_array_elem = false;
        mToken.is_mixed_array_elem = false;
        mToken.is_dictionary_elem = false;
    }
}

#if POV_DEBUG
void Parser::Parse_Breakpoint()
{
    // This function is invoked in debug builds whenever the `#breakpoint` directive is encountered
    // in a scene or include file.
    // Control flow is honored, e.g. `#if(0) #breakpoint #else #breakpoint #end` will trigger this
    // function only on the second `#breakpoint` directive.

    // To use the `#breakpoint` directive to immediately break program execution, place an
    // unconditional breakpoint here.

    // To use the `#breakpoint` directive to prime a breakpoint elsewhere, make that breakpoint
    // conditional, testing for `gBreakpointCounter > 0`.

    ++gBreakpointCounter;
}
#endif


/*****************************************************************************
*
* FUNCTION
*
* INPUT
*
* OUTPUT
*
* RETURNS
*
* AUTHOR
*
* DESCRIPTION
*
* CHANGES
*
******************************************************************************/

void Parser::Open_Include()
{
    char *asciiFileName;
    UCS2String formalFileName; // Name the file is known by to the user.

    asciiFileName = Parse_C_String(true);
    formalFileName = ASCIItoUCS2String(asciiFileName);
    POV_FREE(asciiFileName);

    IncludeHeader(formalFileName);
}



/*****************************************************************************
*
* FUNCTION
*
* INPUT
*
* OUTPUT
*
* RETURNS
*
* AUTHOR
*
* DESCRIPTION
*
* CHANGES
*
******************************************************************************/

void Parser::Skip_Tokens(COND_TYPE cond)
{
    int Temp      = Cond_Stack.size();
    int Prev_Skip = Skipping;

    Skipping=true;

    while ((Cond_Stack.size() > Temp) || ((Cond_Stack.size() == Temp) && (Cond_Stack.back().Cond_Type == cond)))
    {
        Get_Token();
    }

    Skipping=Prev_Skip;

    if (mToken.Token_Id==HASH_TOKEN)
    {
        mToken.Token_Id=END_OF_FILE_TOKEN;
        mToken.is_array_elem = false;
        mToken.is_mixed_array_elem = false;
        mToken.is_dictionary_elem = false;
        mToken.Unget_Token=false;
    }
    else
    {
        UNGET
    }
}


/*****************************************************************************
*
* FUNCTION
*
* INPUT
*
* OUTPUT
*
* RETURNS
*
* AUTHOR
*
* DESCRIPTION
*
* CHANGES
*
******************************************************************************/

void Parser::Break()
{
    int Prev_Skip = Skipping;

    Skipping=true;

    while ( (Cond_Stack.size() > 1) &&
            (Cond_Stack.back().Cond_Type != WHILE_COND) &&
            (Cond_Stack.back().Cond_Type != FOR_COND) &&
            (Cond_Stack.back().Cond_Type != CASE_TRUE_COND) &&
            (Cond_Stack.back().Cond_Type != INVOKING_MACRO_COND) )
    {
        Get_Token();
    }

    if (Cond_Stack.size() == 1)
        Error ("Invalid context for #break");

    if (Cond_Stack.back().Cond_Type == INVOKING_MACRO_COND)
    {
        Skipping=Prev_Skip;
        Return_From_Macro();
        Cond_Stack.pop_back();
        return;
    }

    Cond_Stack.back().Cond_Type = SKIP_TIL_END_COND;
    Skip_Tokens (SKIP_TIL_END_COND);

    Skipping=Prev_Skip;

    if (mToken.Token_Id==HASH_TOKEN)
    {
        mToken.Token_Id=END_OF_FILE_TOKEN;
        mToken.is_array_elem = false;
        mToken.is_mixed_array_elem = false;
        mToken.is_dictionary_elem = false;
        mToken.Unget_Token=false;
    }
    else
    {
        UNGET
    }
}


/*****************************************************************************
*
* FUNCTION
*
*   get_hash_value
*
* INPUT
*
* OUTPUT
*
* RETURNS
*
* AUTHOR
*
*   Dieter Bayer
*
* DESCRIPTION
*
*   Calculate hash value for a given string.
*
* CHANGES
*
*   Apr 1996 : Creation.
*
******************************************************************************/

int Parser::get_hash_value(const char *s)
{
    unsigned int i = 0;

    while (*s)
    {
        i = (i << 1) ^ *s++;
    }

    return((int)(i % SYM_TABLE_SIZE));
}



/*****************************************************************************
*
* FUNCTION
*
*   init_sym_tables
*
* INPUT
*
* OUTPUT
*
* RETURNS
*
* AUTHOR
*
*   Chris Young
*
* DESCRIPTION
*
* CHANGES
*
******************************************************************************/

void Parser::init_sym_tables()
{
    int i;

    Add_Sym_Table(); // global symbols
}

Parser::SYM_TABLE *Parser::Create_Sym_Table (bool copyNames)
{
    SYM_TABLE *New = reinterpret_cast<SYM_TABLE *>(POV_MALLOC(sizeof(SYM_TABLE),"symbol table"));
    New->namesAreCopies = copyNames;

    for (int i = 0; i < SYM_TABLE_SIZE; i++)
    {
        New->Table[i] = nullptr;
    }

    return New;
}

void Parser::Add_Sym_Table()
{
    if ((++Table_Index)==MAX_NUMBER_OF_TABLES)
    {
        Table_Index--;
        Error("Too many nested symbol tables");
    }

    Tables[Table_Index] = Create_Sym_Table (Table_Index != 0);
}

void Parser::Destroy_Sym_Table (Parser::SYM_TABLE *Table)
{
    SYM_ENTRY *Entry;

    for(int i = SYM_TABLE_SIZE - 1; i >= 0; i--)
    {
        Entry = Table->Table[i];

        while(Entry)
        {
            Entry = Destroy_Entry (Entry, Table->namesAreCopies);
        }

        Table->Table[i] = nullptr;
    }

    POV_FREE(Table);

}

void Parser::Destroy_Table(int index)
{
    Destroy_Sym_Table (Tables[index]);
}

Parser::SYM_TABLE *Parser::Copy_Sym_Table (const Parser::SYM_TABLE *table)
{
    SYM_TABLE *newTable = Create_Sym_Table (true);
    SYM_ENTRY *Entry, *newEntry;

    for(int i = SYM_TABLE_SIZE - 1; i >= 0; i--)
    {
        Entry = table->Table[i];

        while(Entry)
        {
            newEntry = Copy_Entry (Entry);
            newEntry->next = newTable->Table[i];
            newTable->Table[i] = newEntry;
            Entry = Entry->next;
        }
    }

    return newTable;
}

SYM_ENTRY *Parser::Create_Entry (const char *Name, TokenId Number, bool copyName)
{
    SYM_ENTRY *New;

    New = reinterpret_cast<SYM_ENTRY *>(POV_MALLOC(sizeof(SYM_ENTRY), "symbol table entry"));

    New->Token_Number        = Number;
    New->Data                = nullptr;
    New->deprecated          = false;
    New->deprecatedOnce      = false;
    New->deprecatedShown     = false;
    New->Deprecation_Message = nullptr;
    New->ref_count           = 1;
    if (copyName)
        New->Token_Name = POV_STRDUP(Name);
    else
        New->Token_Name = const_cast<char*>(Name);

    return(New);
}

SYM_ENTRY *Parser::Copy_Entry (const SYM_ENTRY *oldEntry)
{
    SYM_ENTRY *newEntry;

    newEntry = reinterpret_cast<SYM_ENTRY *>(POV_MALLOC(sizeof(SYM_ENTRY), "symbol table entry"));

    newEntry->Token_Number        = oldEntry->Token_Number;
    newEntry->Data                = Copy_Identifier (oldEntry->Data, oldEntry->Token_Number);
    newEntry->deprecated          = false;
    newEntry->deprecatedOnce      = false;
    newEntry->deprecatedShown     = false;
    newEntry->Deprecation_Message = nullptr;
    newEntry->ref_count           = 1;
    newEntry->Token_Name          = POV_STRDUP (oldEntry->Token_Name);

    return newEntry;
}

void Parser::Acquire_Entry_Reference (SYM_ENTRY *Entry)
{
    if (Entry == nullptr)
        return;
    if (Entry->ref_count >= std::numeric_limits<SymTableEntryRefCount>::max())
        Error("Too many unresolved references to symbol");
    Entry->ref_count ++;
}

void Parser::Release_Entry_Reference (SYM_TABLE *table, SYM_ENTRY *Entry)
{
    if (Entry == nullptr)
        return;
    if (Entry->ref_count <= 0)
        Error("Internal error: Symbol reference counter underflow");
    Entry->ref_count --;

    if (Entry->ref_count == 0)
    {
        if (table->namesAreCopies) // NB reserved words reference hard-coded token names in code segment, rather than allocated on heap
        {
            POV_FREE(Entry->Token_Name);
            Destroy_Ident_Data (Entry->Data, Entry->Token_Number); // TODO - shouldn't this be outside the if() block?
        }
        if (Entry->Deprecation_Message != nullptr)
            POV_FREE(Entry->Deprecation_Message);

        POV_FREE(Entry);
    }
}

SYM_ENTRY *Parser::Destroy_Entry (SYM_ENTRY *Entry, bool destroyName)
{
    SYM_ENTRY *Next;

    if (Entry == nullptr)
        return nullptr;

    // always unhook the entry from hash table (if it is still member of one)
    Next = Entry->next;
    Entry->next = nullptr;

    if (Entry->ref_count <= 0)
        Error("Internal error: Symbol reference counter underflow");
    Entry->ref_count --;

    if (Entry->ref_count == 0)
    {
        if (destroyName) // NB reserved words reference hard-coded token names in code segment, rather than allocated on heap
        {
            POV_FREE(Entry->Token_Name);
            Destroy_Ident_Data (Entry->Data, Entry->Token_Number); // TODO - shouldn't this be outside the if() block?
        }
        if (Entry->Deprecation_Message != nullptr)
            POV_FREE(Entry->Deprecation_Message);

        POV_FREE(Entry);
    }

    return Next;
}


void Parser::Add_Entry (SYM_TABLE *table, SYM_ENTRY *Table_Entry)
{
    int i = get_hash_value(Table_Entry->Token_Name);

    Table_Entry->next       = table->Table[i];
    table->Table[i] = Table_Entry;
}

void Parser::Add_Entry (int Index,SYM_ENTRY *Table_Entry)
{
    Add_Entry (Tables[Index], Table_Entry);
}


SYM_ENTRY *Parser::Add_Symbol (SYM_TABLE *table, const char *Name, TokenId Number)
{
    SYM_ENTRY *New;

    New = Create_Entry (Name, Number, table->namesAreCopies);
    Add_Entry (table, New);

    return(New);
}

SYM_ENTRY *Parser::Add_Symbol (int Index,const char *Name,TokenId Number)
{
    SYM_ENTRY *New;

    New = Create_Entry(Name, Number, true);
    Add_Entry(Index,New);

    return(New);
}


SYM_ENTRY *Parser::Find_Symbol (const SYM_TABLE *table, const char *Name, int hash)
{
    SYM_ENTRY *Entry;

    Entry = table->Table[hash];

    while (Entry)
    {
        if (strcmp(Name, Entry->Token_Name) == 0)
        {
            return(Entry);
        }

        Entry = Entry->next;
    }

    return(Entry);
}

SYM_ENTRY *Parser::Find_Symbol (const SYM_TABLE *table, const char *name)
{
    return Find_Symbol (table, name, get_hash_value (name));
}

SYM_ENTRY *Parser::Find_Symbol (int index, const char *name)
{
    return Find_Symbol (Tables[index], name, get_hash_value(name));
}

SYM_ENTRY *Parser::Find_Symbol (const char *name)
{
    SYM_ENTRY *entry;
    int hash = get_hash_value (name);
    for (int index = Table_Index; index > 0; --index)
    {
        entry = Find_Symbol (Tables[index], name, hash);
        if (entry)
            return entry;
    }
    return nullptr;
}


void Parser::Remove_Symbol (SYM_TABLE *table, const char *Name, bool is_array_elem, void **DataPtr, int ttype)
{
    if(is_array_elem == true)
    {
        if (DataPtr == nullptr)
            Error("Invalid array element!");

        if(ttype == FLOAT_FUNCT_TOKEN)
            ttype = FLOAT_ID_TOKEN;
        else if(ttype == VECTOR_FUNCT_TOKEN)
            ttype = VECTOR_ID_TOKEN;
        else if(ttype == COLOUR_KEY_TOKEN)
            ttype = COLOUR_ID_TOKEN;

        Destroy_Ident_Data (*DataPtr, ttype);
        *DataPtr = nullptr;
    }
    else
    {
        SYM_ENTRY *Entry;
        SYM_ENTRY **EntryPtr;

        int i = get_hash_value(Name);

        EntryPtr = &(table->Table[i]);
        Entry    = *EntryPtr;

        while (Entry)
        {
            if (strcmp(Name, Entry->Token_Name) == 0)
            {
                *EntryPtr = Entry->next;
                Destroy_Entry (Entry, table->namesAreCopies);
                return;
            }

            EntryPtr = &(Entry->next);
            Entry    = *EntryPtr;
        }

        Error("Tried to free undefined symbol");
    }
}

void Parser::Remove_Symbol (int Index, const char *Name, bool is_array_elem, void **DataPtr, int ttype)
{
    return Remove_Symbol (Tables[Index], Name, is_array_elem, DataPtr, ttype);
}

void Parser::Check_Macro_Vers(void)
{
    if (sceneData->EffectiveLanguageVersion() < 310)
    {
        Error("Macros require #version 3.1 or later but #version %x.%02d is set.",
               sceneData->EffectiveLanguageVersion() / 100, sceneData->EffectiveLanguageVersion() % 100);
    }
}

Parser::Macro *Parser::Parse_Macro()
{
    Macro *New;
    SYM_ENTRY *Table_Entry = nullptr;
    bool Old_Ok = Ok_To_Declare;
    MacroParameter newParameter;

    Check_Macro_Vers();

    Ok_To_Declare = false;

    EXPECT_ONE
        CASE (IDENTIFIER_TOKEN)
            Table_Entry = Add_Symbol (SYM_TABLE_GLOBAL,mToken.raw.lexeme.text.c_str(),TEMPORARY_MACRO_ID_TOKEN);
        END_CASE

        CASE (MACRO_ID_TOKEN)
            Remove_Symbol(SYM_TABLE_GLOBAL, mToken.raw.lexeme.text.c_str(), false, nullptr, 0);
            Table_Entry = Add_Symbol (SYM_TABLE_GLOBAL,mToken.raw.lexeme.text.c_str(),TEMPORARY_MACRO_ID_TOKEN);
        END_CASE

        OTHERWISE
            Parse_Error(IDENTIFIER_TOKEN);
        END_CASE
    END_EXPECT

    New = new Macro(mToken.raw.lexeme.text.c_str());

    Table_Entry->Data=reinterpret_cast<void *>(New);

    EXPECT_ONE
        CASE (LEFT_PAREN_TOKEN)
            UNGET
        END_CASE
        CASE (TEMPORARY_MACRO_ID_TOKEN)
            Error( "Can't invoke a macro while declaring its parameters");
        END_CASE
        OTHERWISE
            Expectation_Error ("identifier");
        END_CASE
    END_EXPECT

    Parse_Paren_Begin();

    newParameter.optional = false;
    EXPECT
        CASE (OPTIONAL_TOKEN)
            newParameter.optional = true;
        END_CASE

        CASE3 (MACRO_ID_TOKEN, IDENTIFIER_TOKEN, PARAMETER_ID_TOKEN)
        CASE3 (FILE_ID_TOKEN,  FUNCT_ID_TOKEN, VECTFUNCT_ID_TOKEN)
        // These have to match Parse_Declare in parse.cpp! [trf]
        CASE4 (NORMAL_ID_TOKEN, FINISH_ID_TOKEN, TEXTURE_ID_TOKEN, OBJECT_ID_TOKEN)
        CASE4 (COLOUR_MAP_ID_TOKEN, TRANSFORM_ID_TOKEN, CAMERA_ID_TOKEN, PIGMENT_ID_TOKEN)
        CASE4 (SLOPE_MAP_ID_TOKEN, NORMAL_MAP_ID_TOKEN, TEXTURE_MAP_ID_TOKEN, COLOUR_ID_TOKEN)
        CASE4 (PIGMENT_MAP_ID_TOKEN, MEDIA_ID_TOKEN, STRING_ID_TOKEN, INTERIOR_ID_TOKEN)
        CASE4 (DENSITY_ID_TOKEN, ARRAY_ID_TOKEN, DENSITY_MAP_ID_TOKEN, UV_ID_TOKEN)
        CASE4 (VECTOR_4D_ID_TOKEN, RAINBOW_ID_TOKEN, FOG_ID_TOKEN, SKYSPHERE_ID_TOKEN)
        CASE3 (MATERIAL_ID_TOKEN, SPLINE_ID_TOKEN, DICTIONARY_ID_TOKEN)
            newParameter.name = POV_STRDUP(mToken.raw.lexeme.text.c_str());
            New->parameters.push_back(newParameter);
            Parse_Comma();
            newParameter.optional = false;
        END_CASE

        CASE2 (VECTOR_FUNCT_TOKEN, FLOAT_FUNCT_TOKEN)
            switch(mToken.Function_Id)
            {
                case VECTOR_ID_TOKEN:
                case FLOAT_ID_TOKEN:
                    newParameter.name = POV_STRDUP(mToken.raw.lexeme.text.c_str());
                    New->parameters.push_back(newParameter);
                    Parse_Comma();
                    newParameter.optional = false;
                    break;

                default:
                    Expectation_Error ("identifier");
                    break;
            }
        END_CASE

        CASE(RIGHT_PAREN_TOKEN)
            UNGET
            if (newParameter.optional)
                Expectation_Error ("identifier");
            EXIT
        END_CASE

        CASE(TEMPORARY_MACRO_ID_TOKEN)
            Error( "Can't invoke a macro while declaring its parameters");
        END_CASE

        OTHERWISE
            Expectation_Error ("identifier");
        END_CASE
    END_EXPECT

    Ok_To_Declare = Old_Ok;

    Table_Entry->Token_Number = MACRO_ID_TOKEN;

    New->source = mTokenizer.GetColdBookmark();

    Parse_Paren_End();

    Check_Macro_Vers();

    return (New);
}


void Parser::Invoke_Macro()
{
    Macro *PMac=reinterpret_cast<Macro *>(mToken.Data);
    SYM_ENTRY **Table_Entries = nullptr;
    int i,Local_Index;

    Inc_CS_Index();

    if (PMac == nullptr)
    {
        if (mToken.DataPtr != nullptr)
            PMac = reinterpret_cast<Macro*>(*(mToken.DataPtr));
        else
            Error("Error in Invoke_Macro");
    }

    Check_Macro_Vers();

    Parse_Paren_Begin();

    if (PMac->parameters.size() > 0)
    {
        Table_Entries = reinterpret_cast<SYM_ENTRY **>(POV_MALLOC(sizeof(SYM_ENTRY *)*PMac->parameters.size(),"parameters"));

        /* We must parse all parameters before adding new symbol table
           or adding entries.  Otherwise recursion won't always work.
         */

        Local_Index = Table_Index;

        bool properlyDelimited; // true if we found the previous parameter properly delimited with a comma

        properlyDelimited = true;
        for (i=0; i<PMac->parameters.size(); i++)
        {
            bool finalParameter = (i == PMac->parameters.size()-1);
            Table_Entries[i] = Create_Entry (PMac->parameters[i].name, IDENTIFIER_TOKEN, true);
            if (!Parse_RValue(IDENTIFIER_TOKEN, &(Table_Entries[i]->Token_Number), &(Table_Entries[i]->Data), nullptr, true, false, true, true, true, Local_Index))
            {
                EXPECT_ONE
                    CASE (IDENTIFIER_TOKEN)
                        // an uninitialized identifier was passed
                        if (!PMac->parameters[i].optional)
                            Error("Cannot pass uninitialized identifier as non-optional macro parameter.");
                    END_CASE

                    CASE (RIGHT_PAREN_TOKEN)
                        if (!(finalParameter && properlyDelimited))
                            // the parameter list was closed prematurely
                            Error("Expected %d parameters but only %d found.",PMac->parameters.size(),i);
                        // the parameter was left empty
                        if (!PMac->parameters[i].optional)
                            Error("Cannot omit non-optional macro parameter %d.",i+1);
                        UNGET
                    END_CASE

                    CASE (COMMA_TOKEN)
                        // the parameter was left empty
                        if (!PMac->parameters[i].optional)
                            Error("Cannot omit non-optional macro parameter %d.",i+1);
                        UNGET
                    END_CASE

                    OTHERWISE
                        Expectation_Error("macro parameter");
                    END_CASE
                END_EXPECT

                Destroy_Entry (Table_Entries[i], true);
                Table_Entries[i] = nullptr;
            }
            properlyDelimited = Parse_Comma();
        }
    }

    Parse_Paren_End();

    Cond_Stack.back().Cond_Type = INVOKING_MACRO_COND;

    Cond_Stack.back().returnToBookmark   = mTokenizer.GetHotBookmark();
    Cond_Stack.back().PMac               = PMac;

    /* Gotta have new symbol table in case #local is used */
    Add_Sym_Table();

    if (PMac->parameters.size() > 0)
    {
        for (i=0; i<PMac->parameters.size(); i++)
        {
            if (Table_Entries[i] != nullptr)
                Add_Entry(Table_Index,Table_Entries[i]);
        }

        POV_FREE(Table_Entries);
    }

    if ((PMac->Cache != nullptr) || (PMac->source.sourceName != mTokenizer.GetSourceName()))
    {
        UCS2String ign;
        /* Not in same file */
        Cond_Stack.back().Macro_Same_Flag = false;
        Got_EOF=false;
        shared_ptr<IStream> is;
        if (PMac->Cache)
        {
            is = std::make_shared<IMemStream>(Cond_Stack.back().PMac->Cache, PMac->CacheSize, PMac->source.sourceName, PMac->source.offset);
        }
        else
        {
            is = Locate_File (PMac->source.sourceName, POV_File_Text_Macro, ign, true);
            if (is == nullptr)
                Error ("Cannot open macro file '%s'.", UCS2toASCIIString(PMac->source.sourceName).c_str());
        }
        mTokenizer.SetInputStream(is);
    }
    else
    {
        Cond_Stack.back().Macro_Same_Flag=true;
    }

    Got_EOF=false;
    if (!mTokenizer.GoToBookmark(PMac->source))
    {
        ErrorInfo(mToken, "Invoking macro from here.");
        Error(PMac->source, "Unable to file seek in macro invocation.");
    }

    mToken.sourceFile = mTokenizer.GetSource();
    mToken.Token_Id = END_OF_FILE_TOKEN;
    mToken.is_array_elem = false;
    mToken.is_mixed_array_elem = false;
    mToken.is_dictionary_elem = false;

    Check_Macro_Vers();

}

void Parser::Return_From_Macro()
{
    Check_Macro_Vers();

    Got_EOF=false;

    if (!mTokenizer.GoToBookmark(Cond_Stack.back().returnToBookmark))
    {
        ErrorInfo(mToken, "Returning from macro.");
        Error(Cond_Stack.back().returnToBookmark, "Unable to file seek in return from macro.");
    }
    mToken.sourceFile = mTokenizer.GetSource();

    // Always destroy macro locals
    Destroy_Table(Table_Index--);
}

Parser::Macro::Macro(const char *s) :
    Macro_Name(POV_STRDUP(s)),
    Cache(nullptr)
{}

Parser::Macro::~Macro()
{
    int i;

    POV_FREE(Macro_Name);

    for (i=0; i < parameters.size(); i++)
    {
        POV_FREE(parameters[i].name);
    }

    if (Cache != nullptr)
        delete[] Cache;
}

Parser::POV_ARRAY *Parser::Parse_Array_Declare (void)
{
    POV_ARRAY *New;
    int i;
    size_t j;

    New = new POV_ARRAY;
    New->resizable = false;
    New->mixedType = AllowToken(MIXED_TOKEN);

    i=0;
    j=1;

    Ok_To_Declare = false;

    while (Parse_Square_Begin(false))
    {
        if (i >= POV_ARRAY::kMaxDimensions)
        {
            Error("Too many array dimensions");
        }
        New->Sizes[i]=(int)(Parse_Float() + EPSILON);
        j *= New->Sizes[i];
        if ( j <= 0) {
            Error("Invalid dimension size for an array");
        }
        i++;
        Parse_Square_End();
    }

    if (i == 0) {
        // new syntax: Dynamically sized one-dimensional array
        New->Sizes[0] = 0;
        New->resizable = true;
        New->maxDim     = 0;
    }
    else
    {
        New->maxDim     = i-1;
        New->DataPtrs.reserve(j);
        New->DataPtrs.assign(j, nullptr);
        if (New->mixedType)
        {
            New->Types.reserve(j);
            New->Types.assign(j, IDENTIFIER_TOKEN);
        }
    }
    New->Type_ = EMPTY_ARRAY_TOKEN;

    j = 1;

    for(i = New->maxDim; i>=0; i--)
    {
        New->Mags[i] = j;
        j *= New->Sizes[i];
    }

    for (i=0; i<New->DataPtrs.size(); i++)
    {
        POV_PARSER_ASSERT (New->DataPtrs[i] == nullptr);
    }

    EXPECT_ONE
        CASE2(LEFT_CURLY_TOKEN, OPTIONAL_TOKEN)
            UNGET
                Parse_Initalizer(0,0,New);
        END_CASE

        OTHERWISE
            UNGET
        END_CASE
    END_EXPECT

    Ok_To_Declare = true;
    return(New);
};


Parser::SYM_TABLE *Parser::Parse_Dictionary_Declare()
{
    SYM_TABLE *newDictionary;
    SYM_ENTRY *newEntry;
    bool oldParseRawIdentifiers;
    char *dictIndex;

    newDictionary = Create_Sym_Table (true);

    // TODO REVIEW - maybe we need `Ok_To_Declare = false`?

    if (!Parse_Begin (false))
        return newDictionary;

    EXPECT
        CASE (PERIOD_TOKEN)
            oldParseRawIdentifiers = parseRawIdentifiers;
            parseRawIdentifiers = true;
            Get_Token();
            parseRawIdentifiers = oldParseRawIdentifiers;
            if (mToken.Token_Id != IDENTIFIER_TOKEN)
                Expectation_Error ("dictionary element identifier");
            newEntry = Add_Symbol (newDictionary, mToken.raw.lexeme.text.c_str(), IDENTIFIER_TOKEN);

            GET (COLON_TOKEN);

            if (!Parse_RValue (IDENTIFIER_TOKEN, &(newEntry->Token_Number), &(newEntry->Data), newEntry, false, false, true, true, false, MAX_NUMBER_OF_TABLES))
                Expectation_Error("RValue");

            Parse_Comma();
        END_CASE

        CASE (LEFT_SQUARE_TOKEN)
            UNGET
            Parse_Square_Begin();
            dictIndex = Parse_C_String();
            newEntry = Add_Symbol (newDictionary, dictIndex, IDENTIFIER_TOKEN);
            POV_PARSER_ASSERT (newDictionary->namesAreCopies);
            POV_FREE (dictIndex);
            Parse_Square_End();

            GET (COLON_TOKEN);

            if (!Parse_RValue (IDENTIFIER_TOKEN, &(newEntry->Token_Number), &(newEntry->Data), newEntry, false, false, true, true, false, MAX_NUMBER_OF_TABLES))
                Expectation_Error("RValue");

            Parse_Comma();
        END_CASE

        OTHERWISE
            UNGET
            EXIT
        END_CASE
    END_EXPECT

    Parse_End();

    return newDictionary;

};

void Parser::Parse_Initalizer (int Sub, size_t Base, POV_ARRAY *a)
{
    int i;
    bool optional = false;

    EXPECT_ONE
        CASE(OPTIONAL_TOKEN)
            optional = true;
        END_CASE

        OTHERWISE
            UNGET
        END_CASE
    END_EXPECT

    Parse_Begin();
    if (Sub < a->maxDim)
    {
        for(i=0; i < a->Sizes[Sub]; i++)
        {
            Parse_Initalizer(Sub+1,i*a->Mags[Sub]+Base,a);
        }
    }
    else
    {
        bool properlyDelimited = true;
        bool finalParameter = (!a->resizable && (a->Sizes[Sub] == 0));
        for(i=0; !finalParameter; i++)
        {
            if (a->resizable)
                a->Grow();
            else
                finalParameter = (i == (a->Sizes[Sub]-1));

            if (!Parse_RValue (a->ElementType(Base+i), &(a->ElementType(Base+i)), &(a->DataPtrs[Base+i]),
                               nullptr, false, false, true, false, true, MAX_NUMBER_OF_TABLES))
            {
                EXPECT_ONE
                    CASE (IDENTIFIER_TOKEN)
                        // an uninitialized identifier was passed
                        if(!optional)
                            Error("Cannot pass uninitialized identifier to non-optional array initializer.");
                    END_CASE

                    CASE (RIGHT_CURLY_TOKEN)
                        if (a->resizable)
                            // We reserved one element too many.
                            a->Shrink();
                        else
                        {
                            if (!(finalParameter && properlyDelimited))
                                // the parameter list was closed prematurely
                                Error("Expected %d initializers but only %d found.",a->Sizes[Sub],i);
                            // the parameter was left empty
                            if(!optional)
                                Error("Cannot omit elements of non-optional array initializer.");
                        }
                        UNGET
                    END_CASE

                    CASE (COMMA_TOKEN)
                        // the parameter was left empty
                        if(!optional)
                            Error("Cannot omit elements of non-optional array initializer.");
                        UNGET
                    END_CASE

                    OTHERWISE
                        Expectation_Error("array initializer element");
                    END_CASE
                END_EXPECT
            }
            properlyDelimited = Parse_Comma();
        }
    }
    Parse_End();
    Parse_Comma();
};

void Parser::Parse_Fopen(void)
{
    shared_ptr<IStream> rfile;
    OStream *wfile = nullptr;
    DATA_FILE *New;
    char *asciiFileName;
    UCS2String fileName;
    UCS2String ign;
    SYM_ENTRY *Entry;

    New = new DATA_FILE;

    // Safeguard against accidental nesting of other file access directives inside the `#fopen`
    // directive (or the user forgetting portions of the directive).
    New->busyParsing = true;

    GET(IDENTIFIER_TOKEN)
    Entry = Add_Symbol (SYM_TABLE_GLOBAL,mToken.raw.lexeme.text.c_str(),FILE_ID_TOKEN);
    Entry->Data=reinterpret_cast<void *>(New);

    asciiFileName = Parse_C_String(true);
    fileName = ASCIItoUCS2String(asciiFileName);
    POV_FREE(asciiFileName);

    EXPECT_ONE
        CASE(READ_TOKEN)
            New->inTokenizer = std::make_shared<RawTokenizer>();
            rfile = Locate_File(fileName.c_str(), POV_File_Text_User, ign, true);
            if (rfile != nullptr)
                New->inTokenizer->SetInputStream(rfile);
            else
                Error ("Cannot open user file %s (read).", UCS2toASCIIString(fileName).c_str());
        END_CASE

        CASE(WRITE_TOKEN)
            wfile = CreateFile(fileName.c_str(), POV_File_Text_User, false);
            if (wfile != nullptr)
                New->Out_File = std::make_shared<OTextStream>(fileName.c_str(), wfile);
            else
                New->Out_File = nullptr;

            if (New->Out_File == nullptr)
                Error ("Cannot open user file %s (write).", UCS2toASCIIString(fileName).c_str());
        END_CASE

        CASE(APPEND_TOKEN)
            wfile = CreateFile(fileName.c_str(), POV_File_Text_User, true);
            if (wfile != nullptr)
                New->Out_File = std::make_shared<OTextStream>(fileName.c_str(), wfile);
            else
                New->Out_File = nullptr;

            if (New->Out_File == nullptr)
                Error ("Cannot open user file %s (append).", UCS2toASCIIString(fileName).c_str());
        END_CASE

        OTHERWISE
            Expectation_Error("read or write");
        END_CASE
    END_EXPECT

    New->busyParsing = false;
}

void Parser::Parse_Fclose(void)
{
    DATA_FILE *Data;

    EXPECT_ONE
        CASE(FILE_ID_TOKEN)
            Data=reinterpret_cast<DATA_FILE *>(mToken.Data);
            if (Data->busyParsing)
                Error ("Can't nest directives accessing the same file.");
            // NB no need to set Data->busyParsing, as we're not reading any tokens where the
            // tokenizer might stumble upon nested file access directives
            Got_EOF=false;
            Data->inTokenizer = nullptr;
            Data->Out_File = nullptr;
            Remove_Symbol(SYM_TABLE_GLOBAL, mToken.raw.lexeme.text.c_str(), false, nullptr, 0);
        END_CASE

        OTHERWISE
            // To allow `#fclose` to be invoked on an already-closed file,
            // we need to accept IDENTIFIER_TOKEN, but also any *_ID_TOKEN
            // since it may be used at a less local level.
            // (Caveat: This allows to accidentally close a file at a less local level.)
        END_CASE
    END_EXPECT
}

void Parser::Parse_Read()
{
    DATA_FILE *User_File;
    SYM_ENTRY *Temp_Entry;
    int End_File=false;
    char *File_Id;

    Parse_Paren_Begin();

    GET(FILE_ID_TOKEN)
    User_File=reinterpret_cast<DATA_FILE *>(mToken.Data);
    if (User_File->busyParsing)
        Error ("Can't nest directives accessing the same file.");
    File_Id=POV_STRDUP(mToken.raw.lexeme.text.c_str());
    if (User_File->inTokenizer == nullptr)
        Error("Cannot read from file %s because the file is open for writing only.", UCS2toASCIIString(UCS2String(User_File->Out_File->name())).c_str());

    // Safeguard against accidental nesting of other file access directives inside the `#fopen`
    // directive (or the user forgetting portions of the directive).
    User_File->busyParsing = true;

    Parse_Comma(); /* Scene file comma between File_Id and 1st data ident */

    LValue_Ok = true;

    EXPECT
        CASE (IDENTIFIER_TOKEN)
            if (!End_File)
            {
                Temp_Entry = Add_Symbol (SYM_TABLE_GLOBAL,mToken.raw.lexeme.text.c_str(),IDENTIFIER_TOKEN);
                End_File=Parse_Read_Value (User_File,mToken.Token_Id, &(Temp_Entry->Token_Number), &(Temp_Entry->Data));
                mToken.is_array_elem = false;
                mToken.is_mixed_array_elem = false;
                mToken.is_dictionary_elem = false;
                Parse_Comma(); /* Scene file comma between 2 idents */
            }
        END_CASE

        CASE (STRING_ID_TOKEN)
            if (!End_File)
            {
                End_File=Parse_Read_Value (User_File,mToken.Token_Id,mToken.NumberPtr,mToken.DataPtr);
                mToken.is_array_elem = false;
                mToken.is_mixed_array_elem = false;
                mToken.is_dictionary_elem = false;
                Parse_Comma(); /* Scene file comma between 2 idents */
            }
        END_CASE

        CASE2 (VECTOR_FUNCT_TOKEN,FLOAT_FUNCT_TOKEN)
            switch(mToken.Function_Id)
            {
                case VECTOR_ID_TOKEN:
                case FLOAT_ID_TOKEN:
                    if (!End_File)
                    {
                        End_File=Parse_Read_Value (User_File,mToken.Function_Id,mToken.NumberPtr,mToken.DataPtr);
                        Parse_Comma(); /* Scene file comma between 2 idents */
                    }
                    break;

                default:
                    Parse_Error(IDENTIFIER_TOKEN);
                    break;
            }
        END_CASE

        CASE(COMMA_TOKEN)
            if (!End_File)
            {
                Parse_Error(IDENTIFIER_TOKEN);
            }
        END_CASE

        CASE(RIGHT_PAREN_TOKEN)
            UNGET
            EXIT
        END_CASE

        OTHERWISE
            Parse_Error(IDENTIFIER_TOKEN);
        END_CASE
    END_EXPECT

    Parse_Paren_End();

    User_File->busyParsing = false;
    LValue_Ok = false;

    if (End_File)
    {
        Got_EOF=false;
        User_File->inTokenizer = nullptr;
        Remove_Symbol(SYM_TABLE_GLOBAL, File_Id, false, nullptr, 0);
    }
    POV_FREE(File_Id);
}

int Parser::Parse_Read_Value(DATA_FILE *User_File, TokenId Previous, TokenId *NumberPtr, void **DataPtr)
{
    int End_File=false;
    int numComponents;
    EXPRESS Express;
    DBL sign = 1.0;
    DBL val = 0.0;
    bool ungetToken = false;

    if (User_File->inTokenizer == nullptr)
        Error("Cannot read from file '%s' because the file is open for writing only.", UCS2toASCIIString(UCS2String(User_File->Out_File->name())).c_str());

    if (User_File->ReadNextToken())
    {
        switch (User_File->inToken.GetTokenId())
        {
            case DASH_TOKEN:
            case PLUS_TOKEN:
            case FLOAT_TOKEN:
                User_File->UnReadToken();
                if (!Parse_Read_Float_Value(val, User_File))
                    POV_PARSER_ASSERT(false);
                *NumberPtr = FLOAT_ID_TOKEN;
                Test_Redefine(Previous,NumberPtr,*DataPtr);
                *DataPtr   = reinterpret_cast<void *>(Create_Float());
                *(reinterpret_cast<DBL *>(*DataPtr)) = val;
                break;

            case LEFT_ANGLE_TOKEN:
                numComponents = 0;
                while (Parse_Read_Float_Value(val, User_File))
                {
                    if (numComponents == 5)
                        Error(SourceInfo(User_File->inTokenizer->GetSourceName(), User_File->inToken.lexeme.position), "Too many components in vector.");
                    Express[numComponents++] = val;
                    if (!User_File->ReadNextToken())
                        Error(SourceInfo(User_File->inTokenizer->GetSourceName(), User_File->inToken.lexeme.position), "Incomplete vector.");
                    if (User_File->inToken.GetTokenId() != COMMA_TOKEN)
                        User_File->UnReadToken();
                }
                if (!User_File->ReadNextToken() || (User_File->inToken.GetTokenId() != RIGHT_ANGLE_TOKEN))
                    Error(SourceInfo(User_File->inTokenizer->GetSourceName(), User_File->inToken.lexeme.position), "Expected vector component or '>'.");
                if (numComponents < 2)
                    Error(SourceInfo(User_File->inTokenizer->GetSourceName(), User_File->inToken.lexeme.position), "Not enough components in vector.");

                switch (numComponents)
                {
                    case 2:
                        *NumberPtr = UV_ID_TOKEN;
                        Test_Redefine(Previous,NumberPtr,*DataPtr);
                        *DataPtr   = reinterpret_cast<void *>(new Vector2d(Express));
                        break;

                    case 3:
                        *NumberPtr = VECTOR_ID_TOKEN;
                        Test_Redefine(Previous,NumberPtr,*DataPtr);
                        *DataPtr   = reinterpret_cast<void *>(new Vector3d(Express));
                        break;

                    case 4:
                        *NumberPtr = VECTOR_4D_ID_TOKEN;
                        Test_Redefine(Previous,NumberPtr,*DataPtr);
                        *DataPtr   = reinterpret_cast<void *>(Create_Vector_4D());
                        Assign_Vector_4D(reinterpret_cast<DBL *>(*DataPtr), Express);
                        break;

                    case 5:
                        *NumberPtr = COLOUR_ID_TOKEN;
                        Test_Redefine(Previous,NumberPtr,*DataPtr);
                        *DataPtr   = reinterpret_cast<void *>(Create_Colour());
                        (*reinterpret_cast<RGBFTColour *>(*DataPtr)).Set(Express, 5); /* NK fix assign_colour bug */
                        break;

                    default:
                        POV_PARSER_ASSERT(false);
                        break;
                }
                break;

            case STRING_LITERAL_TOKEN:
                *NumberPtr = STRING_ID_TOKEN;
                Test_Redefine(Previous,NumberPtr,*DataPtr);
                POV_PARSER_ASSERT(dynamic_pointer_cast<const StringValue>(User_File->inToken.value) != nullptr);
                *DataPtr   = UCS2_strdup(dynamic_pointer_cast<const StringValue>(User_File->inToken.value)->GetData().c_str());
                break;

            default:
                Error(SourceInfo(User_File->inTokenizer->GetSourceName(), User_File->inToken.lexeme.position), "Expected float, vector, or string literal");
                break;
        }

        if (User_File->ReadNextToken() && (User_File->inToken.GetTokenId() != COMMA_TOKEN))
            User_File->UnReadToken();
    }

    /// @todo Returning `true` in case of end-of-file is counter-intuitive.
    return (User_File->inToken.id == END_OF_FILE_TOKEN);
}

bool Parser::Parse_Read_Float_Value(DBL& val, DATA_FILE* User_File)
{
    DBL sign = 1.0;

    if (!User_File->ReadNextToken())
        return false;

    switch (User_File->inToken.GetTokenId())
    {
        case DASH_TOKEN:
            sign = -1.0;
            // FALLTHROUGH
        case PLUS_TOKEN:
            if (!User_File->ReadNextToken() || (User_File->inToken.GetTokenId() != FLOAT_TOKEN))
                Error(SourceInfo(User_File->inTokenizer->GetSourceName(), User_File->inToken.lexeme.position), "Expected float literal");
            // FALLTHROUGH
        case FLOAT_TOKEN:
            val = sign * User_File->inToken.floatValue;
            return true;

        default:
            User_File->UnReadToken();
            return false;
    }
}

void Parser::Parse_Write(void)
{
    char *temp;
    DATA_FILE *User_File;
    EXPRESS Express;
    int Terms;

    Parse_Paren_Begin();

    GET(FILE_ID_TOKEN)

    User_File=reinterpret_cast<DATA_FILE *>(mToken.Data);
    if (User_File->busyParsing)
        Error ("Can't nest directives accessing the same file.");
    if (User_File->Out_File == nullptr)
        Error("Cannot write to file %s because the file is open for reading only.", UCS2toASCIIString(User_File->inTokenizer->GetSourceName()).c_str());

    // Safeguard against accidental nesting of other file access directives inside the `#fopen`
    // directive (or the user forgetting portions of the directive).
    User_File->busyParsing = true;

    Parse_Comma();

    EXPECT
        CASE5 (SINT8_TOKEN,SINT16BE_TOKEN,SINT16LE_TOKEN,SINT32BE_TOKEN,SINT32LE_TOKEN)
        CASE3 (UINT8_TOKEN,UINT16BE_TOKEN,UINT16LE_TOKEN)
            {
                POV_INT32 val_min;
                POV_INT32 val_max;
                int  num_bytes;
                bool big_endian = false;
                switch (mToken.Token_Id)
                {
                    case SINT8_TOKEN:    val_min = SIGNED8_MIN;  val_max = SIGNED8_MAX;    num_bytes = 1; break;
                    case UINT8_TOKEN:    val_min = 0;            val_max = UNSIGNED8_MAX;  num_bytes = 1; break;
                    case SINT16BE_TOKEN: val_min = SIGNED16_MIN; val_max = SIGNED16_MAX;   num_bytes = 2; big_endian = true;  break;
                    case SINT16LE_TOKEN: val_min = SIGNED16_MIN; val_max = SIGNED16_MAX;   num_bytes = 2; big_endian = false; break;
                    case UINT16BE_TOKEN: val_min = 0;            val_max = UNSIGNED16_MAX; num_bytes = 2; big_endian = true;  break;
                    case UINT16LE_TOKEN: val_min = 0;            val_max = UNSIGNED16_MAX; num_bytes = 2; big_endian = false; break;
                    case SINT32BE_TOKEN: val_min = SIGNED32_MIN; val_max = SIGNED32_MAX;   num_bytes = 4; big_endian = true;  break;
                    case SINT32LE_TOKEN: val_min = SIGNED32_MIN; val_max = SIGNED32_MAX;   num_bytes = 4; big_endian = false; break;
                }
                EXPECT
                    CASE_VECTOR
                        Terms = Parse_Unknown_Vector (Express);
                        if ((Terms >= 1) && (Terms <= 5))
                        {
                            for (int i = 0; i < Terms; i ++)
                            {
                                signed long val;
                                if (Express[i] <= val_min)
                                    val = val_min; // TODO - maybe we should warn the user
                                else if (Express[i] >= val_max)
                                    val = val_max; // TODO - maybe we should warn the user
                                else
                                    val = (signed long)(floor(Express[i]+0.5));
                                for (int j = 0; j < num_bytes; j ++)
                                {
                                    int bitShift = (big_endian? (num_bytes-1)-j : j) * 8;
                                    User_File->Out_File->putraw((val >> bitShift) & 0xFF);
                                }
                            }
                        }
                        else
                        {
                            Expectation_Error("expression");
                        }
                    END_CASE
                    CASE (RIGHT_PAREN_TOKEN)
                        UNGET
                        EXIT
                    END_CASE
                    CASE (COMMA_TOKEN)
                        UNGET
                        EXIT
                    END_CASE
                    OTHERWISE
                        Expectation_Error("expression");
                    END_CASE
                END_EXPECT
            }
        END_CASE

        CASE5 (STRING_LITERAL_TOKEN,CHR_TOKEN,SUBSTR_TOKEN,STR_TOKEN,VSTR_TOKEN)
        CASE5 (CONCAT_TOKEN,STRUPR_TOKEN,STRLWR_TOKEN,DATETIME_TOKEN,STRING_ID_TOKEN)
            UNGET
            temp=Parse_C_String();
            if(strlen(temp) > 512)
            {
                for(char *ptr = temp; *ptr != 0; ptr++)
                    User_File->Out_File->printf("%c", *ptr);
            }
            else
                User_File->Out_File->printf("%s", temp);
            POV_FREE(temp);
        END_CASE

        CASE_VECTOR
            Terms = Parse_Unknown_Vector (Express);
            switch (Terms)
            {
                case 1:
                    User_File->Out_File->printf("%g",Express[X]);
                    break;

                case 2:
                    User_File->Out_File->printf("<%g,%g> ",Express[U],Express[V]);
                    break;

                case 3:
                    User_File->Out_File->printf("<%g,%g,%g> ",Express[X],Express[Y],Express[Z]);
                    break;

                case 4:
                    User_File->Out_File->printf("<%g,%g,%g,%g> ",Express[X],Express[Y],Express[Z],Express[T]);
                    break;

                case 5:
                    User_File->Out_File->printf("<%g,%g,%g,%g,%g> ",Express[X],Express[Y],Express[Z],Express[3],Express[4]);
                    break;

                default:
                    Expectation_Error("expression");
            }
        END_CASE

        CASE (RIGHT_PAREN_TOKEN)
            UNGET
            EXIT
        END_CASE

        CASE (COMMA_TOKEN)
        END_CASE

        OTHERWISE
            Expectation_Error("string");
        END_CASE
    END_EXPECT

    Parse_Paren_End();

    User_File->busyParsing = false;
}

DBL Parser::Parse_Cond_Param(void)
{
    bool Old_Ok = Ok_To_Declare;
    bool Old_Sk = Skipping;
    DBL Val;

    Ok_To_Declare = false;
    Skipping      = false;

    Val=Parse_Float_Param();

    Ok_To_Declare = Old_Ok;
    Skipping      = Old_Sk;

    return(Val);
}

void Parser::Parse_Cond_Param2(DBL *V1,DBL *V2)
{
    bool Old_Ok = Ok_To_Declare;
    bool Old_Sk = Skipping;

    Ok_To_Declare = false;
    Skipping      = false;

    Parse_Float_Param2(V1,V2);

    Ok_To_Declare = Old_Ok;
    Skipping      = Old_Sk;
}

void Parser::Inc_CS_Index()
{
    Cond_Stack.emplace_back();
}

bool Parser::Parse_Ifdef_Param ()
{
    bool retval = false;

    Parse_Paren_Begin();

    Inside_Ifdef=true;
    Get_Token();
    Inside_Ifdef=false;

    if (mToken.is_array_elem)
        retval = (*mToken.DataPtr != nullptr);
    else
        retval = (mToken.Token_Id != IDENTIFIER_TOKEN);

    Parse_Paren_End();

    return retval;
}

int Parser::Parse_For_Param (UTF8String& identifierName, DBL* EndPtr, DBL* StepPtr)
{
    TokenId Previous = NOT_A_TOKEN;
    SYM_ENTRY *Temp_Entry = nullptr;

    Parse_Paren_Begin();

    LValue_Ok = true;

    EXPECT_ONE
        CASE (IDENTIFIER_TOKEN)
            POV_PARSER_ASSERT(!mToken.is_array_elem);
            if (mToken.is_dictionary_elem)
                Error("#for loop variable must not be an array or dictionary element");
            Temp_Entry = Add_Symbol (Table_Index,mToken.raw.lexeme.text.c_str(),IDENTIFIER_TOKEN);
            mToken.NumberPtr = &(Temp_Entry->Token_Number);
            mToken.DataPtr = &(Temp_Entry->Data);
            Previous = mToken.Token_Id;
        END_CASE

        CASE3 (FILE_ID_TOKEN, MACRO_ID_TOKEN, PARAMETER_ID_TOKEN)
            // TODO - We should allow assignment if the identifier is non-local.
            if (mToken.is_array_elem || mToken.is_dictionary_elem)
                Error("#for loop variable must not be an array or dictionary element");
            Parse_Error(IDENTIFIER_TOKEN);
        END_CASE

        CASE2 (FUNCT_ID_TOKEN, VECTFUNCT_ID_TOKEN)
            if (mToken.is_array_elem || mToken.is_dictionary_elem)
                Error("#for loop variable must not be an array or dictionary element");
            Error("Redeclaring functions is not allowed - #undef the function first!");
        END_CASE

        // These have to match Parse_Declare in parse.cpp!
        CASE4 (NORMAL_ID_TOKEN, FINISH_ID_TOKEN, TEXTURE_ID_TOKEN, OBJECT_ID_TOKEN)
        CASE4 (COLOUR_MAP_ID_TOKEN, TRANSFORM_ID_TOKEN, CAMERA_ID_TOKEN, PIGMENT_ID_TOKEN)
        CASE4 (SLOPE_MAP_ID_TOKEN, NORMAL_MAP_ID_TOKEN, TEXTURE_MAP_ID_TOKEN, COLOUR_ID_TOKEN)
        CASE4 (PIGMENT_MAP_ID_TOKEN, MEDIA_ID_TOKEN, STRING_ID_TOKEN, INTERIOR_ID_TOKEN)
        CASE4 (DENSITY_ID_TOKEN, ARRAY_ID_TOKEN, DENSITY_MAP_ID_TOKEN, UV_ID_TOKEN)
        CASE4 (VECTOR_4D_ID_TOKEN, RAINBOW_ID_TOKEN, FOG_ID_TOKEN, SKYSPHERE_ID_TOKEN)
        CASE3 (MATERIAL_ID_TOKEN, SPLINE_ID_TOKEN, DICTIONARY_ID_TOKEN)
            if (mToken.is_array_elem || mToken.is_dictionary_elem)
                Error("#for loop variable must not be an array or dictionary element");
            if (mToken.context != Table_Index)
            {
                Temp_Entry = Add_Symbol (Table_Index,mToken.raw.lexeme.text.c_str(),IDENTIFIER_TOKEN);
                mToken.NumberPtr = &(Temp_Entry->Token_Number);
                mToken.DataPtr   = &(Temp_Entry->Data);
                Previous        = IDENTIFIER_TOKEN;
            }
            else
            {
                Previous        = mToken.Token_Id;
            }
        END_CASE

        CASE (EMPTY_ARRAY_TOKEN)
            POV_PARSER_ASSERT (mToken.is_array_elem && !mToken.is_mixed_array_elem);
            Error("#for loop variable must not be an array element");
            Previous = mToken.Token_Id;
        END_CASE

        CASE2 (VECTOR_FUNCT_TOKEN, FLOAT_FUNCT_TOKEN)
            if (mToken.is_array_elem || mToken.is_dictionary_elem)
                Error("#for loop variable must not be an array or dictionary element");
            switch(mToken.Function_Id)
            {
                case VECTOR_ID_TOKEN:
                case FLOAT_ID_TOKEN:
                    if (mToken.context != Table_Index)
                    {
                        Temp_Entry = Add_Symbol (Table_Index,mToken.raw.lexeme.text.c_str(),IDENTIFIER_TOKEN);
                        mToken.NumberPtr = &(Temp_Entry->Token_Number);
                        mToken.DataPtr   = &(Temp_Entry->Data);
                        Previous        = IDENTIFIER_TOKEN;
                    }
                    else
                    {
                        Previous        = mToken.Function_Id;
                    }
                    break;

                default:
                    Parse_Error(IDENTIFIER_TOKEN);
                    break;
            }
        END_CASE

        OTHERWISE
            if (mToken.is_array_elem || mToken.is_dictionary_elem)
                Error("#for loop variable must not be an array or dictionary element");
            Parse_Error(IDENTIFIER_TOKEN);
        END_CASE
    END_EXPECT

    LValue_Ok = false;

    *mToken.NumberPtr = FLOAT_ID_TOKEN;
    Test_Redefine(Previous,mToken.NumberPtr,*mToken.DataPtr, true);
    *mToken.DataPtr   = reinterpret_cast<void *>(Create_Float());
    DBL* CurrentPtr = (reinterpret_cast<DBL *>(*mToken.DataPtr));

    identifierName = mToken.raw.lexeme.text;

    Parse_Comma();
    *CurrentPtr = Parse_Float();
    Parse_Comma();
    *EndPtr = Parse_Float();
    Parse_Comma();
    *StepPtr = Allow_Float(1.0);

    if (fabs(*StepPtr) < EPSILON)
        Error ("#for loop increment must be non-zero.");

    Parse_Paren_End();

    return ((*StepPtr > 0) && (*CurrentPtr < *EndPtr + EPSILON)) ||
           ((*StepPtr < 0) && (*CurrentPtr > *EndPtr - EPSILON));
}

/*****************************************************************************
*
* FUNCTION
*
* INPUT
*
* OUTPUT
*
* RETURNS
*
* AUTHOR
*
* DESCRIPTION
*
* CHANGES
*
******************************************************************************/

void Parser::IncludeHeader(const UCS2String& formalFileName)
{
    UCS2String actualFileName;

    if (formalFileName.empty())
        return;

    maIncludeStack.push_back(mTokenizer.GetHotBookmark());

    shared_ptr<IStream> is = Locate_File (formalFileName.c_str(),POV_File_Text_INC,actualFileName,true);
    if (is == nullptr)
        Error ("Cannot open include file %s.", UCS2toASCIIString(formalFileName).c_str());

    mTokenizer.SetInputStream(is);

    Add_Sym_Table();

    mToken.sourceFile = mTokenizer.GetSource();
    mToken.Token_Id = END_OF_FILE_TOKEN;
    mToken.is_array_elem = false;
    mToken.is_mixed_array_elem = false;
    mToken.is_dictionary_elem = false;

    CheckFileSignature();
}

}<|MERGE_RESOLUTION|>--- conflicted
+++ resolved
@@ -444,14 +444,9 @@
 
 void Parser::Read_Symbol(const RawToken& rawToken)
 {
-<<<<<<< HEAD
-    int Local_Index,i,j,k;
-=======
-    int c;
     int Local_Index, i;
     size_t j;
     int k;
->>>>>>> 7bcbea72
     POV_ARRAY *a;
     SYM_ENTRY *Temp_Entry;
     POV_PARAM *Par;
@@ -616,24 +611,12 @@
                                     Error("Attempt to access uninitialized array element.");
                             }
 
-<<<<<<< HEAD
                             mToken.DataPtr = &(a->DataPtrs[j]);
-                            mToken.is_mixed_array_elem = !a->Types.empty();
-                            if (mToken.is_mixed_array_elem)
-                                mToken.NumberPtr = &(a->Types[j]);
-                            else
-                                mToken.NumberPtr = &(a->Type);
+                            mToken.is_mixed_array_elem = a->mixedType;
+                            mToken.NumberPtr = &(a->ElementType(j));
                             mToken.Token_Id = *mToken.NumberPtr;
                             mToken.is_array_elem = true;
                             mToken.is_dictionary_elem = false;
-=======
-                            Token.DataPtr = &(a->DataPtrs[j]);
-                            Token.is_mixed_array_elem = a->mixedType;
-                            Token.NumberPtr = &(a->ElementType(j));
-                            Token.Token_Id = *Token.NumberPtr;
-                            Token.is_array_elem = true;
-                            Token.is_dictionary_elem = false;
->>>>>>> 7bcbea72
                         }
                         break;
 
