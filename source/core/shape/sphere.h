//******************************************************************************
///
/// @file core/shape/sphere.h
///
/// Declarations related to the sphere geometric primitive.
///
/// @copyright
/// @parblock
///
/// Persistence of Vision Ray Tracer ('POV-Ray') version 3.8.
/// Copyright 1991-2019 Persistence of Vision Raytracer Pty. Ltd.
///
/// POV-Ray is free software: you can redistribute it and/or modify
/// it under the terms of the GNU Affero General Public License as
/// published by the Free Software Foundation, either version 3 of the
/// License, or (at your option) any later version.
///
/// POV-Ray is distributed in the hope that it will be useful,
/// but WITHOUT ANY WARRANTY; without even the implied warranty of
/// MERCHANTABILITY or FITNESS FOR A PARTICULAR PURPOSE.  See the
/// GNU Affero General Public License for more details.
///
/// You should have received a copy of the GNU Affero General Public License
/// along with this program.  If not, see <http://www.gnu.org/licenses/>.
///
/// ----------------------------------------------------------------------------
///
/// POV-Ray is based on the popular DKB raytracer version 2.12.
/// DKBTrace was originally written by David K. Buck.
/// DKBTrace Ver 2.0-2.12 were written by David K. Buck & Aaron A. Collins.
///
/// @endparblock
///
//******************************************************************************

#ifndef POVRAY_CORE_SPHERE_H
#define POVRAY_CORE_SPHERE_H

// Module config header file must be the first file included within POV-Ray unit header files
#include "core/configcore.h"

// C++ variants of C standard header files
// C++ standard header files
//  (none at the moment)

// POV-Ray header files (base module)
//  (none at the moment)

// POV-Ray header files (core module)
#include "core/scene/object.h"
#include "core/shape/uvmeshable.h"

namespace pov
{

//##############################################################################
///
/// @addtogroup PovCoreShape
///
/// @{

//******************************************************************************
///
/// @name Object Types
///
/// @{

#define SPHERE_OBJECT (BASIC_OBJECT)

/// @}
///
//******************************************************************************

<<<<<<< HEAD
class Sphere : public ObjectBase, public UVMeshable
=======
class Sphere final : public ObjectBase
>>>>>>> 74b3ebe0
{
    public:
        Vector3d Center;
        DBL Radius;

        Sphere();

        virtual ObjectPtr Copy() override;

        virtual bool All_Intersections(const Ray&, IStack&, TraceThreadData *) override;
        virtual bool Inside(const Vector3d&, TraceThreadData *) const override;
        virtual void Normal(Vector3d&, Intersection *, TraceThreadData *) const override;
        virtual void UVCoord(Vector2d&, const Intersection *) const override;
        virtual void Translate(const Vector3d&, const TRANSFORM *) override;
        virtual void Rotate(const Vector3d&, const TRANSFORM *) override;
        virtual void Scale(const Vector3d&, const TRANSFORM *) override;
        virtual void Transform(const TRANSFORM *) override;
        virtual void Compute_BBox() override;
        virtual bool Intersect_BBox(BBoxDirection, const BBoxVector3d&, const BBoxVector3d&, BBoxScalar) const override;

        static bool Intersect(const BasicRay& ray, const Vector3d& Center, DBL Radius2, DBL *Depth1, DBL  *Depth2);

        virtual void evalVertex( Vector3d& r, const DBL u, const DBL v )const;
        virtual void evalNormal( Vector3d& r, const DBL u, const DBL v )const;
        virtual void minUV( Vector2d& r )const;
        virtual void maxUV( Vector2d& r )const;
    private:

        /// Ellipsoid mode flag.
        ///
        /// A value of `false` indicates that the primitive is in _spherical_ mode, while a value of `true` indicates
        /// _ellipsoidal_ mode.
        ///
        /// **Spherical mode** uses the @ref Center and @ref Radius members to track all transformations to the
        /// primitive, while the @ref Trans member only tracks rotations and is used exclusively for UV mapping.
        /// If a transformation cannot be tracked in this manner, the primitive is switched to _ellipsoidal mode_.
        ///
        /// **Ellipsoidal mode** uses the @ref Trans member to track center, radius and all transformations, while the
        /// @ref Center is pegged to the coordinate origin and the @radius to unity.
        ///
        bool Do_Ellipsoid;
};

/// @}
///
//##############################################################################

}
// end of namespace pov

#endif // POVRAY_CORE_SPHERE_H<|MERGE_RESOLUTION|>--- conflicted
+++ resolved
@@ -71,11 +71,7 @@
 ///
 //******************************************************************************
 
-<<<<<<< HEAD
-class Sphere : public ObjectBase, public UVMeshable
-=======
-class Sphere final : public ObjectBase
->>>>>>> 74b3ebe0
+class Sphere final : public ObjectBase, public UVMeshable
 {
     public:
         Vector3d Center;
@@ -98,10 +94,10 @@
 
         static bool Intersect(const BasicRay& ray, const Vector3d& Center, DBL Radius2, DBL *Depth1, DBL  *Depth2);
 
-        virtual void evalVertex( Vector3d& r, const DBL u, const DBL v )const;
-        virtual void evalNormal( Vector3d& r, const DBL u, const DBL v )const;
-        virtual void minUV( Vector2d& r )const;
-        virtual void maxUV( Vector2d& r )const;
+        virtual void evalVertex( Vector3d& r, const DBL u, const DBL v )const override;
+        virtual void evalNormal( Vector3d& r, const DBL u, const DBL v )const override;
+        virtual void minUV( Vector2d& r )const override;
+        virtual void maxUV( Vector2d& r )const override;
     private:
 
         /// Ellipsoid mode flag.
