--- conflicted
+++ resolved
@@ -588,7 +588,6 @@
     Recompute_BBox(&BBox, Trans);
 }
 
-<<<<<<< HEAD
 void Disc::evalVertex( Vector3d& r, const DBL u, const DBL v )const
 {
   DBL iradius = sqrt(iradius2);
@@ -621,7 +620,8 @@
 {
   r[U] = 1.0;
   r[V] = 1.0;
-=======
+}
+  
 void Disc::UVCoord(Vector2d& result, const Intersection *inter, TraceThreadData *) const
 {
   Vector2d uv( inter->Iuv);
@@ -641,8 +641,6 @@
   // v = 0 for iradius2, 1 for oradius2, and linear interpolation along that
   len = Sqr(uv[U])+Sqr(uv[V]);
   result[V] = (sqrt(len)-sqrt(iradius2))/(sqrt(oradius2)-sqrt(iradius2));
-  
->>>>>>> d9f65aca
 }
 
 }