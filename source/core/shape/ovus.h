--- conflicted
+++ resolved
@@ -73,11 +73,7 @@
 ///
 //******************************************************************************
 
-<<<<<<< HEAD
-class Ovus : public ObjectBase, public UVMeshable
-=======
-class Ovus final : public ObjectBase
->>>>>>> 74b3ebe0
+class Ovus final : public ObjectBase, public UVMeshable
 {
     public:
 
@@ -116,10 +112,10 @@
         /// precision for root solver
         DBL RootTolerance;
 
-        virtual void evalVertex( Vector3d& r, const DBL u, const DBL v )const;
-        virtual void evalNormal( Vector3d& r, const DBL u, const DBL v )const;
-        virtual void minUV( Vector2d& r )const;
-        virtual void maxUV( Vector2d& r )const;
+        virtual void evalVertex( Vector3d& r, const DBL u, const DBL v )const override;
+        virtual void evalNormal( Vector3d& r, const DBL u, const DBL v )const override;
+        virtual void minUV( Vector2d& r )const override;
+        virtual void maxUV( Vector2d& r )const override;
     private:
         void CalcUV(const Vector3d& IPoint, Vector2d& Result) const;
         void Intersect_Ovus_Spheres(const Vector3d&, const Vector3d&,
