--- conflicted
+++ resolved
@@ -81,26 +81,6 @@
         DBL MajorRadius, MinorRadius;
 
         Torus();
-<<<<<<< HEAD
-        virtual ~Torus();
-
-        virtual ObjectPtr Copy();
-
-        virtual bool All_Intersections(const Ray&, IStack&, TraceThreadData *);
-        virtual bool Inside(const Vector3d&, TraceThreadData *) const;
-        virtual void Normal(Vector3d&, Intersection *, TraceThreadData *) const;
-        virtual void UVCoord(Vector2d&, const Intersection *, TraceThreadData *) const;
-        virtual void Translate(const Vector3d&, const TRANSFORM *);
-        virtual void Rotate(const Vector3d&, const TRANSFORM *);
-        virtual void Scale(const Vector3d&, const TRANSFORM *);
-        virtual void Transform(const TRANSFORM *);
-        virtual void Compute_BBox();
-
-        virtual void evalVertex( Vector3d& r, const DBL u, const DBL v )const;
-        virtual void evalNormal( Vector3d& r, const DBL u, const DBL v )const;
-        virtual void minUV( Vector2d& r )const;
-        virtual void maxUV( Vector2d& r )const;
-=======
         virtual ~Torus() override;
 
         virtual ObjectPtr Copy() override;
@@ -114,7 +94,12 @@
         virtual void Scale(const Vector3d&, const TRANSFORM *) override;
         virtual void Transform(const TRANSFORM *) override;
         virtual void Compute_BBox() override;
->>>>>>> 74b3ebe0
+
+        virtual void evalVertex( Vector3d& r, const DBL u, const DBL v )const override;
+        virtual void evalNormal( Vector3d& r, const DBL u, const DBL v )const override;
+        virtual void minUV( Vector2d& r )const override;
+        virtual void maxUV( Vector2d& r )const override;
+
     protected:
         int Intersect(const BasicRay& ray, DBL *Depth, RenderStatistics& stats) const;
         bool Test_Thick_Cylinder(const Vector3d& P, const Vector3d& D, DBL h1, DBL h2, DBL r1, DBL r2) const;
