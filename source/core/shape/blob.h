//******************************************************************************
///
/// @file core/shape/blob.h
///
/// Declarations related to the blob geometric primitive.
///
/// @copyright
/// @parblock
///
/// Persistence of Vision Ray Tracer ('POV-Ray') version 3.7.
/// Copyright 1991-2016 Persistence of Vision Raytracer Pty. Ltd.
///
/// POV-Ray is free software: you can redistribute it and/or modify
/// it under the terms of the GNU Affero General Public License as
/// published by the Free Software Foundation, either version 3 of the
/// License, or (at your option) any later version.
///
/// POV-Ray is distributed in the hope that it will be useful,
/// but WITHOUT ANY WARRANTY; without even the implied warranty of
/// MERCHANTABILITY or FITNESS FOR A PARTICULAR PURPOSE.  See the
/// GNU Affero General Public License for more details.
///
/// You should have received a copy of the GNU Affero General Public License
/// along with this program.  If not, see <http://www.gnu.org/licenses/>.
///
/// ----------------------------------------------------------------------------
///
/// POV-Ray is based on the popular DKB raytracer version 2.12.
/// DKBTrace was originally written by David K. Buck.
/// DKBTrace Ver 2.0-2.12 were written by David K. Buck & Aaron A. Collins.
///
/// @endparblock
///
//******************************************************************************

#ifndef POVRAY_CORE_BLOB_H
#define POVRAY_CORE_BLOB_H

// Module config header file must be the first file included within POV-Ray unit header files
#include "core/configcore.h"

#include "core/bounding/boundingsphere.h"
#include "core/scene/object.h"

namespace pov
{

/*****************************************************************************
* Global preprocessor defines
******************************************************************************/

#define BLOB_OBJECT (STURM_OK_OBJECT+HIERARCHY_OK_OBJECT+POTENTIAL_OBJECT)

// TODO - the following values probably don't have to be all discrete bits, except for BLOB_ENTER_EXIT_FLAG
#define BLOB_ENTER_EXIT_FLAG      1 // internal use only
#define BLOB_SPHERE               2
#define BLOB_CYLINDER             4
#define BLOB_ELLIPSOID            8
#define BLOB_BASE_HEMISPHERE     16
#define BLOB_APEX_HEMISPHERE     32
#define BLOB_BASE_HEMIELLIPSOID  64
#define BLOB_APEX_HEMIELLIPSOID 128


/* Define max. number of blob components. */
// [CLi] un-comment the following line if you want a hard limit of blob components; should be obsolete by now.
// #define MAX_BLOB_COMPONENTS 1000000

/* Generate additional blob statistics. */

#define BLOB_EXTRA_STATS 1



/*****************************************************************************
* Global typedefs
******************************************************************************/

class Blob_Element
{
    public:
        short Type;       /* Type of component: sphere, hemisphere, cylinder */
        int index;
        Vector3d O;       /* Element's origin                                */
        DBL len;          /* Cylinder's length                               */
        DBL rad2;         /* Sphere's/Cylinder's radius^2                    */
        DBL c[3];         /* Component's coeffs                              */
        TextureData Texture; /* Component's texture                          */
        TRANSFORM *Trans; /* Component's transformation                      */

        Blob_Element();
        ~Blob_Element();
};

class Blob_Data
{
    public:
        int Number_Of_Components;   /* Number of components     */
        DBL Threshold;              /* Blob threshold           */
        vector<Blob_Element> Entry; /* Array of blob components */
        BSPHERE_TREE *Tree;         /* Bounding hierarchy       */

        Blob_Data(int count = 0);
        ~Blob_Data();

        Blob_Data *AcquireReference(void);
        void ReleaseReference(void);

    private:
        int References;             /* Number of references     */
};

struct Blob_List_Struct
{
    Blob_Element elem;  /* Current element          */
    Blob_List_Struct *next;    /* Pointer to next element  */
};

struct Blob_Interval_Struct
{
    int type;
    DBL bound;
    const Blob_Element *Element;
};

class Blob : public ObjectBase
{
    public:
        Blob_Data *Data;
        vector<TextureData> Element_Texture;

        Blob();
        virtual ~Blob();

        virtual ObjectPtr Copy();

        virtual bool All_Intersections (const Ray&, IStack&, TraceThreadData *) const;
        virtual bool Inside(const Vector3d&, TraceThreadData *) const;
<<<<<<< HEAD
        virtual void Normal (Vector3d&, Vector3d&, Intersection *, TraceThreadData *) const;
=======
        virtual double GetPotential (const Vector3d&, bool subtractThreshold, TraceThreadData *) const;
        virtual void Normal(Vector3d&, Intersection *, TraceThreadData *) const;
>>>>>>> 7e6a9c71
        virtual void Translate(const Vector3d&, const TRANSFORM *);
        virtual void Rotate(const Vector3d&, const TRANSFORM *);
        virtual void Scale(const Vector3d&, const TRANSFORM *);
        virtual void Transform(const TRANSFORM *);
        virtual void Compute_BBox();

        void Determine_Textures (const Intersection *, bool, WeightedTextureVector&, TraceThreadData *) const;

        Blob_List_Struct *Create_Blob_List_Element();
        void Create_Blob_Element_Texture_List(Blob_List_Struct *BlobList, int npoints);
        int Make_Blob(DBL threshold, Blob_List_Struct *bloblist, int npoints, TraceThreadData *Thread);

        void Test_Blob_Opacity();

        static void Translate_Blob_Element(Blob_Element *Element, const Vector3d& Vector);
        static void Rotate_Blob_Element(Blob_Element *Element, const Vector3d& Vector);
        static void Scale_Blob_Element(Blob_Element *Element, const Vector3d& Vector);
        static void Invert_Blob_Element(Blob_Element *Element);
        static void Transform_Blob_Element(Blob_Element *Element, const TRANSFORM *Trans);
    private:
        static void element_normal(Vector3d& Result, const Vector3d& P, const Blob_Element *Element);
        static int intersect_element(const Vector3d& P, const Vector3d& D, const Blob_Element *Element, DBL mindist, DBL *t0, DBL *t1, TraceThreadData *Thread);
        static void insert_hit(const Blob_Element *Element, DBL t0, DBL t1, Blob_Interval_Struct *intervals, unsigned int *cnt);
        int determine_influences(const Vector3d& P, const Vector3d& D, DBL mindist, Blob_Interval_Struct *intervals, TraceThreadData *Thread) const;
        DBL calculate_field_value(const Vector3d& P, TraceThreadData *Thread) const;
        static DBL calculate_element_field(const Blob_Element *Element, const Vector3d& P);

        static int intersect_cylinder(const Blob_Element *Element, const Vector3d& P, const Vector3d& D, DBL mindist, DBL *tmin, DBL *tmax);
        static int intersect_hemisphere(const Blob_Element *Element, const Vector3d& P, const Vector3d& D, DBL mindist, DBL *tmin, DBL *tmax);
        static int intersect_sphere(const Blob_Element *Element, const Vector3d& P, const Vector3d& D, DBL mindist, DBL *tmin, DBL *tmax);
        static int intersect_ellipsoid(const Blob_Element *Element, const Vector3d& P, const Vector3d& D, DBL mindist, DBL *tmin, DBL *tmax);

        static void get_element_bounding_sphere(const Blob_Element *Element, Vector3d& Center, DBL *Radius2);
        void build_bounding_hierarchy();

        void determine_element_texture (const Blob_Element *Element, const TextureData& Texture, const Vector3d& P,
                                        WeightedTextureVector&) const;

        static bool insert_node(BSPHERE_TREE *Node, unsigned int *size, TraceThreadData *Thread);

        void getLocalIPoint(Vector3d& lip, const Intersection *isect) const;
};

}

#endif // POVRAY_CORE_BLOB_H<|MERGE_RESOLUTION|>--- conflicted
+++ resolved
@@ -136,12 +136,8 @@
 
         virtual bool All_Intersections (const Ray&, IStack&, TraceThreadData *) const;
         virtual bool Inside(const Vector3d&, TraceThreadData *) const;
-<<<<<<< HEAD
+        virtual double GetPotential (const Vector3d&, bool subtractThreshold, TraceThreadData *) const;
         virtual void Normal (Vector3d&, Vector3d&, Intersection *, TraceThreadData *) const;
-=======
-        virtual double GetPotential (const Vector3d&, bool subtractThreshold, TraceThreadData *) const;
-        virtual void Normal(Vector3d&, Intersection *, TraceThreadData *) const;
->>>>>>> 7e6a9c71
         virtual void Translate(const Vector3d&, const TRANSFORM *);
         virtual void Rotate(const Vector3d&, const TRANSFORM *);
         virtual void Scale(const Vector3d&, const TRANSFORM *);
