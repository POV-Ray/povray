--- conflicted
+++ resolved
@@ -114,12 +114,8 @@
 
         virtual bool All_Intersections (const Ray&, IStack&, TraceThreadData *) const;
         virtual bool Inside(const Vector3d&, TraceThreadData *) const;
-<<<<<<< HEAD
+        virtual double GetPotential (const Vector3d&, bool subtractThreshold, TraceThreadData *) const;
         virtual void Normal (Vector3d&, Vector3d&, Intersection *, TraceThreadData *) const;
-=======
-        virtual double GetPotential (const Vector3d&, bool subtractThreshold, TraceThreadData *) const;
-        virtual void Normal(Vector3d&, Intersection *, TraceThreadData *) const;
->>>>>>> 7e6a9c71
         virtual void Translate(const Vector3d&, const TRANSFORM *);
         virtual void Rotate(const Vector3d&, const TRANSFORM *);
         virtual void Scale(const Vector3d&, const TRANSFORM *);
@@ -139,14 +135,11 @@
                                    TraceThreadData* pThreadData) const;
 
         inline DBL Float_Function(ISO_ThreadData& itd, DBL t) const;
-<<<<<<< HEAD
-
-        inline void UpdateGradient (volatile DBL& v, DBL g) const;
-=======
         inline DBL EvaluateAbs (GenericScalarFunctionInstance& fn, Vector3d& p) const;
         inline DBL EvaluatePolarized (GenericScalarFunctionInstance& fn, Vector3d& p) const;
         inline bool IsInside (GenericScalarFunctionInstance& fn, Vector3d& p) const;
->>>>>>> 7e6a9c71
+
+        inline void UpdateGradient (volatile DBL& v, DBL g) const;
 
     private:
 
