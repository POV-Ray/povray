--- conflicted
+++ resolved
@@ -1209,12 +1209,8 @@
 
     Depth_Tolerance = DEPTH_TOLERANCE;
 
-<<<<<<< HEAD
-    Trans = NULL;
+    Trans = nullptr;
     uref = Vector3d( 1.0, 0.0, 0.0);
-=======
-    Trans = nullptr;
->>>>>>> 24700edb
 }
 
 
