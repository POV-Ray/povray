//******************************************************************************
///
/// @file core/shape/lemon.cpp
///
/// Implementation of the lemon geometric primitive.
///
/// @author Jerome Grimbert
///
/// @copyright
/// @parblock
///
/// Persistence of Vision Ray Tracer ('POV-Ray') version 3.8.
/// Copyright 1991-2018 Persistence of Vision Raytracer Pty. Ltd.
///
/// POV-Ray is free software: you can redistribute it and/or modify
/// it under the terms of the GNU Affero General Public License as
/// published by the Free Software Foundation, either version 3 of the
/// License, or (at your option) any later version.
///
/// POV-Ray is distributed in the hope that it will be useful,
/// but WITHOUT ANY WARRANTY; without even the implied warranty of
/// MERCHANTABILITY or FITNESS FOR A PARTICULAR PURPOSE.  See the
/// GNU Affero General Public License for more details.
///
/// You should have received a copy of the GNU Affero General Public License
/// along with this program.  If not, see <http://www.gnu.org/licenses/>.
///
/// ----------------------------------------------------------------------------
///
/// POV-Ray is based on the popular DKB raytracer version 2.12.
/// DKBTrace was originally written by David K. Buck.
/// DKBTrace Ver 2.0-2.12 were written by David K. Buck & Aaron A. Collins.
///
/// @endparblock
///
//******************************************************************************

// Unit header file must be the first file included within POV-Ray *.cpp files (pulls in config)
#include "core/shape/lemon.h"

#include "base/messenger.h"

#include "core/math/matrix.h"
#include "core/math/polynomialsolver.h"
#include "core/render/ray.h"
#include "core/scene/tracethreaddata.h"

// this must be the last file included
#include "base/povdebug.h"


namespace pov
{

/*****************************************************************************
* Local preprocessor defines
******************************************************************************/

// Tolerance used for degenerated torus detection and intersection of flat extremities
// as it is used only with low power, precision can be high
const DBL Lemon_Tolerance = 1.0e-10;
// from spheres.cpp, otherwise noisy sphere, used with square and root, so less precision
const DBL DEPTH_TOLERANCE = 1.0e-6;

// Tolerance used for order reduction during root finding.
// TODO FIXME - can we use EPSILON or a similar more generic constant instead?
const DBL ROOT_TOLERANCE = 1.0e-4;


/*****************************************************************************
*
* FUNCTION
*
*   All_Intersections
*
* INPUT
*
* OUTPUT
*
* RETURNS
*
* AUTHOR
*
*   Jerome Grimbert
*
* DESCRIPTION
*
* CHANGES
*
******************************************************************************/

bool Lemon::All_Intersections(const Ray& ray, IStack& Depth_Stack, TraceThreadData *Thread)
{
    bool Intersection_Found;
    int cnt, i;
    Vector3d Real_Normal;
    Vector3d Real_Pt,INormal;
    LEMON_INT I[4];
    Vector3d P,D;
    DBL len;

    Thread->Stats()[Ray_Lemon_Tests]++;
    MInvTransPoint(P, ray.Origin, Trans);
    MInvTransDirection(D, ray.Direction, Trans);
    len = D.length();
    D /= len;

    Intersection_Found = false;

    if ((cnt = Intersect(P, D, I, Thread)) != 0)
    {
        for (i = 0; i < cnt; i++)
        {
            Real_Pt = ray.Origin + I[i].d/len * ray.Direction;

            if (Clip.empty() || Point_In_Clip(Real_Pt, Clip, Thread))
            {
                INormal = I[i].n;
                MTransNormal(Real_Normal, INormal, Trans);
                Real_Normal.normalize();

                Depth_Stack->push(Intersection(I[i].d/len,Real_Pt,Real_Normal,this));
                Intersection_Found = true;
            }
        }
    }
    if(Intersection_Found)
    {
        Thread->Stats()[Ray_Lemon_Tests_Succeeded]++;
    }
    return (Intersection_Found);
}


/*****************************************************************************
*
* FUNCTION
*
*   intersect
*
* INPUT
*
* OUTPUT
*
* RETURNS
*
* AUTHOR
*
*   Jerome Grimbert
*
* DESCRIPTION
*
* CHANGES
*
******************************************************************************/

int Lemon::Intersect(const Vector3d& P, const Vector3d& D, LEMON_INT *Intersection, TraceThreadData *Thread) const
{
    int i = 0;
    DBL a, b, c[5], r[4];
    DBL d;
    DBL R2,r2, Pz2, Dz2, PDz2, k1, k2, horizontal, vertical, OCSquared;
    int n;

    Vector3d Padj, Second_Center,Ipoint, INormal;

    Second_Center = Vector3d(0, 0, VerticalPosition);
    r2 = Sqr(inner_radius);

    if (HorizontalPosition < -Lemon_Tolerance )
    { // use a torus
        Padj = P - Second_Center;
        R2 = Sqr(HorizontalPosition);

        Pz2 = Padj[Z] * Padj[Z];
        Dz2 = D[Z] * D[Z];
        PDz2 = Padj[Z] * D[Z];

        k1 = Padj[X] * Padj[X] + Padj[Y] * Padj[Y] + Pz2 - R2 - r2;
        k2 = Padj[X] * D[X] + Padj[Y] * D[Y] + PDz2;
        // this is just like a big torus
        c[0] = 1.0;

        c[1] = 4.0 * k2;

        c[2] = 2.0 * (k1 + 2.0 * (k2 * k2 + R2 * Dz2));

        c[3] = 4.0 * (k2 * k1 + 2.0 * R2 * PDz2);

        c[4] = k1 * k1 + 4.0 * R2 * (Pz2 - r2);

        n = Solve_Polynomial(4, c, r, Test_Flag(this, STURM_FLAG), ROOT_TOLERANCE, Thread->Stats());
        while (n--)
        {
            // here we only keep the 'lemon' inside the torus
            // and dismiss the 'apple'
            // If you find a solution to resolve the rotation of
            //   (x + r)^2 + z^2 = R^2 around z (so replacing x by sqrt(x^2+y^2))
            // with something which is faster than a 4th degree polynome,
            // please feel welcome to update and share...

            Ipoint = P + r[n] * D;
            vertical = Ipoint[Z];
            if ((vertical >= 0.0) && (vertical <= 1.0))
            {
                horizontal = sqrt(Sqr(Ipoint[X]) + Sqr(Ipoint[Y]));
                OCSquared = Sqr((horizontal - HorizontalPosition)) + Sqr((vertical - VerticalPosition));
                if (fabs(OCSquared - r2 ) < ROOT_TOLERANCE)
                {
                    Intersection[i].d = r[n];
                    INormal = Ipoint;
                    INormal[Z] -= VerticalPosition;
                    INormal[X] -= (INormal[X] * HorizontalPosition / horizontal);
                    INormal[Y] -= (INormal[Y] * HorizontalPosition / horizontal);
                    INormal.normalize();
                    Intersection[i].n = INormal;
                    ++i;
                }
            }
        }
    }
    else
    {
        // use a sphere, as the center is on the axis
        // keeping a torus would trigger a problem of self-coincidence surface
        DBL OCSquared, t_Closest_Approach, Half_Chord, t_Half_Chord_Squared;
        DBL Depth;
        Vector3d Origin_To_Center;

        Origin_To_Center = Second_Center - P;

        OCSquared = Origin_To_Center.lengthSqr();

        t_Closest_Approach = dot(Origin_To_Center, D);

        if (!((OCSquared >= r2) && (t_Closest_Approach < EPSILON )))
        {

            t_Half_Chord_Squared = r2 - OCSquared + Sqr(t_Closest_Approach);

            if (t_Half_Chord_Squared > EPSILON)
            {
                Half_Chord = sqrt(t_Half_Chord_Squared);
                // first intersection
                Depth = t_Closest_Approach - Half_Chord;
                if((Depth > DEPTH_TOLERANCE) && (Depth < MAX_DISTANCE))
                {

                    Ipoint = P + Depth * D;
                    vertical = Ipoint[Z];
                    if ((vertical >= 0.0) && (vertical <= 1.0))
                    {
                        Intersection[i].d = Depth;
                        INormal = Ipoint;
                        INormal[Z] -= VerticalPosition;
                        INormal.normalize();
                        Intersection[i].n = INormal;
                        ++i;
                    }
                }
                // second intersection
                Depth = t_Closest_Approach + Half_Chord;
                if((Depth > DEPTH_TOLERANCE) && (Depth < MAX_DISTANCE))
                {
                    Ipoint = P + Depth * D;
                    vertical = Ipoint[Z];
                    if ((vertical >= 0.0) && (vertical <= 1.0))
                    {
                        Intersection[i].d = Depth;
                        INormal = Ipoint;
                        INormal[Z] -= VerticalPosition;
                        INormal.normalize();
                        Intersection[i].n = INormal;
                        ++i;
                    }
                }
            }
        }

    }

    // intersection with apex and base disc
    if (Test_Flag(this, CLOSED_FLAG) && (fabs(D[Z]) > EPSILON))
    {
        d = - P[Z] / D[Z];

        a = (P[X] + d * D[X]);

        b = (P[Y] + d * D[Y]);

        if (((Sqr(a) + Sqr(b)) <= Sqr(base_radius)) && (d > Lemon_Tolerance) && (d < MAX_DISTANCE))
        {
            Intersection[i].d   = d ;
            Intersection[i].n = Vector3d(0, 0, -1);
            ++i;
        }

        d = (1.0 - P[Z]) / D[Z];

        a = (P[X] + d * D[X]);

        b = (P[Y] + d * D[Y]);

        if (((Sqr(a) + Sqr(b)) <= Sqr(apex_radius))
                && (d > Lemon_Tolerance) && (d < MAX_DISTANCE))
        {
            Intersection[i].d   = d ;
            Intersection[i].n = Vector3d(0, 0, 1);
            ++i;
        }
    }

    return (i);
}


/*****************************************************************************
*
* FUNCTION
*
*   Inside_Lemon
*
* INPUT
*
* OUTPUT
*
* RETURNS
*
* AUTHOR
*
*   Jerome Grimbert
*
* DESCRIPTION
*
* CHANGES
*
******************************************************************************/

bool Lemon::Inside(const Vector3d& IPoint, TraceThreadData *Thread) const
{
    DBL OCSquared;
    DBL horizontal, vertical;
    bool INSide = false;
    Vector3d New_Point;
    MInvTransPoint(New_Point, IPoint, Trans);
    vertical = New_Point[Z];
    if ((vertical >= 0.0) && (vertical <= 1.0))
    {
        horizontal = sqrt(Sqr(New_Point[X]) + Sqr(New_Point[Y]));
        OCSquared = Sqr(horizontal - HorizontalPosition) + Sqr((vertical - VerticalPosition));
        if (OCSquared < Sqr(inner_radius))
        {
            INSide = true;
        }
    }
    if (Test_Flag(this, INVERTED_FLAG))
    {
        return !INSide;
    }
    else
    {
        return INSide;
    }
}


/*****************************************************************************
*
* FUNCTION
*
*   Lemon_Normal
*
* INPUT
*
* OUTPUT
*
* RETURNS
*
* AUTHOR
*
*   Jerome Grimbert
*
* DESCRIPTION
*
* CHANGES
*
******************************************************************************/

void Lemon::Normal(Vector3d& Result, Intersection *Inter, TraceThreadData *Thread) const
{
    Result = Inter->INormal;
}


/*****************************************************************************
*
* FUNCTION
*
*   Translate_Lemon
*
* INPUT
*
* OUTPUT
*
* RETURNS
*
* AUTHOR
*
*   Jerome Grimbert
*
* DESCRIPTION
*
* CHANGES
*
******************************************************************************/

void Lemon::Translate(const Vector3d&, const TRANSFORM *tr)
{
    Transform(tr);
}


/*****************************************************************************
*
* FUNCTION
*
*   Rotate_Lemon
*
* INPUT
*
* OUTPUT
*
* RETURNS
*
* AUTHOR
*
*   Jerome Grimbert
*
* DESCRIPTION
*
* CHANGES
*
******************************************************************************/

void Lemon::Rotate(const Vector3d&, const TRANSFORM *tr)
{
    Transform(tr);
}


/*****************************************************************************
*
* FUNCTION
*
*   Scale_Lemon
*
* INPUT
*
* OUTPUT
*
* RETURNS
*
* AUTHOR
*
*   Jerome Grimbert
*
* DESCRIPTION
*
* CHANGES
*
******************************************************************************/

void Lemon::Scale(const Vector3d&, const TRANSFORM *tr)
{
    Transform(tr);
}



/*****************************************************************************
*
* FUNCTION
*
*   Transform_Lemon
*
* INPUT
*
* OUTPUT
*
* RETURNS
*
* AUTHOR
*
*   Jerome Grimbert
*
* DESCRIPTION
*
* CHANGES
*
******************************************************************************/

void Lemon::Transform(const TRANSFORM *tr)
{
    if(Trans == NULL)
        Trans = Create_Transform();

    Compose_Transforms(Trans, tr);

    Compute_BBox();
}


/*****************************************************************************
*
* FUNCTION
*
*   Create_Lemon
*
* INPUT
*
* OUTPUT
*
* RETURNS
*
* AUTHOR
*
*   Jerome Grimbert
*
* DESCRIPTION
*
* CHANGES
*
******************************************************************************/

Lemon::Lemon() : ObjectBase(LEMON_OBJECT)
{
    apex = Vector3d(0.0, 0.0, 1.0);
    base = Vector3d(0.0, 0.0, 0.0);

    apex_radius = 0.0;
    base_radius = 0.0;

    inner_radius = 0.5;

    Trans = Create_Transform();

    /* Lemon has capped ends by default. */

    Set_Flag(this, CLOSED_FLAG);

    /* Default bounds */

    Make_BBox(BBox, -1.0, -1.0, 0.0, 2.0, 2.0, 1.0);
}



/*****************************************************************************
*
* FUNCTION
*
*   Copy_Lemon
*
* INPUT
*
* OUTPUT
*
* RETURNS
*
* AUTHOR
*
*   Jerome Grimbert
*
* DESCRIPTION
*
* CHANGES
*
******************************************************************************/

ObjectPtr Lemon::Copy()
{
    Lemon *New = new Lemon();

    Destroy_Transform(New->Trans);
    *New = *this;
    New->Trans = Copy_Transform(Trans);

    return (New);
}



/*****************************************************************************
*
* FUNCTION
*
*   Compute_Lemon_Data
*
* INPUT
*
* OUTPUT
*
* RETURNS
*
* AUTHOR
*
*   Jerome Grimbert
*
* DESCRIPTION
*
* CHANGES
*
*
******************************************************************************/

void Lemon::Compute_Lemon_Data(GenericMessenger& messenger, pov_base::ITextStream *FileHandle, pov_base::ITextStream::FilePos & Token_File_Pos, int Token_Col_No )
{
    DBL len;
    Vector3d axis;

    /* Process the primitive specific information */

    /* Find the axis and axis length */

    axis = apex - base;

    len = axis.length();

    if (len < EPSILON)
    {
        throw POV_EXCEPTION_STRING("Degenerate lemon.");
    }
    else
    {
        axis /= len; //normalize
    }
    /* adjust the various radius */
    apex_radius /= len;
    base_radius /= len;
    inner_radius /= len;
    /* Determine alignment and scale */
    Compute_Coordinate_Transform(Trans, base, axis, len, len);

    /* check constraint on inner_radius before solving the system of equation to find the
     * center of the minor circle of the torus
     *
     * base is at origin (0,0)
     * apex is at (0,1)
     * let's note base_radius as a, a>=0
     * let's note apex_radius as b, b>=0
     * let's note inner_radius as r, r>=0
     * center of minor circle is at (x,y), with x<=0
     *
     * (x-a)^2 + y^2 - r^2 = 0  : minor circle must pass on circle at base
     * (x-b)^2 + (1-y)^2 - r^2 = 0 : minor circle must pass on circle at apex
     *
     * r must be equal or greater than sqrt( a^4-2a^2(b^2-1)+(b^2+1)^2 ) / 2
     *
     * then with f = sqrt((a^2-2ab+b^2-4r^2+1)/(a^2-2ab+b^2+1))
     *
     *     x = (a+b-f)/2
     *     y = (f(b-a)+1)/2
     */
    DBL low = sqrt(base_radius*base_radius*base_radius*base_radius - 2*base_radius*base_radius*(apex_radius*apex_radius-1.0)+(apex_radius*apex_radius+1.0)*(apex_radius*apex_radius+1.0))/2.0;
    if (inner_radius < low )
    {
        inner_radius = low;
        messenger.WarningAt(kWarningGeneral, FileHandle->name(), Token_File_Pos.lineno,
                            Token_Col_No, FileHandle->tellg().offset,
                            "Inner (last) radius of lemon is too small. Minimal would be %g. Value has been adjusted.",
                            inner_radius * len);
    }

    DBL f = sqrt(-(base_radius*base_radius-2.0*base_radius*apex_radius+apex_radius*apex_radius-4.0*inner_radius*inner_radius+1.0)/(base_radius*base_radius-2.0*base_radius*apex_radius+apex_radius*apex_radius+1.0));
    /*
     * Attention: valid HorizontalPosition is negative, always (or null)
     * It is of particular importance when using with torus evaluation and normal computation
     */
    HorizontalPosition = (base_radius+apex_radius-f)/2.0;
    VerticalPosition = ((apex_radius-base_radius)*f+1.0)/2.0;
}


/*****************************************************************************
*
* FUNCTION
*
*   Destroy_Lemon
*
* INPUT
*
* OUTPUT
*
* RETURNS
*
* AUTHOR
*
*   Jerome Grimbert
*
* DESCRIPTION
*
* CHANGES
*
******************************************************************************/

Lemon::~Lemon()
{}


/*****************************************************************************
*
* FUNCTION
*
*   Compute_Lemon_BBox
*
* INPUT
*
*   Lemon
*
* OUTPUT
*
*   Lemon
*
* RETURNS
*
* AUTHOR
*
*   Jerome Grimbert
*
* DESCRIPTION
*
*   Calculate the bounding box of a lemon
*
* CHANGES
*
*   May 2016 : Creation.
*
******************************************************************************/

void Lemon::Compute_BBox()
{
    DBL m = inner_radius+HorizontalPosition; //HorizontalPosition is negative
    if ( VerticalPosition < 0)
    {
      m = base_radius;
    }
    if ( VerticalPosition > 1)
    {
      m = apex_radius;
    }
    Make_BBox(BBox, -m, -m, 0.0, 2.0*m, 2.0*m, 1.0);

    Recompute_BBox(&BBox, Trans);
}


#ifdef POV_ENABLE_LEMON_UV

/*****************************************************************************
*
* FUNCTION
*
*   Lemon_UVCoord
*
* INPUT
*
* OUTPUT
*
* RETURNS
*
* AUTHOR
*
*   Jerome Grimbert
*
* DESCRIPTION
*
* CHANGES
*
******************************************************************************/

void Lemon::UVCoord(Vector2d& Result, const Intersection *Inter, TraceThreadData *Thread) const
{
    CalcUV(Inter->IPoint, Result);
}


/*****************************************************************************
*
* FUNCTION
*
*   CalcUV
*
* INPUT
*
* OUTPUT
*
* RETURNS
*
* AUTHOR
*
*   Jerome Grimbert
*
* DESCRIPTION
*
*   Calculate the u/v coordinate of a point on an lemon
*
* CHANGES
*
******************************************************************************/

void Lemon::CalcUV(const Vector3d& IPoint, Vector2d& Result) const
{
    DBL len, x, y, z;
    DBL phi, theta;
    Vector3d P;

    // Transform the ray into the lemon space.
    MInvTransPoint(P, IPoint, Trans);

    // the center of UV coordinate is <0, 0, 1/2>
    // No fancy translation of the center as the radii are changed
    x = P[X];
    y = P[Y];
    z = P[Z]-0.5;

    // Determine its angle from the point (1, 0, 0) in the x-y plane.
    len = x * x + y * y;

    if ((P[Z]>EPSILON)&&(P[Z]<(1.0-EPSILON)))
    {
    // when not on a face, the range 0.25 to 0.75 is used (just plain magic 25% for face, no other reason, but it makes C-Lipka happy)
        phi = 0.75-0.5*P[Z];
    }
    else if (P[Z]>EPSILON)
    {
    // aka P[Z] is 0, use the apex_radius, from 75% to 100% (at the very center)
        phi = 0.0;
        if (apex_radius)
        {
            phi = sqrt(len)/(apex_radius*4);
        }
    }
    else
    {
    // aka P[Z] is 1, use the base_radius, from 0% (at the very center) to 25%
       phi = 1.0;
       if (base_radius)
       {
           phi = 1.0-(sqrt(len)/(base_radius*4));
       }
    }


    if (len > EPSILON)
    {
        len = sqrt(len);
        if (y == 0.0)
        {
            if (x > 0)
                theta = 0.0;
            else
                theta = M_PI;
        }
        else
        {
            theta = acos(x / len);
            if (y < 0.0)
                theta = TWO_M_PI - theta;
        }

        theta /= TWO_M_PI; // This will be from 0 to 1
    }
    else
        // This point is at one of the poles. Any value of xcoord will be ok...
        theta = 0;

    Result[U] = theta;
    Result[V] = phi;

}

<<<<<<< HEAD
// UVMeshable part

void Lemon::evalVertex( Vector3d& r, const DBL u, const DBL v )const
{
  if (v<0.25)
  {
    DBL cov = v*4.0;
    r = Vector3d( apex_radius*cov * cos( u * TWO_M_PI ), apex_radius*cov * sin( u * TWO_M_PI ), 1.0 );
  }
  else if(v>0.75)
  {
    DBL cov = (1.0-v)*4.0;
    r = Vector3d( base_radius*cov * cos( u * TWO_M_PI ), base_radius*cov* sin( u * TWO_M_PI ), 0.0 );
  }
  else
  {
    DBL av = 1.0-(v-0.25)*2.0;
    /*
     * Invariant to solve:
     * Sqr(radius - HorizontlaPosition) = Sqr( inner_radius)-Sqr(av-VerticalPosition)
     * With radius the smaller of the two solutions
     *
     * just remember HorizontalPosition is negative or null, so smaller is +sqrt(...)
     */
    DBL radius = HorizontalPosition + sqrt(Sqr(inner_radius)-Sqr(av-VerticalPosition));
    r = Vector3d( radius * cos( u * TWO_M_PI ), radius * sin( u * TWO_M_PI ), av );
  }
  
  if (Trans)
  {
    MTransPoint( r, r, Trans );
  }
}
void Lemon::evalNormal( Vector3d& r, const DBL u, const DBL v )const
{
  if (v<0.25)
  {
    r = Vector3d(0.0,0.0,-1.0);
  }
  else if (v>0.75)
  {
    r = Vector3d(0.0,0.0,1.0);
  }
  else
  {
    DBL av = 1.0-(v-0.25)*2.0;
    /*
     *
     * curvature is known and constant: inner_radius, only the center is moving verticaly
     */
    r = Vector3d( inner_radius * cos( u * TWO_M_PI ), inner_radius * sin( u * TWO_M_PI ), av-VerticalPosition );
  }
  if (Trans)
  {
    MTransNormal( r, r, Trans );
  }
  r.normalize();

}
void Lemon::minUV( Vector2d& r )const
{
  if (Test_Flag(this, CLOSED_FLAG))
  {
    r[U] = 0.0;
    r[V] = 0.0;
  }
  else
  {
    r[U] = 0.0;
    r[V] = 0.25;
  }
}
void Lemon::maxUV( Vector2d& r )const
{
  if (Test_Flag(this, CLOSED_FLAG))
  {
    r[U] = 1.0;
    r[V] = 1.0;
  }
  else
  {
    r[U] = 1.0;
    r[V] = 0.75;
  }
}
=======
#endif // POV_ENABLE_LEMON_UV

>>>>>>> f09a7b4f
}<|MERGE_RESOLUTION|>--- conflicted
+++ resolved
@@ -879,7 +879,8 @@
 
 }
 
-<<<<<<< HEAD
+#endif // POV_ENABLE_LEMON_UV
+
 // UVMeshable part
 
 void Lemon::evalVertex( Vector3d& r, const DBL u, const DBL v )const
@@ -965,8 +966,5 @@
     r[V] = 0.75;
   }
 }
-=======
-#endif // POV_ENABLE_LEMON_UV
-
->>>>>>> f09a7b4f
+
 }