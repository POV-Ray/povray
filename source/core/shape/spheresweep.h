--- conflicted
+++ resolved
@@ -146,18 +146,6 @@
 
         virtual ObjectPtr Copy() override;
 
-<<<<<<< HEAD
-        virtual bool All_Intersections(const Ray&, IStack&, TraceThreadData *);
-        virtual bool Inside(const Vector3d&, TraceThreadData *) const;
-        virtual void Normal(Vector3d&, Intersection *, TraceThreadData *) const;
-        virtual void Translate(const Vector3d&, const TRANSFORM *);
-        virtual void Rotate(const Vector3d&, const TRANSFORM *);
-        virtual void Scale(const Vector3d&, const TRANSFORM *);
-        virtual void Transform(const TRANSFORM *);
-        virtual void Compute_BBox();
-        virtual void UVCoord(Vector2d&, const Intersection *, TraceThreadData *) const;
-
-=======
         virtual bool All_Intersections(const Ray&, IStack&, TraceThreadData *) override;
         virtual bool Inside(const Vector3d&, TraceThreadData *) const override;
         virtual void Normal(Vector3d&, Intersection *, TraceThreadData *) const override;
@@ -166,7 +154,7 @@
         virtual void Scale(const Vector3d&, const TRANSFORM *) override;
         virtual void Transform(const TRANSFORM *) override;
         virtual void Compute_BBox() override;
->>>>>>> 74b3ebe0
+        virtual void UVCoord(Vector2d&, const Intersection *, TraceThreadData *) const;
 
         void Compute();
     protected:
@@ -197,14 +185,9 @@
         static int Find_Valid_Points(SPHSWEEP_INT *Inter, int Num_Inter, const BasicRay &ray);
 
         static int Comp_Isects(const void *Intersection_1, const void *Intersection_2);
-<<<<<<< HEAD
-        static int bezier_01(int degree, const DBL* Coef, DBL* Roots, bool sturm, DBL tolerance, TraceThreadData *Thread);
+        static int bezier_01(int degree, const DBL* Coef, DBL* Roots, bool sturm, DBL tolerance, RenderStatistics& stats);
 
         static void NormalVectorInterpolation(Vector3d& r, const Vector3d& start, DBL ratio, const Vector3d& end);
-
-=======
-        static int bezier_01(int degree, const DBL* Coef, DBL* Roots, bool sturm, DBL tolerance, RenderStatistics& stats);
->>>>>>> 74b3ebe0
 };
 
 /// @}
