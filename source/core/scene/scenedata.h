--- conflicted
+++ resolved
@@ -193,13 +193,6 @@
 
         ScenePhotonSettings photonSettings; // TODO FIXME - is modified! [trf]
 
-<<<<<<< HEAD
-=======
-        // TODO - decide if we want to keep this here
-        // (we can't move it to the parser though, as part of the data needs to survive into rendering)
-        std::vector<TrueTypeFont*> TTFonts;
-
->>>>>>> 29a10823
         // name of the parsed file
         UCS2String inputFile; // TODO - handle differently
         UCS2String headerFile;
