--- conflicted
+++ resolved
@@ -222,12 +222,8 @@
         ///
         virtual bool Precompute() { return true; };
 
-<<<<<<< HEAD
         virtual bool All_Intersections (const Ray&, IStack&, TraceThreadData *) const = 0;
-=======
-        virtual bool All_Intersections(const Ray&, IStack&, TraceThreadData *) = 0; // could be "const", if it wasn't for isosurface max_gradient estimation stuff
         virtual double GetPotential (const Vector3d&, bool subtractThreshold, TraceThreadData *) const;
->>>>>>> 7e6a9c71
         virtual bool Inside(const Vector3d&, TraceThreadData *) const = 0;
         virtual void Normal (Vector3d&, Vector3d&, Intersection *, TraceThreadData *) const = 0;
         virtual void UVCoord(Vector2d&, const Intersection *, TraceThreadData *) const;
