//******************************************************************************
///
/// @file core/render/tracepixel.cpp
///
/// Implementations related to the basics of raytracing a pixel.
///
/// This module implements the TracePixel class, which mostly pertains to
/// setting up the camera, the initial ray for each pixel rendered, and calling
/// TraceRay() for said pixels. It also contains focal blur code, as this is
/// part of camera and ray setup.
///
/// @copyright
/// @parblock
///
/// Persistence of Vision Ray Tracer ('POV-Ray') version 3.8.
/// Copyright 1991-2019 Persistence of Vision Raytracer Pty. Ltd.
///
/// POV-Ray is free software: you can redistribute it and/or modify
/// it under the terms of the GNU Affero General Public License as
/// published by the Free Software Foundation, either version 3 of the
/// License, or (at your option) any later version.
///
/// POV-Ray is distributed in the hope that it will be useful,
/// but WITHOUT ANY WARRANTY; without even the implied warranty of
/// MERCHANTABILITY or FITNESS FOR A PARTICULAR PURPOSE.  See the
/// GNU Affero General Public License for more details.
///
/// You should have received a copy of the GNU Affero General Public License
/// along with this program.  If not, see <http://www.gnu.org/licenses/>.
///
/// ----------------------------------------------------------------------------
///
/// POV-Ray is based on the popular DKB raytracer version 2.12.
/// DKBTrace was originally written by David K. Buck.
/// DKBTrace Ver 2.0-2.12 were written by David K. Buck & Aaron A. Collins.
///
/// @endparblock
///
//******************************************************************************

// Unit header file must be the first file included within POV-Ray *.cpp files (pulls in config)
#include "core/render/tracepixel.h"

// C++ variants of C standard header files
#include <cstring>

// C++ standard header files
#include <vector>

// POV-Ray header files (base module)
#include <algorithm>

// POV-Ray header files (core module)
#include "core/material/normal.h"
#include "core/material/pigment.h"
#include "core/math/chi2.h"
#include "core/math/jitter.h"
#include "core/math/matrix.h"
#include "core/render/ray.h"
#include "core/render/trace.h"
#include "core/scene/object.h"
#include "core/scene/scenedata.h"
#include "core/shape/mesh.h"

// this must be the last file included
#include "base/povdebug.h"

namespace pov
{

using std::min;
using std::max;

#ifdef DYNAMIC_HASHTABLE
extern unsigned short *hashTable; // GLOBAL VARIABLE
#else
alignas(16) extern unsigned short hashTable[]; // GLOBAL VARIABLE
#endif

const int Grid1Size    = 4;
const int HexGrid2Size = 7;
const int HexGrid3Size = 19;
const int HexGrid4Size = 37;

// Grid size (n x n) used while jittering focal blur sub-pixel position.
const int SUB_PIXEL_GRID_SIZE = 16;

static const Vector2d Grid1[Grid1Size] =
{
    Vector2d(-0.25,  0.25),
    Vector2d( 0.25,  0.25),
    Vector2d(-0.25, -0.25),
    Vector2d( 0.25, -0.25)
};

static const DBL HexJitter2 = 0.144338;
static const int HexGrid2Samples[2] = { 7, 0 };
static const Vector2d HexGrid2[HexGrid2Size] =
{
    Vector2d(-0.288675,  0.000000),
    Vector2d( 0.000000,  0.000000),
    Vector2d( 0.288675,  0.000000),
    Vector2d(-0.144338,  0.250000),
    Vector2d(-0.144338, -0.250000),
    Vector2d( 0.144338,  0.250000),
    Vector2d( 0.144338, -0.250000)
};

static const DBL HexJitter3 = 0.096225;
static const int HexGrid3Samples[4] = { 7, 6, 6, 0 };
static const Vector2d HexGrid3[HexGrid3Size] =
{
    Vector2d(-0.192450,  0.333333),
    Vector2d(-0.192450, -0.333333),
    Vector2d( 0.192450,  0.333333),
    Vector2d( 0.192450, -0.333333),
    Vector2d( 0.384900,  0.000000),
    Vector2d(-0.384900,  0.000000),
    Vector2d( 0.000000,  0.000000),

    Vector2d( 0.000000,  0.333333),
    Vector2d( 0.000000, -0.333333),
    Vector2d(-0.288675,  0.166667),
    Vector2d(-0.288675, -0.166667),
    Vector2d( 0.288675,  0.166667),
    Vector2d( 0.288675, -0.166667),

    Vector2d(-0.096225,  0.166667),
    Vector2d(-0.096225, -0.166667),
    Vector2d( 0.096225,  0.166667),
    Vector2d( 0.096225, -0.166667),
    Vector2d(-0.192450,  0.000000),
    Vector2d( 0.192450,  0.000000)
};

static const DBL HexJitter4 = 0.0721688;
static const int HexGrid4Samples[9] = { 7, 6, 6, 4, 4, 4, 4, 2, 0 };
static const Vector2d HexGrid4[HexGrid4Size] =
{
    Vector2d( 0.000000,  0.000000),
    Vector2d(-0.216506,  0.375000),
    Vector2d( 0.216506, -0.375000),
    Vector2d(-0.216506, -0.375000),
    Vector2d( 0.216506,  0.375000),
    Vector2d(-0.433013,  0.000000),
    Vector2d( 0.433013,  0.000000),

    Vector2d(-0.144338,  0.250000),
    Vector2d( 0.144338, -0.250000),
    Vector2d(-0.144338, -0.250000),
    Vector2d( 0.144338,  0.250000),
    Vector2d(-0.288675,  0.000000),
    Vector2d( 0.288675,  0.000000),

    Vector2d(-0.072169,  0.125000),
    Vector2d( 0.072169, -0.125000),
    Vector2d(-0.072169, -0.125000),
    Vector2d( 0.072169,  0.125000),
    Vector2d(-0.144338,  0.000000),
    Vector2d( 0.144338,  0.000000),

    Vector2d(-0.360844,  0.125000),
    Vector2d(-0.360844, -0.125000),
    Vector2d( 0.360844,  0.125000),
    Vector2d( 0.360844, -0.125000),

    Vector2d(-0.288675,  0.250000),
    Vector2d(-0.288675, -0.250000),
    Vector2d( 0.288675,  0.250000),
    Vector2d( 0.288675, -0.250000),

    Vector2d(-0.072169,  0.375000),
    Vector2d(-0.072169, -0.375000),
    Vector2d( 0.072169,  0.375000),
    Vector2d( 0.072169, -0.375000),

    Vector2d(-0.216506,  0.125000),
    Vector2d(-0.216506, -0.125000),
    Vector2d( 0.216506,  0.125000),
    Vector2d( 0.216506, -0.125000),

    Vector2d( 0.000000,  0.250000),
    Vector2d( 0.000000, -0.250000),
};

inline int PseudoRandom(int v)
{
    return int(hashTable[int(v & 0x0fff)]);
}


bool HasInteriorPointObjectCondition::operator()(const Vector3d& point, ConstObjectPtr object) const
{
    return object->interior != nullptr;
}

bool ContainingInteriorsPointObjectCondition::operator()(const Vector3d& point, ConstObjectPtr object) const
{
    containingInteriors.push_back(object->interior.get());
    return true;
}


TracePixel::TracePixel(std::shared_ptr<SceneData> sd, const Camera* cam, TraceThreadData *td, unsigned int mtl, DBL adcb, const QualityFlags& qf,
                       CooperateFunctor& cf, MediaFunctor& mf, RadiosityFunctor& af, bool pt) :
                       Trace(sd, td, qf, cf, mf, af),
                       sceneData(sd),
                       TracePixelCameraData(td,pt),
                       maxTraceLevel(mtl),
                       adcBailout(adcb)
{
    for (unsigned int i = 0; i < 3; ++i)
    {
        mpCameraLocationFn[i] = nullptr;
        mpCameraDirectionFn[i] = nullptr;
    }
    SetupCamera((cam == nullptr) ? sd->parsedCamera : *cam);
}

TracePixel::~TracePixel()
{
    if (focalBlurData != nullptr)
        delete focalBlurData;
    for (unsigned int i = 0; i < 3; ++i)
    {
        if (mpCameraLocationFn[i] != nullptr)
            delete mpCameraLocationFn[i];
        if (mpCameraDirectionFn[i] != nullptr)
            delete mpCameraDirectionFn[i];
    }
}

void TracePixelCameraData::SetupCamera(const Camera& cam)
{
    bool normalise = false;
    camera = cam;
    useFocalBlur = false;
    //precomputeContainingInteriors = true;
    cameraDirection = camera.Direction;
    cameraRight = camera.Right;
    cameraUp =  camera.Up;
    cameraLocation =  camera.Location;
    aspectRatio = 4.0 / 3.0;
    cameraLengthRight = cameraRight.length();
    cameraLengthUp = cameraUp.length();
    cameraLengthDirection = cameraDirection.length();

    switch(camera.Type)
    {
        case GRID_CAMERA:
            camera.TracePixels.reserve( camera.GridSize[X]*camera.GridSize[Y] );
            for(size_t c = 0;c<(camera.GridSize[X]*camera.GridSize[Y]);++c)
            {
                camera.TracePixels.push_back(*this);
                camera.TracePixels[c].SetupCamera( camera.Cameras[c] );
            }
            break;
        case CYL_1_CAMERA:
        case CYL_3_CAMERA:
            aspectRatio = cameraLengthUp;
            normalise = true;
            break;
        case CYL_2_CAMERA:
        case CYL_4_CAMERA:
            aspectRatio = cameraLengthRight;
            normalise = true;
            break;
        case ULTRA_WIDE_ANGLE_CAMERA:
            aspectRatio = cameraLengthUp / cameraLengthRight;
            normalise = true;
            break;
        case OMNIMAX_CAMERA:
        case FISHEYE_CAMERA:
        case FISHEYE_ORTHOGRAPHIC_CAMERA:
        case FISHEYE_EQUISOLIDANGLE_CAMERA:
        case FISHEYE_STEREOGRAPHIC_CAMERA:
            aspectRatio = cameraLengthRight / cameraLengthUp;
            normalise = true;
            break;
        case PROJ_PLATECARREE_CAMERA:
        case PROJ_MERCATOR_CAMERA:
        case PROJ_LAMBERT_AZI_CAMERA:
        case PROJ_VAN_DER_GRINTEN_CAMERA:
        case PROJ_LAMBERT_CYL_CAMERA:
        case PROJ_BEHRMANN_CAMERA:
        case PROJ_CRASTER_CAMERA:
        case PROJ_EDWARDS_CAMERA:
        case PROJ_HOBO_DYER_CAMERA:
        case PROJ_PETERS_CAMERA:
        case PROJ_GALL_CAMERA:
        case PROJ_BALTHASART_CAMERA:
        case PROJ_MOLLWEIDE_CAMERA:
        case PROJ_AITOFF_CAMERA:
        case PROJ_ECKERT4_CAMERA:
        case PROJ_ECKERT6_CAMERA:
        case PROJ_MILLER_CAMERA:
            aspectRatio = cameraLengthRight / cameraLengthUp;
            normalise = false;
            break;
        case USER_DEFINED_CAMERA:
            normalise = true;
            for (unsigned int i = 0; i < 3; ++i)
            {
                if (mpCameraLocationFn[i] != nullptr)
                    delete mpCameraLocationFn[i];
                if (camera.Location_Fn[i] != nullptr)
                    mpCameraLocationFn[i] = new GenericScalarFunctionInstance(camera.Location_Fn[i], threadDataC);
                if (mpCameraDirectionFn[i] != nullptr)
                    delete mpCameraDirectionFn[i];
                if (camera.Direction_Fn[i] != nullptr)
                    mpCameraDirectionFn[i] = new GenericScalarFunctionInstance(camera.Direction_Fn[i], threadDataC);
            }
            break;
        default:
            aspectRatio = cameraLengthRight / cameraLengthUp;
            break;
    }

    if(normalise == true)
    {
        cameraRight.normalize();
        cameraUp.normalize();
        cameraDirection.normalize();
    }

    if (focalBlurData != nullptr)
    {
        delete focalBlurData;
        focalBlurData = nullptr;
    }

    // TODO: there is little point in calculating the grid separately for each thread.
    // since all threads in a given render must have identical grids, we should calculate
    // it once, and then duplicate the calculated data when starting up the threads.
    // (Possibly we could store it in the view).
    useFocalBlur = ((camera.Aperture != 0.0) && (camera.Blur_Samples > 0));
    if(useFocalBlur == true)
        focalBlurData = new FocalBlurData(camera, threadDataC);
}

void TracePixel::operator()(DBL x, DBL y, DBL width, DBL height, RGBTColour& colour)
{
    if(useFocalBlur == false)
    {
        colour.Clear();
        int numTraced = 0;
        for (size_t rayno = 0; rayno < camera.Rays_Per_Pixel; rayno++)
        {
            TraceTicket ticket(maxTraceLevel, adcBailout, sceneData->outputAlpha);
            Ray ray(ticket);

            if (CreateCameraRay(ray, x, y, width, height, rayno, *this) == true)
            {
                MathColour col;
                ColourChannel transm = 0.0;

                TraceRay(ray, col, transm, 1.0, false, camera.Max_Ray_Distance);
                colour += RGBTColour(ToRGBColour(col), transm);
                numTraced++;
            }
        }
        if (numTraced)
            colour /= (DBL) numTraced;
        else
            colour.transm() = 1.0;
    }
    else
        TraceRayWithFocalBlur(colour, x, y, width, height);
}

bool TracePixelCameraData::CreateCameraRay(Ray& ray, DBL x, DBL y, DBL width, DBL height, size_t ray_number, TracePixel& parent)
{
    DBL x0 = 0.0, y0 = 0.0;
    DBL cx, sx, cy, sy, ty, rad, phi;
    Vector3d V1;
    Vector3d V2;
    TRANSFORM Trans;

    // Set ray flags
    ray.SetFlags(Ray::PrimaryRay, false, false, false, false, precomputeContainingInteriors);

    // Create primary ray according to the camera used.
    ray.Origin = cameraLocation;

    switch(camera.Type)
    {
        case GRID_CAMERA:
            {
                x0 = x / width;//from 0 to 1
                y0 = y / height;//from 0 to 1
                unsigned int i,j;
                i = x0*camera.GridSize[X];
                i = std::min( camera.GridSize[X]-1, i);// from 0 to X-1
                j = y0*camera.GridSize[Y];
                j = std::min( camera.GridSize[Y]-1, j);// from 0 to Y-1
                x0 *= width;
                y0 *= height;
                x0 -= 0.5;
                y0 += 0.5;
                x0 *= camera.GridSize[X];
                y0 *= camera.GridSize[Y];
                x0 -= i*width;
                y0 -= j*height;
                unsigned int w = i+j*camera.GridSize[X];
                bool r = camera.TracePixels[w].CreateCameraRay(ray, x0, y0, width, height, ray_number, parent);
                if (r) 
                {
                    ray.Direction.normalize();
                }
                return r;
            }
 
        // Perspective projection (Pinhole camera; POV standard).
        case PERSPECTIVE_CAMERA:
            // Convert the x coordinate to be a DBL from -0.5 to 0.5.
            x0 = x / width - 0.5;

            // Convert the y coordinate to be a DBL from -0.5 to 0.5.
            y0 = 0.5 - y / height;

            // Create primary ray.
            ray.Direction = cameraDirection + x0 * cameraRight + y0 * cameraUp;

            // Do focal blurring (by Dan Farmer).
            if(useFocalBlur)
                JitterCameraRay(ray, x, y, ray_number);

            parent.InitRayContainerState(ray, useFocalBlur);
            break;

        // Stereoscopic projection: two perspective cameras, one for left, the other for right
        case STEREOSCOPIC_CAMERA:
            // Convert the x coordinate to be a DBL from -0.5 to 0.5, twice.
            x0 = 2.0 * x / width - 1.0;// first -1.0 to 1.0
            if (x0 < 0)
            {// left eye
                x0 +=0.5;
                ray.Origin += -camera.Eye_Distance/cameraLengthRight/2.0 *cameraRight;
                Compute_Axis_Rotation_Transform(&Trans, cameraUp, camera.Parallaxe/cameraLengthUp);
            }
            else
            {// right eye
                x0 -=0.5;
                ray.Origin += camera.Eye_Distance/cameraLengthRight/2.0 *cameraRight;
                Compute_Axis_Rotation_Transform(&Trans, cameraUp, -camera.Parallaxe/cameraLengthUp);
            }
            MTransPoint(V1,cameraDirection,&Trans);

            // Convert the y coordinate to be a DBL from -0.5 to 0.5.
            y0 = ((height - 1) - y) / height - 0.5;
            // Create primary ray.
            ray.Direction = V1 + x0/2.0 *cameraRight + y0 *cameraUp;

            // Do focal blurring (by Dan Farmer).
            if(useFocalBlur)
            {
                JitterCameraRay(ray, x, y, ray_number);
            }
            parent.InitRayContainerState(ray, useFocalBlur);
            break;
        // omni directional stereo camera
        case OMNI_DIRECTIONAL_STEREO_CAMERA:
            // convert the x coordinate to be a DBL from -pi to pi
            x0 = x / width * TWO_M_PI - M_PI ;
            y0 = y / height;
            if ( y0 < 0.5 ) //left eye
            {
                y0 = M_PI_2 - y0 * TWO_M_PI;
                V2 = cameraRight * -camera.Eye_Distance/cameraLengthRight/2.0;
            }
            else if (y0 > 0.5 ) // right eye
            {
                y0 = 3.0 * M_PI_2 - y0 * TWO_M_PI;
                V2 = cameraRight * camera.Eye_Distance/cameraLengthRight/2.0;
            }
            else
            { // neither eye, ignore
                return false;
            }
            // y0 in pi/2 to -pi/2 range

            // find latitude for y in 3D space
            Compute_Axis_Rotation_Transform(&Trans, cameraRight, -y0);
            MTransPoint (V1, cameraDirection, &Trans);

            // Now take V1 and find longitude based on x
            Compute_Axis_Rotation_Transform(&Trans, cameraUp, x0);

            // Create primary ray.
            MTransPoint(ray.Direction, V1, &Trans);
            // rotate head, in horizontal plane
            MTransPoint(V1, V2, &Trans);
            ray.Origin += V1;

            // Do focal blurring (by Dan Farmer).
            if(useFocalBlur)
            {
                JitterCameraRay(ray, x, y, ray_number);
            }
            parent.InitRayContainerState(ray, useFocalBlur);
            break;
        // Orthographic projection.
        case ORTHOGRAPHIC_CAMERA:
            // Convert the x coordinate to be a DBL from -0.5 to 0.5.
            x0 = x / width - 0.5;

            // Convert the y coordinate to be a DBL from -0.5 to 0.5.
            y0 = 0.5 - y / height;

            // Create primary ray.
            ray.Direction = cameraDirection;

            ray.Origin = cameraLocation + x0 * cameraRight + y0 * cameraUp;

            if(useFocalBlur)
                JitterCameraRay(ray, x, y, ray_number);

            parent.InitRayContainerState(ray, true);
            break;

        // Fisheye camera.
        case FISHEYE_CAMERA:
            // Convert the x coordinate to be a DBL from -1.0 to 1.0.
            x0 = 2.0 * (x / width - 0.5);

            // Convert the y coordinate to be a DBL from -1.0 to 1.0.
            y0 = 2.0 * (0.5 - y / height);

            // This code would do what Warp wants
            x0 *= cameraLengthRight;
            y0 *= cameraLengthUp;

            rad = sqrt(x0 * x0 + y0 * y0);

            // If the pixel lies outside the unit circle no ray is traced.

            if(rad > 1.0)
                return false;

            if(rad == 0.0)
                phi = 0.0;
            else if(x0 < 0.0)
                phi = M_PI - asin(y0 / rad);
            else
                phi = asin(y0 / rad);

            // Get spherical coordinates.
            x0 = phi;

            // Set vertical angle to half viewing angle.
            y0 = rad * camera.Angle * M_PI_360;

            // Create primary ray.
            cx = cos(x0);  sx = sin(x0);
            cy = cos(y0);  sy = sin(y0);

            ray.Direction = (cx * sy) * cameraRight + (sx * sy) * cameraUp + cy * cameraDirection;

            if(useFocalBlur)
                JitterCameraRay(ray, x, y, ray_number);

            parent.InitRayContainerState(ray, useFocalBlur);
            break;

        // Fisheye camera. equidistant r = F.sin(theta)
        case FISHEYE_ORTHOGRAPHIC_CAMERA:
            // Convert the x coordinate to be a DBL from -1.0 to 1.0.
            x0 = 2.0 * x / width - 1.0;

            // Convert the y coordinate to be a DBL from -1.0 to 1.0.
            y0 = 2.0 * ((height - 1) - y) / height - 1.0;

            // This code would do what Warp wants
            x0 *= cameraLengthRight;
            y0 *= cameraLengthUp;

            rad = sqrt(x0 * x0 + y0 * y0);

            // If the pixel lies outside the unit circle no ray is traced.

            if(rad > 1.0)
                return false;

            if(rad == 0.0)
                phi = 0.0;
            else if(x0 < 0.0)
                phi = M_PI - asin(y0 / rad);
            else
                phi = asin(y0 / rad);

            // Get spherical coordinates.
            x0 = phi;

            // Set vertical angle to half viewing angle.
            // from book: r = F.sin(theta) (aka F.sin(y0))
            // so y0 = asin( rad );
            // for max 180° angle 
            y0 = asin(rad) * camera.Angle / 180.0;

            // Create primary ray.
            cx = cos(x0);  sx = sin(x0);
            cy = cos(y0);  sy = sin(y0);

            ray.Direction = cx * sy *cameraRight+ sx * sy *cameraUp+ cy *cameraDirection;

            if(useFocalBlur)
                JitterCameraRay(ray, x, y, ray_number);

            parent.InitRayContainerState(ray, useFocalBlur);
            break;

        // Fisheye camera, equisolid angle r = F.2.sin(theta/2)
        case FISHEYE_EQUISOLIDANGLE_CAMERA:
            // Convert the x coordinate to be a DBL from -1.0 to 1.0.
            x0 = 2.0 * x / width - 1.0;

            // Convert the y coordinate to be a DBL from -1.0 to 1.0.
            y0 = 2.0 * ((height - 1) - y) / height - 1.0;

            // This code would do what Warp wants
            x0 *= cameraLengthRight;
            y0 *= cameraLengthUp;

            rad = sqrt(x0 * x0 + y0 * y0);

            // If the pixel lies outside the unit circle no ray is traced.

            if(rad > 1.0)
                return false;

            if(rad == 0.0)
                phi = 0.0;
            else if(x0 < 0.0)
                phi = M_PI - asin(y0 / rad);
            else
                phi = asin(y0 / rad);

            // Get spherical coordinates.
            x0 = phi;

            // from book: r = F.2.sin(theta/2) 
            // for max 180° angle , just inverse the previous function
            // but adjust the range 0-1 to 0-sqrt(2) first
            y0 = 2.0*asin(.5*rad*sqrt(2)) * camera.Angle / 180.0;

            // Create primary ray.
            cx = cos(x0);  sx = sin(x0);
            cy = cos(y0);  sy = sin(y0);

            ray.Direction = cx * sy *cameraRight+ sx * sy *cameraUp+ cy *cameraDirection;

            if(useFocalBlur)
                JitterCameraRay(ray, x, y, ray_number);

            parent.InitRayContainerState(ray, useFocalBlur);
            break;

        // Fisheye camera. stereographic, r = F.2.tan(theta/2)
        case FISHEYE_STEREOGRAPHIC_CAMERA:
            // Convert the x coordinate to be a DBL from -1.0 to 1.0.
            x0 = 2.0 * x / width - 1.0;

            // Convert the y coordinate to be a DBL from -1.0 to 1.0.
            y0 = 2.0 * ((height - 1) - y) / height - 1.0;

            // This code would do what Warp wants
            x0 *= cameraLengthRight;
            y0 *= cameraLengthUp;

            rad = sqrt(x0 * x0 + y0 * y0);

            // If the pixel lies outside the unit circle no ray is traced.

            if(rad > 1.0)
                return false;

            if(rad == 0.0)
                phi = 0.0;
            else if(x0 < 0.0)
                phi = M_PI - asin(y0 / rad);
            else
                phi = asin(y0 / rad);

            // Get spherical coordinates.
            x0 = phi;

            // from book: r = F.2.tan(theta/2) 
            // for max 180° angle , just inverse the previous function
            // but adjust the range 0-1 to 0-2 first, then simplify 0.5*2*rad to rad
            // (adjustment due to rad=1 for theta = pi/2, so r = 2Ftan(pi/4) = 2F )
            y0 = 2.0*atan(rad) * camera.Angle / 180.0;

            // Create primary ray.
            cx = cos(x0);  sx = sin(x0);
            cy = cos(y0);  sy = sin(y0);

            ray.Direction = cx * sy *cameraRight+ sx * sy *cameraUp+ cy *cameraDirection;

            if(useFocalBlur)
                JitterCameraRay(ray, x, y, ray_number);

            parent.InitRayContainerState(ray, useFocalBlur);
            break;

        // Omnimax camera.
        case OMNIMAX_CAMERA:
            // Convert the x coordinate to be a DBL from -1.0 to 1.0.
            x0 = 2.0 * (x / width - 0.5);

            // Convert the y coordinate to be a DBL from -1.0 to 1.0.
            y0 = 2.0 * (0.5 - y / height);

            // Get polar coordinates.
            if(aspectRatio > 1.0)
            {
                if(aspectRatio > 1.283458)
                {
                    x0 *= aspectRatio/1.283458;
                    y0 = (y0-1.0)/1.283458 + 1.0;
                }
                else
                    y0 = (y0-1.0)/aspectRatio + 1.0;
            }
            else
                y0 /= aspectRatio;

            rad = sqrt(x0 * x0 + y0 * y0);

            // If the pixel lies outside the unit circle no ray is traced.

            if(rad > 1.0)
                return false;

            if(rad == 0.0)
                phi = 0.0;
            else if (x0 < 0.0)
                phi = M_PI - asin(y0 / rad);
            else
                phi = asin(y0 / rad);

            // Get spherical coordinates.
            x0 = phi;

            y0 = 1.411269 * rad - 0.09439 * rad * rad * rad + 0.25674 * rad * rad * rad * rad * rad;

            cx = cos(x0);  sx = sin(x0);
            cy = cos(y0);  sy = sin(y0);

            // We can't see below 45 degrees under the projection axis.
            if (sx * sy < tan(135.0 * M_PI_180) * cy)
                return false;

            ray.Direction = (cx * sy) * cameraRight + (sx * sy) * cameraUp + cy * cameraDirection;

            if(useFocalBlur)
                JitterCameraRay(ray, x, y, ray_number);

            parent.InitRayContainerState(ray, useFocalBlur);
            break;

        // Panoramic camera from Graphic Gems III.
        case PANORAMIC_CAMERA:
            // Convert the x coordinate to be a DBL from 0.0 to 1.0.
            x0 = x / width;

            // Convert the y coordinate to be a DBL from -1.0 to 1.0.
            y0 = 2.0 * (0.5 - y / height);

            // Get cylindrical coordinates.
            x0 = (1.0 - x0) * M_PI;
            y0 = M_PI_2 * y0;

            cx = cos(x0);
            sx = sin(x0);

            if(fabs(M_PI_2 - fabs(y0)) < EPSILON)
            {
                if (y0 > 0.0)
                    ty = BOUND_HUGE;
                else
                    ty = - BOUND_HUGE;
            }
            else
                ty = tan(y0);

            // Create primary ray.
            ray.Direction = cx * cameraRight + ty * cameraUp + sx * cameraDirection;

            if(useFocalBlur)
                JitterCameraRay(ray, x, y, ray_number);

            parent.InitRayContainerState(ray, useFocalBlur);
            break;

        // Ultra wide angle camera written by Dan Farmer.
        case ULTRA_WIDE_ANGLE_CAMERA:
            // Convert the x coordinate to be a DBL from -0.5 to 0.5.
            x0 = x / width - 0.5;

            // Convert the y coordinate to be a DBL from -0.5 to 0.5.
            y0 = 0.5 - y / height;

            // Create primary ray.
            x0 *= camera.Angle * M_PI_180; // NK 1998 - changed to M_PI_180
            // 1999 July 10 Bugfix - as per suggestion of Gerald K. Dobiasovsky
            // added aspectRatio
            y0 *= camera.Angle * aspectRatio * M_PI_180; // NK 1998 - changed to M_PI_180

            cx = cos(x0);  sx = sin(x0);
            cy = cos(y0);  sy = sin(y0);

            ray.Direction = sx * cameraRight + sy * cameraUp + (cx * cy) * cameraDirection;

            if(useFocalBlur)
                JitterCameraRay(ray, x, y, ray_number);

            parent.InitRayContainerState(ray, useFocalBlur);
            break;

        // Cylinder camera 1. Axis in "up" direction
        case CYL_1_CAMERA:
            // Convert the x coordinate to be a DBL from -0.5 to 0.5.
            x0 = x / width - 0.5;

            // Convert the y coordinate to be a DBL from -0.5 to 0.5.
            y0 = 0.5 - y / height;

            // Create primary ray.
            x0 *= camera.Angle * M_PI_180;
            y0 *= aspectRatio;

            cx = cos(x0);
            sx = sin(x0);

            ray.Direction = sx * cameraRight + y0 * cameraUp + cx * cameraDirection;

            if(useFocalBlur)
                JitterCameraRay(ray, x, y, ray_number);

            parent.InitRayContainerState(ray, useFocalBlur);
            break;

        // Cylinder camera 2. Axis in "right" direction
        case CYL_2_CAMERA:
            // Convert the x coordinate to be a DBL from -0.5 to 0.5.
            x0 = x / width - 0.5;

            // Convert the y coordinate to be a DBL from -0.5 to 0.5.
            y0 = 0.5 - y / height;

            y0 *= camera.Angle * M_PI_180;
            x0 *= aspectRatio;

            cy = cos(y0);
            sy = sin(y0);

            ray.Direction = x0 * cameraRight + sy * cameraUp + cy * cameraDirection;

            if(useFocalBlur)
                JitterCameraRay(ray, x, y, ray_number);

            parent.InitRayContainerState(ray, useFocalBlur);
            break;

        // Cylinder camera 3. Axis in "up" direction, orthogonal in "right"
        case CYL_3_CAMERA:
            // Convert the x coordinate to be a DBL from -0.5 to 0.5.
            x0 = x / width - 0.5;

            // Convert the y coordinate to be a DBL from -0.5 to 0.5.
            y0 = 0.5 - y / height;

            // Create primary ray.
            x0 *= camera.Angle * M_PI_180;
            y0 *= aspectRatio;

            cx = cos(x0);
            sx = sin(x0);

            ray.Direction = sx * cameraRight + cx * cameraDirection;

            ray.Origin = cameraLocation + y0 * cameraUp;

            if(useFocalBlur)
                JitterCameraRay(ray, x, y, ray_number);

            parent.InitRayContainerState(ray, useFocalBlur);
            break;

        // Cylinder camera 4. Axis in "right" direction, orthogonal in "up"
        case CYL_4_CAMERA:
            // Convert the x coordinate to be a DBL from -0.5 to 0.5.
            x0 = x / width - 0.5;

            // Convert the y coordinate to be a DBL from -0.5 to 0.5.
            y0 = 0.5 - y / height;

            // Create primary ray.
            y0 *= camera.Angle * M_PI_180;
            x0 *= aspectRatio;

            cy = cos(y0);
            sy = sin(y0);

            ray.Direction = sy * cameraUp + cy * cameraDirection;

            ray.Origin = cameraLocation + x0 * cameraRight;

            if(useFocalBlur)
                JitterCameraRay(ray, x, y, ray_number);

            parent.InitRayContainerState(ray, useFocalBlur);
            break;

        // spherical camera: x is horizontal, y vertical, V_Angle - vertical FOV, H_Angle - horizontal FOV
        case SPHERICAL_CAMERA:
            // Convert the x coordinate to be a DBL from -0.5 to 0.5.
            x0 = x / width - 0.5;

            // Convert the y coordinate to be a DBL from -0.5 to 0.5.
            y0 = 0.5 - y / height;

            // get angle in radians
            y0 *= (camera.V_Angle / 360) * TWO_M_PI;
            x0 *= (camera.H_Angle / 360) * TWO_M_PI;

            // find latitude for y in 3D space
            Compute_Axis_Rotation_Transform(&Trans, cameraRight, -y0);
            MTransPoint (V1, cameraDirection, &Trans);

            // Now take V1 and find longitude based on x
            Compute_Axis_Rotation_Transform(&Trans, cameraUp, x0);

            // Create primary ray.
            MTransPoint(ray.Direction, V1, &Trans);

            if(useFocalBlur)
                JitterCameraRay(ray, x, y, ray_number);

            parent.InitRayContainerState(ray, useFocalBlur);
            break;

        case MESH_CAMERA:
            // in the case of the mesh camera, we don't want any pixel co-ordinates that are outside
            // the logical image boundaries (and particularly no negative ones), so we clip them here.
            if (camera.Face_Distribution_Method != 3)
            {
                x = max(0.0, min(floor(x), width - 1.0));
                y = max(0.0, min(floor(y), height - 1.0));
            }

            // Note: while it does not make sense to use AA with distribution methods 0, 1, or 2, we don't prohibit it.
            // The same goes for jitter and a few other non-mesh-camera specific effects. This is primarily because
            // these methods convert the X and Y positions to indexes, and in doing so first converts them to integers;
            // hence any sub-pixel positioning information gets lost.
            if (camera.Face_Distribution_Method == 0)
            {
                // this is single or multiple rays per pixel, with each additional ray going to the next mesh
                // in the sequence in which they were declared. we already know there is at least as many meshes
                // as needed, so we don't check it here.
                const Mesh *mesh = static_cast<const Mesh *>(camera.Meshes[ray_number]);
                unsigned int numFaces = mesh->Data->Number_Of_Triangles;
                unsigned int faceIndex = ((unsigned int) y * (unsigned int) width + (unsigned int) x);

                // if it's outside the mesh, don't trace the ray.
                if (faceIndex >= numFaces)
                    return false;

                // set the ray origin to the centriod of the triangle.
                const Mesh_Triangle_Struct& tr = mesh->Data->Triangles[faceIndex];
                ray.Origin = Vector3d(mesh->Data->Vertices[tr.P1] + mesh->Data->Vertices[tr.P2] + mesh->Data->Vertices[tr.P3]) / 3;

                // set the ray direction according to the normal of the face
                ray.Direction = Vector3d(mesh->Data->Normals[tr.Normal_Ind]);

                // we use the Z co-ordinate of the camera location to indicate how far, along
                // the ray's direction, we should move the ray's origin point. this allows the
                // ray origin to be set slightly above the face, for example.
                ray.Origin = ray.Evaluate(camera.Location[Z]);

                // we use the Z component of the camera direction to indicate whether or not
                // we should invert the ray direction. if the Z component is less than 0 (or
                // actually -EPSILON), then we shoot the ray in the opposite direction.
                if (camera.Direction[Z] < -EPSILON)
                    ray.Direction.invert();

                // apply any transformations needed
                if (mesh->Trans)
                {
                    MTransPoint (ray.Origin, ray.Origin, mesh->Trans);
                    MTransNormal (ray.Direction, ray.Direction, mesh->Trans);
                }

                // we're done
                parent.InitRayContainerState(ray, true);
            }
            else if (camera.Face_Distribution_Method == 1)
            {
                // this is 1:1 distribution across the summed meshes, potentially with multiple rays per pixel
                unsigned int numPixels = width * height;
                unsigned int numFaces = *camera.Mesh_Index.rbegin();
                unsigned int faceIndex = ((unsigned int) y * (unsigned int) width + (unsigned int) x);
                unsigned int lastOffset = 0;
                unsigned int meshNo;

                // for distribution method 1, we take the origin for e.g. pixel 3, ray #3 (ray_number == 2) from
                // the face at (width * height) * 2 + 3. i.e. we add width * height * ray_number to the calculated
                // index. this allows pixels to be calculated using the summed result of multiple faces.
                faceIndex += ray_number * numFaces;

                // if the face index falls outside the number of faces, return false so the pixel will not be traced.
                // note that this is not the same as tracing a black pixel, since TracePixel will take into account
                // the fact the ray was not shot and takes that into account when dividing the summed color.
                if (faceIndex >= numFaces)
                    return false;

                // find the mesh that this face falls within
                for (meshNo = 0; meshNo < camera.Mesh_Index.size(); lastOffset = camera.Mesh_Index[meshNo++])
                {
                    if (camera.Mesh_Index[meshNo] > faceIndex)
                    {
                        faceIndex -= lastOffset;
                        const Mesh *mesh = static_cast<const Mesh *>(camera.Meshes[meshNo]);
                        Mesh_Triangle_Struct& tr = mesh->Data->Triangles[faceIndex];

                        // see comments for distribution method 0
                        ray.Origin = Vector3d(mesh->Data->Vertices[tr.P1] + mesh->Data->Vertices[tr.P2] + mesh->Data->Vertices[tr.P3]) / 3;
                        ray.Direction = Vector3d(mesh->Data->Normals[tr.Normal_Ind]);
                        ray.Origin = ray.Evaluate(camera.Location[Z]);
                        if (camera.Direction[Z] < -EPSILON)
                            ray.Direction.invert();
                        if (mesh->Trans)
                        {
                            MTransPoint (ray.Origin, ray.Origin, mesh->Trans);
                            MTransNormal (ray.Direction, ray.Direction, mesh->Trans);
                        }
                        parent.InitRayContainerState(ray, true);
                        break;
                    }
                }
                if (meshNo == camera.Mesh_Index.size())
                    return false;
            }
            else if (camera.Face_Distribution_Method == 2)
            {
                // this is multiple logical cameras, placed side-by-size horizontally
                // currently, we ignore rays per pixel for this camera sub-type, and furthermore, we don't
                // sum the meshes: mesh #0 is the left-most camera, and mesh #n is the right-most (we don't
                // really care if the render width is not a multiple of the number of meshes).
                unsigned int meshNo = (unsigned int) (x / (width / camera.Meshes.size()));

                const Mesh *mesh = static_cast<const Mesh *>(camera.Meshes[meshNo]);
                unsigned int numFaces = mesh->Data->Number_Of_Triangles;
                unsigned int faceIndex = ((unsigned int) y * (unsigned int) ((unsigned int) width / camera.Meshes.size()) + (unsigned int) x);

                // if it's outside the mesh, don't trace the ray.
                if (faceIndex >= numFaces)
                    return false;

                // see comments for distribution method 0
                Mesh_Triangle_Struct& tr = mesh->Data->Triangles[faceIndex];
                ray.Origin = Vector3d(mesh->Data->Vertices[tr.P1] + mesh->Data->Vertices[tr.P2] + mesh->Data->Vertices[tr.P3]) / 3;
                ray.Direction = Vector3d(mesh->Data->Normals[tr.Normal_Ind]);
                ray.Origin = ray.Evaluate(camera.Location[Z]);
                if (camera.Direction[Z] < -EPSILON)
                    ray.Direction.invert();
                if (mesh->Trans)
                {
                    MTransPoint (ray.Origin, ray.Origin, mesh->Trans);
                    MTransNormal (ray.Direction, ray.Direction, mesh->Trans);
                }
                parent.InitRayContainerState(ray, true);
            }
            else if (camera.Face_Distribution_Method == 3)
            {
                // this is for texture baking: we need to use the UV co-ordinates to position the camera.
                // it can also be used for non-baking purposes of course; e.g. a mesh camera where the
                // number of faces does not equal the number of pixels. in that case, the UV map would
                // presumably have been constructed to scale the pixels evenly across all the faces.

                // convert X and Y into UV co-ordinates
                double u = x / width;
                double v = 1.0 - y / height;

                // now we need to find the first face that that those co-ordinates fall within.
                // NB while it is of course possible for multiple faces to match a single UV co-ordinate,
                // we don't need to care about that as in this case we are seeking the color of the pixel
                // in the UV map, rather than the other way around. Hence, the first match is good enough.
                bool found = false;
                const Mesh *mesh = static_cast<const Mesh *>(camera.Meshes[0]);
                unsigned int count = (mesh->Data->Number_Of_Triangles + 31) / 32;

                // a face potentially has the given UV co-ordinate if it is in both the U column and V column
                unsigned int *up = &camera.U_Xref[min((unsigned int) (u * 10), 9U)][0];
                unsigned int *vp = &camera.V_Xref[min((unsigned int) (v * 10), 9U)][0];

                for (unsigned int idx = 0, intersection = *vp & *up; idx < count && found == false; idx++, intersection = *++vp & *++up)
                {
                    if (intersection != 0)
                    {
                        // there is at least one face that falls within the intersection of the two columns
                        for (unsigned int bit = 0, mask = 1; bit < 32 && found == false; bit++, mask <<= 1)
                        {
                            if ((intersection & mask) != 0)
                            {
                                const Mesh_Triangle_Struct *tr(mesh->Data->Triangles + idx * 32 + bit);
                                const double& P1u(mesh->Data->UVCoords[tr->UV1][U]);
                                const double& P2u(mesh->Data->UVCoords[tr->UV2][U]);
                                const double& P3u(mesh->Data->UVCoords[tr->UV3][U]);
                                const double& P1v(mesh->Data->UVCoords[tr->UV1][V]);
                                const double& P2v(mesh->Data->UVCoords[tr->UV2][V]);
                                const double& P3v(mesh->Data->UVCoords[tr->UV3][V]);

                                // derive the barycentric co-ordinates from the UV co-ords
                                double scale = (P2u - P1u) * (P3v - P1v) - (P3u - P1u) * (P2v - P1v);
                                double B1 = ((P2u - u) * (P3v - v) - (P3u - u) * (P2v - v)) / scale;
                                double B2 = ((P3u - u) * (P1v - v) - (P1u - u) * (P3v - v)) / scale;
                                double B3 = ((P1u - u) * (P2v - v) - (P2u - u) * (P1v - v)) / scale;

                                // if it's not within the triangle, we try the next one
                                if (B1 < 0 || B2 < 0 || B3 < 0)
                                    continue;

                                // now all we need to do is convert the barycentric co-ordinates back to a point in 3d space which is on the surface of the face
                                ray.Origin = Vector3d(mesh->Data->Vertices[tr->P1] * B1 + mesh->Data->Vertices[tr->P2] * B2 + mesh->Data->Vertices[tr->P3] * B3);

                                // we use the one normal for any location on the face, unless smooth is set
                                ray.Direction = Vector3d(mesh->Data->Normals[tr->Normal_Ind]);
                                if (camera.Smooth)
                                    mesh->Smooth_Mesh_Normal(ray.Direction, tr, ray.Origin);

                                found = true;
                                break;
                            }
                        }
                    }
                }
                if (!found)
                    return false;
                ray.Origin = ray.Evaluate(camera.Location[Z]);
                if (camera.Direction[Z] < -EPSILON)
                    ray.Direction.invert();
                if (mesh->Trans)
                {
                    MTransPoint (ray.Origin, ray.Origin, mesh->Trans);
                    MTransNormal (ray.Direction, ray.Direction, mesh->Trans);
                }
                parent.InitRayContainerState(ray, true);
            }
            break;

        case USER_DEFINED_CAMERA:
            // Convert the x coordinate to be a DBL from -0.5 to 0.5.
            x0 = x / width - 0.5;

            // Convert the y coordinate to be a DBL from -0.5 to 0.5.
            y0 = 0.5 - y / height;

            for (unsigned int i = 0; i < 3; ++i)
            {
                if (camera.Location_Fn[i] != nullptr)
                    cameraLocation[i] = mpCameraLocationFn[i]->Evaluate(x0, y0);
                if (!IsFinite(cameraLocation[i]))
                    return false;
                if (camera.Direction_Fn[i] != nullptr)
                    cameraDirection[i] = mpCameraDirectionFn[i]->Evaluate(x0, y0);
                if (!IsFinite(cameraDirection[i]))
                    return false;
            }
            if (cameraDirection.IsNearNull(EPSILON))
                return false;
            ray.Origin    = cameraLocation;
            ray.Direction = cameraDirection;

            if(useFocalBlur)
                JitterCameraRay(ray, x, y, ray_number);

            parent.InitRayContainerState(ray, useFocalBlur);
            break;

        case PROJ_TETRA_CAMERA:
            // Convert the x coordinate to be a DBL from 0.0 to 1.0
            x0 = x / width ;

            // Convert the y coordinate to be a DBL from 0.0 to 1.0
            y0 = y / height ;

            if (!ProjectionTetraCameraRay(ray,x0,y0))
                return false;

            if(useFocalBlur)
                JitterCameraRay(ray, x, y, ray_number);

            parent.InitRayContainerState(ray,useFocalBlur);
            break;

        case PROJ_CUBE_CAMERA:
            // Convert the x coordinate to be a DBL from 0.0 to 1.0
            x0 = x / width ;

            // Convert the y coordinate to be a DBL from 0.0 to 1.0
            y0 = y / height ;

            if (!ProjectionCubeCameraRay(ray,x0,y0))
                return false;

            if(useFocalBlur)
                JitterCameraRay(ray, x, y, ray_number);

            parent.InitRayContainerState(ray,useFocalBlur);
            break;

        case PROJ_OCTA_CAMERA:
            // Convert the x coordinate to be a DBL from 0.0 to 1.0
            x0 = x / width ;

            // Convert the y coordinate to be a DBL from 0.0 to 1.0
            y0 = y / height ;

            if (!ProjectionOctaCameraRay(ray,x0,y0))
                return false;

            if(useFocalBlur)
                JitterCameraRay(ray, x, y, ray_number);

            parent.InitRayContainerState(ray,useFocalBlur);
            break;

        case PROJ_ICOSA_CAMERA:
            // Convert the x coordinate to be a DBL from 0.0 to 1.0
            x0 = x / width ;

            // Convert the y coordinate to be a DBL from 0.0 to 1.0
            y0 = y / height ;

            if (!ProjectionIcosaCameraRay(ray,x0,y0))
                return false;

            if(useFocalBlur)
                JitterCameraRay(ray, x, y, ray_number);

            parent.InitRayContainerState(ray,useFocalBlur);
            break;

        case PROJ_PLATECARREE_CAMERA:
            // Convert the x coordinate to be a DBL from 0.0 to 1.0
            x0 = x / width ;

            // Convert the y coordinate to be a DBL from 0.0 to 1.0
            y0 = ((height - 1) - y) / height ;

            if (!ProjectionPlateCarreeCameraRay(ray,x0,y0))
                return false;

            if(useFocalBlur)
                JitterCameraRay(ray, x, y, ray_number);

            parent.InitRayContainerState(ray,useFocalBlur);
            break;

        case PROJ_MERCATOR_CAMERA:
            // Convert the x coordinate to be a DBL from 0.0 to 1.0
            x0 = x / width ;

            // Convert the y coordinate to be a DBL from 0.0 to 1.0
            y0 = ((height - 1) - y) / height ;

            if (!ProjectionMercatorCameraRay(ray,x0,y0))
                return false;

            if(useFocalBlur)
                JitterCameraRay(ray, x, y, ray_number);

            parent.InitRayContainerState(ray,useFocalBlur);
            break;

        case PROJ_LAMBERT_AZI_CAMERA:
            // Convert the x coordinate to be a DBL from -2.0 to 2.0
            x0 = 4.0*(x / width)-2.0 ;

            // Convert the y coordinate to be a DBL from -2.0 to 2.0
            y0 = 4.0*(((height - 1) - y) / height) -2.0 ;

            if (!ProjectionLambertAzimuthalCameraRay(ray,x0,y0))
                return false;

            if(useFocalBlur)
                JitterCameraRay(ray, x, y, ray_number);

            parent.InitRayContainerState(ray,useFocalBlur);
            break;


        case PROJ_LAMBERT_CYL_CAMERA:
            cx = 1.0 ; 
            // Convert the x coordinate to be a DBL from -1.0 to 1.0
            x0 = 2.0*(x / width)-1.0 ;

            // Convert the y coordinate to be a DBL from -1.0 to 1.0
            y0 = 2.0*(((height - 1) - y) / height) -1.0 ;

            if (!ProjectionEqualAreaCameraRay(ray,x0,y0,cx))
                return false;

            if(useFocalBlur)
                JitterCameraRay(ray, x, y, ray_number);

            parent.InitRayContainerState(ray,useFocalBlur);
            break;

        case PROJ_BEHRMANN_CAMERA:
            cx = cos(30.0 * M_PI_180 );
            // Convert the x coordinate to be a DBL from -1.0 to 1.0
            x0 = 2.0*(x / width)-1.0 ;

            // Convert the y coordinate to be a DBL from -1.0 to 1.0
            y0 = 2.0*(((height - 1) - y) / height) -1.0 ;

            if (!ProjectionEqualAreaCameraRay(ray,x0,y0,cx))
                return false;

            if(useFocalBlur)
                JitterCameraRay(ray, x, y, ray_number);

            parent.InitRayContainerState(ray,useFocalBlur);
            break;

        case PROJ_CRASTER_CAMERA: /* 37°04' , 37*60= 2220 */
            cx = cos(2224.0/60.0 * M_PI_180 );
            // Convert the x coordinate to be a DBL from -1.0 to 1.0
            x0 = 2.0*(x / width)-1.0 ;

            // Convert the y coordinate to be a DBL from -1.0 to 1.0
            y0 = 2.0*(((height - 1) - y) / height) -1.0 ;

            if (!ProjectionEqualAreaCameraRay(ray,x0,y0,cx))
                return false;

            if(useFocalBlur)
                JitterCameraRay(ray, x, y, ray_number);

            parent.InitRayContainerState(ray,useFocalBlur);
            break;

        case PROJ_EDWARDS_CAMERA: /* 37°24' */
            cx = cos(37.4 * M_PI_180 );
            // Convert the x coordinate to be a DBL from -1.0 to 1.0
            x0 = 2.0*(x / width)-1.0 ;

            // Convert the y coordinate to be a DBL from -1.0 to 1.0
            y0 = 2.0*(((height - 1) - y) / height) -1.0 ;

            if (!ProjectionEqualAreaCameraRay(ray,x0,y0,cx))
                return false;

            if(useFocalBlur)
                JitterCameraRay(ray, x, y, ray_number);

            parent.InitRayContainerState(ray,useFocalBlur);
            break;

        case PROJ_HOBO_DYER_CAMERA: /* 37°30' */
            cx = cos(37.5 * M_PI_180 );
            // Convert the x coordinate to be a DBL from -1.0 to 1.0
            x0 = 2.0*(x / width)-1.0 ;

            // Convert the y coordinate to be a DBL from -1.0 to 1.0
            y0 = 2.0*(((height - 1) - y) / height) -1.0 ;

            if (!ProjectionEqualAreaCameraRay(ray,x0,y0,cx))
                return false;

            if(useFocalBlur)
                JitterCameraRay(ray, x, y, ray_number);

            parent.InitRayContainerState(ray,useFocalBlur);
            break;

        case PROJ_PETERS_CAMERA:
            cx = cos(44.138 * M_PI_180 );
            // Convert the x coordinate to be a DBL from -1.0 to 1.0
            x0 = 2.0*(x / width)-1.0 ;

            // Convert the y coordinate to be a DBL from -1.0 to 1.0
            y0 = 2.0*(((height - 1) - y) / height) -1.0 ;

            if (!ProjectionEqualAreaCameraRay(ray,x0,y0,cx))
                return false;

            if(useFocalBlur)
                JitterCameraRay(ray, x, y, ray_number);

            parent.InitRayContainerState(ray,useFocalBlur);
            break;

        case PROJ_GALL_CAMERA:
            cx = cos(45.0 * M_PI_180 );
            // Convert the x coordinate to be a DBL from -1.0 to 1.0
            x0 = 2.0*(x / width)-1.0 ;

            // Convert the y coordinate to be a DBL from -1.0 to 1.0
            y0 = 2.0*(((height - 1) - y) / height) -1.0 ;

            if (!ProjectionEqualAreaCameraRay(ray,x0,y0,cx))
                return false;

            if(useFocalBlur)
                JitterCameraRay(ray, x, y, ray_number);

            parent.InitRayContainerState(ray,useFocalBlur);
            break;

        case PROJ_BALTHASART_CAMERA:
            cx = cos(50.0 * M_PI_180 );
            // Convert the x coordinate to be a DBL from -1.0 to 1.0
            x0 = 2.0*(x / width)-1.0 ;

            // Convert the y coordinate to be a DBL from -1.0 to 1.0
            y0 = 2.0*(((height - 1) - y) / height) -1.0 ;

            if (!ProjectionEqualAreaCameraRay(ray,x0,y0,cx))
                return false;

            if(useFocalBlur)
                JitterCameraRay(ray, x, y, ray_number);

            parent.InitRayContainerState(ray,useFocalBlur);
            break;


        case PROJ_VAN_DER_GRINTEN_CAMERA:
            // Convert the x coordinate to be a DBL from -1.0 to 1.0
            x0 = 2.0*(x / width)-1.0 ;

            // Convert the y coordinate to be a DBL from -1.0 to 1.0
            y0 = 2.0*(((height - 1) - y) / height) -1.0 ;

            if (!ProjectionVanDerGrintenCameraRay(ray,x0,y0))
                return false;

            if(useFocalBlur)
                JitterCameraRay(ray, x, y, ray_number);

            parent.InitRayContainerState(ray,useFocalBlur);
            break;

        case PROJ_MOLLWEIDE_CAMERA:
            // Convert the x coordinate to be a DBL from -1.0 to 1.0
            x0 = 2.0*(x / width)-1.0 ;

            // Convert the y coordinate to be a DBL from -1.0 to 1.0
            y0 = 2.0*(((height - 1) - y) / height) -1.0 ;

            if (!ProjectionMollweideCameraRay(ray,x0,y0))
                return false;

            if(useFocalBlur)
                JitterCameraRay(ray, x, y, ray_number);

            parent.InitRayContainerState(ray,useFocalBlur);
            break;

        case PROJ_AITOFF_CAMERA:
            // Convert the x coordinate to be a DBL from -1.0 to 1.0
            x0 = 2.0*(x / width)-1.0 ;

            // Convert the y coordinate to be a DBL from -1.0 to 1.0
            y0 = 2.0*(((height - 1) - y) / height) -1.0 ;

            if (!ProjectionAitoffHammerCameraRay(ray,x0,y0))
                return false;

            if(useFocalBlur)
                JitterCameraRay(ray, x, y, ray_number);

            parent.InitRayContainerState(ray,useFocalBlur);
            break;

        case PROJ_ECKERT4_CAMERA:
            // Convert the x coordinate to be a DBL from -1.0 to 1.0
            x0 = 2.0*(x / width)-1.0 ;

            // Convert the y coordinate to be a DBL from -1.0 to 1.0
            y0 = 2.0*(((height - 1) - y) / height) -1.0 ;

            if (!ProjectionEckert4CameraRay(ray,x0,y0))
                return false;

            if(useFocalBlur)
                JitterCameraRay(ray, x, y, ray_number);

            parent.InitRayContainerState(ray,useFocalBlur);
            break;

        case PROJ_ECKERT6_CAMERA:
            // Convert the x coordinate to be a DBL from -1.0 to 1.0
            x0 = 2.0*(x / width)-1.0 ;

            // Convert the y coordinate to be a DBL from -1.0 to 1.0
            y0 = 2.0*(((height - 1) - y) / height) -1.0 ;

            if (!ProjectionEckert6CameraRay(ray,x0,y0))
                return false;

            if(useFocalBlur)
                JitterCameraRay(ray, x, y, ray_number);

            parent.InitRayContainerState(ray,useFocalBlur);
            break;

        case PROJ_MILLER_CAMERA:
            // Convert the x coordinate to be a DBL from -1.0 to 1.0
            x0 = 2.0*(x / width)-1.0 ;

            // Convert the y coordinate to be a DBL from -1.0 to 1.0
            y0 = 2.0*(((height - 1) - y) / height) -1.0 ;

            if (!ProjectionMillerCameraRay(ray,x0,y0))
                return false;

            if(useFocalBlur)
                JitterCameraRay(ray, x, y, ray_number);

            parent.InitRayContainerState(ray,useFocalBlur);
            break;

        default:
            throw POV_EXCEPTION_STRING("Unknown camera type in CreateCameraRay().");
    }

    if (camera.Tnormal != nullptr)
    {
        ray.Direction.normalize();
        V1 = Vector3d(x0, y0, 0.0);
        Perturb_Normal(ray.Direction, camera.Tnormal, V1, nullptr, nullptr, threadDataC);
    }

    ray.Direction.normalize();

    return true;
}

void TracePixel::InitRayContainerState(Ray& ray, bool compute)
{
    if((compute == true) || (precomputeContainingInteriors == true)) // TODO - check this logic, in particular that of compute!
    {
        precomputeContainingInteriors = false;
        containingInteriors.clear();

        if(sceneData->boundingMethod == 2)
        {
            HasInteriorPointObjectCondition precond;
            ContainingInteriorsPointObjectCondition postcond(containingInteriors);
            BSPInsideCondFunctor ifn(ray.Origin, sceneData->objects, threadDataC, precond, postcond);

            mailbox.clear();
            (*sceneData->tree)(ray.Origin, ifn, mailbox);

            // test infinite objects
<<<<<<< HEAD
            for(vector<ObjectPtr>::iterator object = sceneData->objects.begin() + sceneData->numberOfFiniteObjects; object != sceneData->objects.end(); object++)
                if (((*object)->interior != nullptr) && Inside_BBox(ray.Origin, (*object)->BBox) && (*object)->Inside(ray.Origin, threadDataC))
=======
            for(std::vector<ObjectPtr>::iterator object = sceneData->objects.begin() + sceneData->numberOfFiniteObjects; object != sceneData->objects.end(); object++)
                if (((*object)->interior != nullptr) && Inside_BBox(ray.Origin, (*object)->BBox) && (*object)->Inside(ray.Origin, threadData))
>>>>>>> 74b3ebe0
                    containingInteriors.push_back((*object)->interior.get());
        }
        else if ((sceneData->boundingMethod == 0) || (sceneData->boundingSlabs == nullptr))
        {
<<<<<<< HEAD
            for(vector<ObjectPtr>::iterator object = sceneData->objects.begin(); object != sceneData->objects.end(); object++)
                if (((*object)->interior != nullptr) && Inside_BBox(ray.Origin, (*object)->BBox) && (*object)->Inside(ray.Origin, threadDataC))
=======
            for(std::vector<ObjectPtr>::iterator object = sceneData->objects.begin(); object != sceneData->objects.end(); object++)
                if (((*object)->interior != nullptr) && Inside_BBox(ray.Origin, (*object)->BBox) && (*object)->Inside(ray.Origin, threadData))
>>>>>>> 74b3ebe0
                    containingInteriors.push_back((*object)->interior.get());
        }
        else
        {
            InitRayContainerStateTree(ray, sceneData->boundingSlabs);
        }
    }

    ray.AppendInteriors(containingInteriors);
}

/*****************************************************************************
*
* METHOD
*
*   InitRayContainerStateTree
*
* AUTHOR
*
*   Dieter Bayer
*
* DESCRIPTION
*
*   Step down the bounding box hierarchy and test for all node wether
*   the ray's origin is inside or not. If it's inside a node descend
*   further. If a leaf is reached and the ray's origin is inside the
*   leaf object insert the objects data into the ray's containing lists.
*
* CHANGES
*
*   Mar 1996 : Creation.
*
******************************************************************************/

void TracePixel::InitRayContainerStateTree(Ray& ray, BBOX_TREE *node)
{
    /* Check current node. */
    if(!Inside_BBox(ray.Origin, node->BBox))
        return;
    if(node->Entries == 0)
    {
        /* This is a leaf so test contained object. */
        ObjectPtr object = ObjectPtr(node->Node);
        if ((object->interior != nullptr) && object->Inside(ray.Origin, threadDataC))
            containingInteriors.push_back(object->interior.get());
    }
    else
    {
        /* This is a node containing leaves to be checked. */
        for(int i = 0; i < node->Entries; i++)
            InitRayContainerStateTree(ray, node->Node[i]);
    }
}

void TracePixel::TraceRayWithFocalBlur(RGBTColour& colour, DBL x, DBL y, DBL width, DBL height)
{
    int nr;     // Number of current samples.
    int level;  // Index into number of samples list.
    int max_s;  // Number of samples to take before next confidence test.
    int dxi, dyi;
    int i;
    DBL dx, dy, n, randx, randy;
    RGBTColour C, V1, S1, S2;
    int seed = int((x-0.5) * 313.0 + 11.0) + int((y-0.5) * 311.0 + 17.0);

    TraceTicket ticket(maxTraceLevel, adcBailout, sceneData->outputAlpha);
    Ray ray(ticket);

    colour.Clear();
    V1.Clear();
    S1.Clear();
    S2.Clear();

    nr = 0;
    level = 0;

    do
    {
        // Trace number of rays given by the list Current_Number_Of_Samples[].
        max_s = 4;

        if (focalBlurData->Current_Number_Of_Samples != nullptr)
        {
            if(focalBlurData->Current_Number_Of_Samples[level] > 0)
            {
                max_s = focalBlurData->Current_Number_Of_Samples[level];
                level++;
            }
        }

        for(i = 0; (i < max_s) && (nr < camera.Blur_Samples); i++)
        {
            // Choose sub-pixel location.
            dxi = PseudoRandom(seed + nr) % SUB_PIXEL_GRID_SIZE;
            dyi = PseudoRandom(seed + nr + 1) % SUB_PIXEL_GRID_SIZE;

            dx = (DBL)(2 * dxi + 1) / (DBL)(2 * SUB_PIXEL_GRID_SIZE) - 0.5;
            dy = (DBL)(2 * dyi + 1) / (DBL)(2 * SUB_PIXEL_GRID_SIZE) - 0.5;

            Jitter2d(dx, dy, randx, randy);

            // Add jitter to sub-pixel location.
            dx += (randx - 0.5) / (DBL)(SUB_PIXEL_GRID_SIZE);
            dy += (randy - 0.5) / (DBL)(SUB_PIXEL_GRID_SIZE);

            // remove interiors accumulated from previous iteration (if any)
            ray.ClearInteriors();

            // Create and trace ray.
            if(CreateCameraRay(ray, x + dx, y + dy, width, height, nr, *this))
            {
                // Increase_Counter(stats[Number_Of_Samples]);

                MathColour tempC;
                ColourChannel tempT = 0.0;
                TraceRay(ray, tempC, tempT, 1.0, false, camera.Max_Ray_Distance);
                C = RGBTColour(ToRGBColour(tempC), tempT);

                colour += C;
            }
            else
                C = RGBTColour(0.0, 0.0, 0.0, 1.0);

            // Add color to color sum.

            S1 += C;

            // Add color to squared color sum.

            S2 += Sqr(C);

            nr++;
        }

        // Get variance of samples.

        n = (DBL)nr;

        V1 = (S2 / n - Sqr(S1 / n)) / n;

        // Exit if samples are likely too be good enough.

        if((nr >= camera.Blur_Samples_Min) &&
           (V1.IsNearZero(focalBlurData->Sample_Threshold[nr - 1])))
            break;
    }
    while(nr < camera.Blur_Samples);

    colour /= (DBL)nr;
}

void TracePixelCameraData::JitterCameraRay(Ray& ray, DBL x, DBL y, size_t ray_number)
{
    DBL xjit, yjit, xlen, ylen, r;
    Vector3d temp_xperp, temp_yperp, deflection;

    r = camera.Aperture * 0.5;

    Jitter2d(x, y, xjit, yjit);
    xjit *= focalBlurData->Max_Jitter * 2.0;
    yjit *= focalBlurData->Max_Jitter * 2.0;

    xlen = r * (focalBlurData->Sample_Grid[ray_number].x() + xjit);
    ylen = r * (focalBlurData->Sample_Grid[ray_number].y() + yjit);

    // Deflect the position of the eye by the size of the aperture, and in
    // a direction perpendicular to the current direction of view.

    temp_xperp = focalBlurData->XPerp * xlen;
    temp_yperp = focalBlurData->YPerp * ylen;

    deflection = temp_xperp - temp_yperp;

    ray.Origin += deflection;

    // Deflect the direction of the ray in the opposite direction we deflected
    // the eye position.  This makes sure that we are looking at the same place
    // when the distance from the eye is equal to "Focal_Distance".

    ray.Direction *= focalBlurData->Focal_Distance;
    ray.Direction -= deflection;

    ray.Direction.normalize();
}

TracePixel::FocalBlurData::FocalBlurData(const Camera& camera, TraceThreadData* threadData)
{
    // Create list of thresholds for confidence test.
    Sample_Threshold = new DBL[camera.Blur_Samples];
    if(camera.Blur_Samples > 1)
    {
        DBL T1 = camera.Variance / chdtri((DBL)(camera.Blur_Samples-1), camera.Confidence);
        for(int i = 0; i < camera.Blur_Samples; i++)
            Sample_Threshold[i] = T1 * chdtri((DBL)(i + 1), camera.Confidence);
    }
    else
        Sample_Threshold[0] = 0.0;

    // Create list of sample positions.
    Sample_Grid = new Vector2d[camera.Blur_Samples];

    if (camera.Bokeh)
    {
        Current_Number_Of_Samples = nullptr;
        Max_Jitter = 0.5 / sqrt((DBL)camera.Blur_Samples);

        double weightSum = 0.0;
        double weightMax = 0.0;
        size_t tries = 0; // safeguard against infinite loop
        double max_tries = Sqr((double)camera.Blur_Samples);

        SequentialVector2dGeneratorPtr vgen(GetSubRandom2dGenerator(0, -0.5, 0.5, -0.5, 0.5));
        SequentialDoubleGeneratorPtr randgen(GetRandomDoubleGenerator(0.0, 1.0));
        for (int i = 0; i < camera.Blur_Samples; i++)
        {
            Vector2d v;
            TransColour c;
            double weight;
            do
            {
                v = (*vgen)();
                Compute_Pigment(c, camera.Bokeh, Vector3d(v.x() + 0.5, v.y() + 0.5, 0.0), nullptr, nullptr, threadData);
                weight = c.colour().Greyscale();
                weightSum += weight;
                weightMax = max(weightMax, weight);
                weight += tries / max_tries; // safeguard against infinite loops
                tries++;
            }
            while ((*randgen)() > weight);

            Sample_Grid[i] = v;
        }

        double weightAvg = weightSum/tries;

        // TODO - generate a warning if weightMax > 1.0, or weightAvg particularly low
    }
    else
    {

        // Choose sample list and the best standard grid to use.

        // Default is 4x4 standard grid.
        const Vector2d *Standard_Sample_Grid = Grid1;
        int Standard_Sample_Grid_Size = 4;
        Current_Number_Of_Samples = nullptr;

        // Check for 37 samples hexgrid.
        if(camera.Blur_Samples >= HexGrid4Size)
        {
            Standard_Sample_Grid = HexGrid4;
            Standard_Sample_Grid_Size = HexGrid4Size;
            Current_Number_Of_Samples = HexGrid4Samples;
        }
        // Check for 19 samples hexgrid.
        else if(camera.Blur_Samples >= HexGrid3Size)
        {
            Standard_Sample_Grid = HexGrid3;
            Standard_Sample_Grid_Size = HexGrid3Size;
            Current_Number_Of_Samples = HexGrid3Samples;
        }
        // Check for 7 samples hexgrid.
        else if(camera.Blur_Samples >= HexGrid2Size)
        {
            Standard_Sample_Grid = HexGrid2;
            Standard_Sample_Grid_Size = HexGrid2Size;
            Current_Number_Of_Samples = HexGrid2Samples;
        }

        // Get max. jitter.
        switch(camera.Blur_Samples)
        {
            case HexGrid2Size:
                Max_Jitter = HexJitter2;
                break;
            case HexGrid3Size:
                Max_Jitter = HexJitter3;
                break;
            case HexGrid4Size:
                Max_Jitter = HexJitter4;
                break;
            default:
                Max_Jitter = 0.5 / sqrt((DBL)camera.Blur_Samples);
                break;
        }

        // Copy standard grid to sample grid.
        for(int i = 0; i < min(Standard_Sample_Grid_Size, camera.Blur_Samples); i++)
            Sample_Grid[i] = Standard_Sample_Grid[i];

        // Choose remaining samples from a uniform grid to get "best" coverage.
        if(camera.Blur_Samples > Standard_Sample_Grid_Size)
        {
            // Get sub-pixel grid size (I want it to be odd).
            double minGridRadius = sqrt(camera.Blur_Samples / M_PI);
            int Grid_Size = 2 * (int)ceil(minGridRadius) + 1;

            // Allocate temporary grid.
            std::unique_ptr<char[]> Grid_Data (new char [Grid_Size * Grid_Size]);
            char *p = Grid_Data.get();
            std::memset(p, 0, Grid_Size * Grid_Size);
            std::vector<char*> Grid(Grid_Size);
            for(int i = 0; i < Grid_Size; i++, p += Grid_Size)
                Grid[i] = p;

            // Mark sub-pixels already covered.
            for(int i = 0; i < Standard_Sample_Grid_Size; i++)
            {
                int xi = (int)((Sample_Grid[i].x() + 0.5) * (DBL)Grid_Size);
                int yi = (int)((Sample_Grid[i].y() + 0.5) * (DBL)Grid_Size);
                Grid[yi][xi]++;
            }

            size_t remain = camera.Blur_Samples * 10;
            SequentialVector2dGeneratorPtr randgen(GetSubRandomOnDiscGenerator(0, 0.5, remain));

            // Distribute remaining samples.
            for(int i = Standard_Sample_Grid_Size; i < camera.Blur_Samples; i++)
            {
                Vector2d v = (*randgen)();
                int xi = min((int)((v.x() + 0.5) * (DBL)Grid_Size), Grid_Size - 1);
                int yi = min((int)((v.y() + 0.5) * (DBL)Grid_Size), Grid_Size - 1);
                remain --;
                while ((Grid[yi][xi] || (v.lengthSqr() > 0.25)) && (remain > camera.Blur_Samples - i))
                {
                    v = (*randgen)();
                    xi = min((int)((v.x() + 0.5) * (DBL)Grid_Size), Grid_Size - 1);
                    yi = min((int)((v.y() + 0.5) * (DBL)Grid_Size), Grid_Size - 1);
                    remain --;
                }

                Sample_Grid[i] = v;

                Grid[yi][xi]++;
            }
        }
    }

    // Calculate vectors perpendicular to the optical axis
    // We're making a "+" (crosshair) on the film plane.

    // XPerp = vector perpendicular to y/z plane
    XPerp = cross(camera.Up, camera.Direction).normalized();

    // YPerp = vector perpendicular to x/z plane
    YPerp = cross(camera.Direction, XPerp).normalized();

    // Get adjusted distance to focal plane.
    DBL len;
    len = camera.Direction.length();
    Focal_Distance = camera.Focal_Distance / len;
}

TracePixel::FocalBlurData::~FocalBlurData()
{
    delete[] Sample_Grid;
    delete[] Sample_Threshold;
}

}
// end of namespace pov<|MERGE_RESOLUTION|>--- conflicted
+++ resolved
@@ -1557,24 +1557,14 @@
             (*sceneData->tree)(ray.Origin, ifn, mailbox);
 
             // test infinite objects
-<<<<<<< HEAD
-            for(vector<ObjectPtr>::iterator object = sceneData->objects.begin() + sceneData->numberOfFiniteObjects; object != sceneData->objects.end(); object++)
+            for(std::vector<ObjectPtr>::iterator object = sceneData->objects.begin() + sceneData->numberOfFiniteObjects; object != sceneData->objects.end(); object++)
                 if (((*object)->interior != nullptr) && Inside_BBox(ray.Origin, (*object)->BBox) && (*object)->Inside(ray.Origin, threadDataC))
-=======
-            for(std::vector<ObjectPtr>::iterator object = sceneData->objects.begin() + sceneData->numberOfFiniteObjects; object != sceneData->objects.end(); object++)
-                if (((*object)->interior != nullptr) && Inside_BBox(ray.Origin, (*object)->BBox) && (*object)->Inside(ray.Origin, threadData))
->>>>>>> 74b3ebe0
                     containingInteriors.push_back((*object)->interior.get());
         }
         else if ((sceneData->boundingMethod == 0) || (sceneData->boundingSlabs == nullptr))
         {
-<<<<<<< HEAD
-            for(vector<ObjectPtr>::iterator object = sceneData->objects.begin(); object != sceneData->objects.end(); object++)
+            for(std::vector<ObjectPtr>::iterator object = sceneData->objects.begin(); object != sceneData->objects.end(); object++)
                 if (((*object)->interior != nullptr) && Inside_BBox(ray.Origin, (*object)->BBox) && (*object)->Inside(ray.Origin, threadDataC))
-=======
-            for(std::vector<ObjectPtr>::iterator object = sceneData->objects.begin(); object != sceneData->objects.end(); object++)
-                if (((*object)->interior != nullptr) && Inside_BBox(ray.Origin, (*object)->BBox) && (*object)->Inside(ray.Origin, threadData))
->>>>>>> 74b3ebe0
                     containingInteriors.push_back((*object)->interior.get());
         }
         else
