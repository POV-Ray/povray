//******************************************************************************
///
/// @file core/math/spline.h
///
/// Declarations for spline-related maths.
///
/// @note   This file currently contains only stuff for the SDL's function-alike
///         spline feature; as such, it would naturally belong in the parser
///         module. However, it is planned for the polymorphic type hierarchy
///         herein to also absorb the spline-specific maths for the geometric
///         primtitives (which is currently embedded in the respective
///         primitives' code), and the file has already been moved to the core
///         module in preparation.
///
/// @copyright
/// @parblock
///
/// Persistence of Vision Ray Tracer ('POV-Ray') version 3.8.
/// Copyright 1991-2019 Persistence of Vision Raytracer Pty. Ltd.
///
/// POV-Ray is free software: you can redistribute it and/or modify
/// it under the terms of the GNU Affero General Public License as
/// published by the Free Software Foundation, either version 3 of the
/// License, or (at your option) any later version.
///
/// POV-Ray is distributed in the hope that it will be useful,
/// but WITHOUT ANY WARRANTY; without even the implied warranty of
/// MERCHANTABILITY or FITNESS FOR A PARTICULAR PURPOSE.  See the
/// GNU Affero General Public License for more details.
///
/// You should have received a copy of the GNU Affero General Public License
/// along with this program.  If not, see <http://www.gnu.org/licenses/>.
///
/// ----------------------------------------------------------------------------
///
/// POV-Ray is based on the popular DKB raytracer version 2.12.
/// DKBTrace was originally written by David K. Buck.
/// DKBTrace Ver 2.0-2.12 were written by David K. Buck & Aaron A. Collins.
///
/// @endparblock
///
//******************************************************************************

#ifndef POVRAY_CORE_SPLINE_H
#define POVRAY_CORE_SPLINE_H

// Module config header file must be the first file included within POV-Ray unit header files
#include "core/configcore.h"

// C++ variants of C standard header files
//  (none at the moment)

// C++ standard header files
#include <vector>

// POV-Ray header files (base module)
#include "base/base_fwd.h"

// POV-Ray header files (core module)
//  (none at the moment)

namespace pov
{

using namespace pov_base;

//##############################################################################
///
/// @defgroup PovCoreMathSpline Splines
/// @ingroup PovCoreMath
///
/// @{

struct SplineEntry final
{
    DBL par;      // Parameter
    EXPRESS vec;  // Value at the parameter
};
struct SplineCoeff
{
    DBL coeff[5]; // Interpolating coefficients at the parameter
};

<<<<<<< HEAD
struct SplineCoeffFour
{
    DBL coeff[5][4]; // Interpolating coefficients at the parameter
};

struct SplineTcbParam
{
  DBL tension;
  DBL bias;
  DBL continuity;
  SplineTcbParam():tension(0.0),bias(0.0), continuity(0.0){}
};

struct SplineFreedom
{
  DBL freedom_degree;
  SplineFreedom():freedom_degree(0.0){}
};

typedef vector<SplineEntry> SplineEntryList;
typedef vector<SplineCoeff> SplineCoeffList;
typedef vector<SplineCoeffFour> SplineCoeffFourList;
typedef vector<SplineTcbParam> SplineTcbParamList;
typedef vector<SplineFreedom> SplineFreedomList;
=======
typedef std::vector<SplineEntry> SplineEntryList;
>>>>>>> 74b3ebe0

typedef int SplineRefCount;

struct GenericSpline
{
    GenericSpline();
    GenericSpline(const GenericSpline& o);
    virtual ~GenericSpline();
    SplineEntryList SplineEntries;
    bool Coeffs_Computed;
    int Terms;
    SplineRefCount ref_count;

    virtual void Get(DBL p, EXPRESS& v) = 0;
    virtual GenericSpline* Clone() const = 0;
    void AcquireReference();
    void ReleaseReference();
    // indicate to the parser which additional parameters to collect
    enum class Extension
    {
      None,
      TCB,
      GlobalFreedom,
      Freedom
    };
    virtual Extension Extended()const{ return Extension::None;}
};

struct LinearSpline final : public GenericSpline
{
    LinearSpline();
    LinearSpline(const GenericSpline& o);
    virtual void Get(DBL p, EXPRESS& v) override;
    virtual GenericSpline* Clone() const override { return new LinearSpline(*this); }
};

struct QuadraticSpline final : public GenericSpline
{
    QuadraticSpline();
    QuadraticSpline(const GenericSpline& o);
    virtual void Get(DBL p, EXPRESS& v) override;
    virtual GenericSpline* Clone() const override { return new QuadraticSpline(*this); }
};

struct NaturalSpline final : public GenericSpline
{
    NaturalSpline();
    NaturalSpline(const GenericSpline& o);
<<<<<<< HEAD
    virtual void Get(DBL p, EXPRESS& v);
    virtual GenericSpline* Clone() const { return new NaturalSpline(*this); }
private:
    SplineCoeffList SplinePreComputed;
    void Precompute();
=======
    virtual void Get(DBL p, EXPRESS& v) override;
    virtual GenericSpline* Clone() const override { return new NaturalSpline(*this); }
>>>>>>> 74b3ebe0
};

struct CatmullRomSpline final : public GenericSpline
{
    CatmullRomSpline();
    CatmullRomSpline(const GenericSpline& o);
    virtual void Get(DBL p, EXPRESS& v) override;
    virtual GenericSpline* Clone() const override { return new CatmullRomSpline(*this); }
};

struct SorSpline: public GenericSpline
{
    SorSpline();
    SorSpline(const GenericSpline& o);
    virtual void Get(DBL p, EXPRESS& v);
    virtual GenericSpline* Clone() const { return new SorSpline(*this); }
private:
    SplineCoeffFourList SplinePreComputed;
    void Precompute();
    DBL interpolate(int i, int k, DBL p)const;
};

struct AkimaSpline: public GenericSpline
{
    AkimaSpline();
    AkimaSpline(const GenericSpline& o);
    virtual void Get(DBL p, EXPRESS& v);
    virtual GenericSpline* Clone() const { return new AkimaSpline(*this); }
private:
    SplineCoeffFourList SplinePreComputed;
    void Precompute();
    DBL interpolate(int i, int k, DBL p)const;
};

struct TcbSpline: public GenericSpline
{
    TcbSpline();
    TcbSpline(const GenericSpline& o);
    virtual void Get(DBL p, EXPRESS& v);
    virtual GenericSpline* Clone() const { return new TcbSpline(*this); }
    SplineTcbParamList in,out;
    virtual Extension Extended()const{ return Extension::TCB;}
private:
    SplineCoeffList SplinePreComputedIn;
    SplineCoeffList SplinePreComputedOut;
    void Precompute();
    DBL interpolate(int i, int k, DBL p)const;
};

/* abstract common class for ExtendedXSpline and GeneralXSpline */
struct XSpline: public GenericSpline
{
    XSpline();
    XSpline( const GenericSpline& o );
    virtual void Get(DBL p, EXPRESS& v);
    virtual GenericSpline* Clone() const =0;
    SplineFreedomList node;
    virtual Extension Extended()const{ return Extension::Freedom;}
protected:
    virtual DBL interpolate(int i, int k, DBL p, int N)const=0;
};

struct BasicXSpline: public GenericSpline
{
    BasicXSpline();
    BasicXSpline( const GenericSpline& o );
    virtual void Get(DBL p, EXPRESS& v);
    virtual GenericSpline* Clone() const { return new BasicXSpline(*this); }
    SplineFreedom freedom;
    virtual Extension Extended()const{ return Extension::GlobalFreedom;}
private:
    DBL interpolate( int i, int k, DBL p, DBL fd)const;

};

struct ExtendedXSpline: public XSpline
{
    ExtendedXSpline();
    ExtendedXSpline( const GenericSpline& o );
    virtual GenericSpline* Clone() const { return new ExtendedXSpline(*this); }
protected:
    virtual DBL interpolate(int i, int k, DBL p, int N)const;
};


struct GeneralXSpline: public XSpline
{
    GeneralXSpline();
    GeneralXSpline( const GenericSpline& o );
    virtual GenericSpline* Clone() const { return new GeneralXSpline(*this); }
protected:
    virtual DBL interpolate(int i, int k, DBL p, int N)const;

};
// TODO FIXME - Some of the following are higher-level functions and should be moved to the parser, others should be made part of the class.

GenericSpline* Copy_Spline(const GenericSpline* Old);
void Acquire_Spline_Reference(GenericSpline* sp);
void Release_Spline_Reference(GenericSpline* sp);
void Destroy_Spline(GenericSpline* sp);
void Insert_Spline_Entry(GenericSpline* sp, DBL p, const EXPRESS& v);
void Insert_Spline_Entry(GenericSpline* sp, DBL p, const EXPRESS& v, const SplineTcbParam& in, const SplineTcbParam& out);
void Insert_Spline_Entry(GenericSpline* sp, DBL p, const EXPRESS& v, const SplineFreedom& freedom );
DBL Get_Spline_Val(GenericSpline* sp, DBL p, EXPRESS& v, int *Terms);

/// @}
///
//##############################################################################

}
// end of namespace pov

#endif // POVRAY_CORE_SPLINE_H<|MERGE_RESOLUTION|>--- conflicted
+++ resolved
@@ -81,7 +81,6 @@
     DBL coeff[5]; // Interpolating coefficients at the parameter
 };
 
-<<<<<<< HEAD
 struct SplineCoeffFour
 {
     DBL coeff[5][4]; // Interpolating coefficients at the parameter
@@ -101,14 +100,11 @@
   SplineFreedom():freedom_degree(0.0){}
 };
 
-typedef vector<SplineEntry> SplineEntryList;
-typedef vector<SplineCoeff> SplineCoeffList;
-typedef vector<SplineCoeffFour> SplineCoeffFourList;
-typedef vector<SplineTcbParam> SplineTcbParamList;
-typedef vector<SplineFreedom> SplineFreedomList;
-=======
 typedef std::vector<SplineEntry> SplineEntryList;
->>>>>>> 74b3ebe0
+typedef std::vector<SplineCoeff> SplineCoeffList;
+typedef std::vector<SplineCoeffFour> SplineCoeffFourList;
+typedef std::vector<SplineTcbParam> SplineTcbParamList;
+typedef std::vector<SplineFreedom> SplineFreedomList;
 
 typedef int SplineRefCount;
 
@@ -157,16 +153,11 @@
 {
     NaturalSpline();
     NaturalSpline(const GenericSpline& o);
-<<<<<<< HEAD
-    virtual void Get(DBL p, EXPRESS& v);
-    virtual GenericSpline* Clone() const { return new NaturalSpline(*this); }
+    virtual void Get(DBL p, EXPRESS& v) override;
+    virtual GenericSpline* Clone() const override { return new NaturalSpline(*this); }
 private:
     SplineCoeffList SplinePreComputed;
     void Precompute();
-=======
-    virtual void Get(DBL p, EXPRESS& v) override;
-    virtual GenericSpline* Clone() const override { return new NaturalSpline(*this); }
->>>>>>> 74b3ebe0
 };
 
 struct CatmullRomSpline final : public GenericSpline
@@ -181,8 +172,8 @@
 {
     SorSpline();
     SorSpline(const GenericSpline& o);
-    virtual void Get(DBL p, EXPRESS& v);
-    virtual GenericSpline* Clone() const { return new SorSpline(*this); }
+    virtual void Get(DBL p, EXPRESS& v) override;
+    virtual GenericSpline* Clone() const override { return new SorSpline(*this); }
 private:
     SplineCoeffFourList SplinePreComputed;
     void Precompute();
@@ -193,8 +184,8 @@
 {
     AkimaSpline();
     AkimaSpline(const GenericSpline& o);
-    virtual void Get(DBL p, EXPRESS& v);
-    virtual GenericSpline* Clone() const { return new AkimaSpline(*this); }
+    virtual void Get(DBL p, EXPRESS& v) override;
+    virtual GenericSpline* Clone() const override { return new AkimaSpline(*this); }
 private:
     SplineCoeffFourList SplinePreComputed;
     void Precompute();
@@ -205,10 +196,10 @@
 {
     TcbSpline();
     TcbSpline(const GenericSpline& o);
-    virtual void Get(DBL p, EXPRESS& v);
-    virtual GenericSpline* Clone() const { return new TcbSpline(*this); }
+    virtual void Get(DBL p, EXPRESS& v) override;
+    virtual GenericSpline* Clone() const override { return new TcbSpline(*this); }
     SplineTcbParamList in,out;
-    virtual Extension Extended()const{ return Extension::TCB;}
+    virtual Extension Extended()const override { return Extension::TCB;}
 private:
     SplineCoeffList SplinePreComputedIn;
     SplineCoeffList SplinePreComputedOut;
@@ -221,10 +212,10 @@
 {
     XSpline();
     XSpline( const GenericSpline& o );
-    virtual void Get(DBL p, EXPRESS& v);
-    virtual GenericSpline* Clone() const =0;
+    virtual void Get(DBL p, EXPRESS& v) override;
+    virtual GenericSpline* Clone() const override =0;
     SplineFreedomList node;
-    virtual Extension Extended()const{ return Extension::Freedom;}
+    virtual Extension Extended()const override { return Extension::Freedom;}
 protected:
     virtual DBL interpolate(int i, int k, DBL p, int N)const=0;
 };
@@ -233,10 +224,10 @@
 {
     BasicXSpline();
     BasicXSpline( const GenericSpline& o );
-    virtual void Get(DBL p, EXPRESS& v);
-    virtual GenericSpline* Clone() const { return new BasicXSpline(*this); }
+    virtual void Get(DBL p, EXPRESS& v) override;
+    virtual GenericSpline* Clone() const override { return new BasicXSpline(*this); }
     SplineFreedom freedom;
-    virtual Extension Extended()const{ return Extension::GlobalFreedom;}
+    virtual Extension Extended()const override { return Extension::GlobalFreedom;}
 private:
     DBL interpolate( int i, int k, DBL p, DBL fd)const;
 
@@ -246,9 +237,9 @@
 {
     ExtendedXSpline();
     ExtendedXSpline( const GenericSpline& o );
-    virtual GenericSpline* Clone() const { return new ExtendedXSpline(*this); }
+    virtual GenericSpline* Clone() const override { return new ExtendedXSpline(*this); }
 protected:
-    virtual DBL interpolate(int i, int k, DBL p, int N)const;
+    virtual DBL interpolate(int i, int k, DBL p, int N)const override;
 };
 
 
@@ -256,9 +247,9 @@
 {
     GeneralXSpline();
     GeneralXSpline( const GenericSpline& o );
-    virtual GenericSpline* Clone() const { return new GeneralXSpline(*this); }
+    virtual GenericSpline* Clone() const override { return new GeneralXSpline(*this); }
 protected:
-    virtual DBL interpolate(int i, int k, DBL p, int N)const;
+    virtual DBL interpolate(int i, int k, DBL p, int N)const override;
 
 };
 // TODO FIXME - Some of the following are higher-level functions and should be moved to the parser, others should be made part of the class.
