//******************************************************************************
///
/// @file core/support/octree.cpp
///
/// Implementation of the radiosity sample octree.
///
/// @author Jim McElhiney.
///
/// @copyright
/// @parblock
///
/// Persistence of Vision Ray Tracer ('POV-Ray') version 3.7.
/// Copyright 1991-2016 Persistence of Vision Raytracer Pty. Ltd.
///
/// POV-Ray is free software: you can redistribute it and/or modify
/// it under the terms of the GNU Affero General Public License as
/// published by the Free Software Foundation, either version 3 of the
/// License, or (at your option) any later version.
///
/// POV-Ray is distributed in the hope that it will be useful,
/// but WITHOUT ANY WARRANTY; without even the implied warranty of
/// MERCHANTABILITY or FITNESS FOR A PARTICULAR PURPOSE.  See the
/// GNU Affero General Public License for more details.
///
/// You should have received a copy of the GNU Affero General Public License
/// along with this program.  If not, see <http://www.gnu.org/licenses/>.
///
/// ----------------------------------------------------------------------------
///
/// POV-Ray is based on the popular DKB raytracer version 2.12.
/// DKBTrace was originally written by David K. Buck.
/// DKBTrace Ver 2.0-2.12 were written by David K. Buck & Aaron A. Collins.
///
/// @endparblock
///
//******************************************************************************

/************************************************************************
*  Oct-tree routines.  Used by Radiosity calculation routines.
*
*  To understand the relationship between an ot_id (x,y,z,size) and
*  a place in model space, you have to scale the integer values:
*  The nominal space occupied is given as follows:
*      fsize = pow(2,size-127);
*      lox = (float)x *fsize; loy = (float)y * fsize; loz = (float)z * fsize;
*      hix = lox + fsize;  hiy = loy + fsize;  hiz = loz + fsize;
*  All elements within this node are guaranteed to stick outside of the
*  nominal box by a distance of less than fsize/2 in x, y, and/or z.
*  Therefore, the following box is guaranteed to contain all of the
*  elements:
*      minx = lox - fsize/2.;  miny = loy - fsize/2.;  minz = loz - fsize/2.;
*      maxx = lox + fsize/2.;  maxy = loy + fsize/2.;  maxz = loz + fsize/2.;
*  Implemented by and (c) 1994-6 Jim McElhiney, mcelhiney@acm.org  or 71201,1326
*  All standard POV distribution rights granted.  All other rights reserved.
*************************************************************************/

// Unit header file must be the first file included within POV-Ray *.cpp files (pulls in config)
#include "core/support/octree.h"

#include <cfloat>
#include <climits>

#include <algorithm>

#include "base/fileinputoutput.h"
#include "base/mathutil.h"
#include "base/pov_err.h"

#include "core/colour/spectral.h"

// this must be the last file included
#include "base/povdebug.h"

namespace pov
{

/*****************************************************************************
* Local preprocessor defines
******************************************************************************/

#define SAFE_METHOD 1
// #define OT_DEBUG 1

// WARNING: The default uses POV-Ray's own tricks which only work if
// "float" is a 32 bit IEEE 754 floating point number!  If your platform
// does not use 32 bit IEEE 754 floating point numbers, radiosity will
// be broken!!!  If you have this problem, your only other choice is to
// use an ISO C99 standard revision compatible compiler and library:
//
// Define this to 1 to use ISO C99 functions logbf and copysign.
// Define this to 2 to use ISO C99 functions ilogbf and copysign.
// Define this to 3 to use ISO C99 functions logb and copysign.
// Define this to 4 to use ISO C99 functions ilogb and copysign.
//
// You may want to try 1 to 4 as it cannot be generally said which one
// will be faster, but it is most likely that either 1 or 2 will perform
// slightly less well than POV-Ray's trick.  In any case, testing all
// variants (0, 1 to 4) is recommended if possible on your platform!
//
// NOTE: Of course you should put the define for C99_COMPATIBLE_RADIOSITY
// into config.h and *not* mess around with this file!!!
#ifndef C99_COMPATIBLE_RADIOSITY
#define C99_COMPATIBLE_RADIOSITY 0
#endif

// compiler / target platform sanity checks
// (note that these don't necessarily catch all possible quirks; they should be quite reliable though)
#if(C99_COMPATIBLE_RADIOSITY == 0)
    #if( (INT_MAX != SIGNED32_MAX) || (INT_MIN + SIGNED32_MAX != -1) )
        #error "'int' is not 32 bit or does not use two's complement encoding; try a different C99_COMPATIBLE_RADIOSITY setting in config.h"
    #endif
    #if(FLT_RADIX != 2)
        #error "'float' does not conform to IEEE 754 single-precision format; try a different C99_COMPATIBLE_RADIOSITY setting in config.h"
    #endif
    #if(FLT_MANT_DIG != 24)
        #error "'float' does not conform to IEEE 754 single-precision format; try a different C99_COMPATIBLE_RADIOSITY setting in config.h"
    #endif
    #if(FLT_MAX_EXP != 128)
        #error "'float' does not conform to IEEE 754 single-precision format; try a different C99_COMPATIBLE_RADIOSITY setting in config.h"
    #endif
    #if(FLT_MIN_EXP != -125)
        #error "'float' does not conform to IEEE 754 single-precision format; try a different C99_COMPATIBLE_RADIOSITY setting in config.h"
    #endif
#else
    #if(FLT_RADIX != 2)
        // logb family of functions will not work as expected
        #error "floating point arithmetic uses an uncommon radix; this file will not compile on your machine"
    #endif
#endif

#if(C99_COMPATIBLE_RADIOSITY == 0)
    // hacks exploiting IEEE standard float encoding properties
    #define POW2OP_DECLARE() \
        union { float f; int l; } nodesize_hack; // MUST be float, NOT DBL
    // This hex operation does a floor to next lower power of 2, by clearing
    // all of the mantissa bits.  Works only on IEEE single precision floats
    #define POW2OP_FLOOR(dest,src) \
        nodesize_hack.f = (float)(src); \
        nodesize_hack.l &= 0xff800000; \
        (dest) = (DBL)nodesize_hack.f;
    // This magic hex operation extracts the exponent, which gives us an
    // integer number suitable for labelling a range of a power of 2.  In IEEE
    // format, value = pow(2,exponent-127). Therefore, if our index is, say,
    // 129, then the item has a maximum extent of (2 to the (129-127)), or
    // about 4 space units.
    #define POW2OP_ENCODE(dest,src) \
        nodesize_hack.f = (float) (src); \
        (dest) = (nodesize_hack.l & 0x7f800000) >> 23;
    #define POW2OP_DECODE(dest,src) \
        nodesize_hack.l = (src) << 23; \
        (dest) = (DBL) (size).f;
#elif(C99_COMPATIBLE_RADIOSITY == 1)
    #define POW2OP_DECLARE() // nothing
    #define POW2OP_FLOOR(dest,src) \
        (dest) = pow(2.0, logbf(src)); \
        (dest) = copysign((dest), (src));
    #define POW2OP_ENCODE(dest,src) \
        (dest) = ((int)logbf(src)) + 127;
    #define POW2OP_DECODE(dest,src) \
        if( (src) >= 127 ) (dest) = (DBL)(1 << ((src) - 127)); \
        else (dest) = 1.0 / (DBL)(1 << (127 - (src)));
#elif(C99_COMPATIBLE_RADIOSITY == 2)
    #define POW2OP_DECLARE() // nothing
    #define POW2OP_FLOOR(dest,src) \
        (dest) = (DBL)(1 << ilogbf(src)); \
        (dest) = copysign((dest), (src));
    #define POW2OP_ENCODE(dest,src) \
        (dest) = ilogbf(src) + 127;
    #define POW2OP_DECODE(dest,src) \
        if( (src) >= 127 ) (dest) = (DBL)(1 << ((src) - 127)); \
        else (dest) = 1.0 / (DBL)(1 << (127 - (src)));
#elif(C99_COMPATIBLE_RADIOSITY == 3)
    #define POW2OP_DECLARE() // nothing
    #define POW2OP_FLOOR(dest,src) \
        (dest) = pow(2.0, logb(src)); \
        (dest) = copysign((dest), (src));
    #define POW2OP_ENCODE(dest,src) \
        (dest) = ((int)logb(src)) + 127;
    #define POW2OP_DECODE(dest,src) \
        if( (src) >= 127 ) (dest) = (DBL)(1 << ((src) - 127)); \
        else (dest) = 1.0 / (DBL)(1 << (127 - (src)));
#else
    #define POW2OP_DECLARE() // nothing
    #define POW2OP_FLOOR(dest,src) \
        (dest) = (DBL)(1 << ilogb(src)); \
        (dest) = copysign((dest), (src));
    #define POW2OP_ENCODE(dest,src) \
        (dest) = ilogb(src) + 127;
    #define POW2OP_DECODE(dest,src) \
        if( (src) >= 127 ) (dest) = (DBL)(1 << ((src) - 127)); \
        else (dest) = 1.0 / (DBL)(1 << (127 - (src)));
#endif



bool ot_save_node (const Vector3d& point, OT_ID *node);
bool ot_traverse (OT_NODE *subtree, bool (*function)(OT_BLOCK *block, void * handle1), void * handle2);
bool ot_free_subtree (OT_NODE *node);

void ot_list_insert (OT_BLOCK **list_ptr, OT_BLOCK *item);
bool ot_point_in_node (const Vector3d& point, const OT_ID *node);

/*****************************************************************************
*
* FUNCTION
*
*   ot_ins
*
* INPUT
*   The octree
*   The data to store
*   The oct-tree node id at which to store
*
* OUTPUT
*
* RETURNS
*
* AUTHOUR
*
*   Jim McElhiney
*
* DESCRIPTION
*
*   Called with a pointer to the root pointer, because this routine can
*   create a new root block higher up.
*
* THREAD SAFETY
*
*   This function is *NOT* THREAD-SAFE regarding concurrent modifications to
*   the tree.
*
*   This function ensures that tree integrity is maintained at any time,
*   extending the tree (if necessary) via functions that maintain tree
*   integrity themselves, and hooking in the new block only after it has been
*   fully built.
*
*   NOTE:
*
*   To ensure tree integrity, it is *MANDATORY* that the new block already
*   contains valid data except for the "next" pointer.
*
* CHANGES
*
*   --- 1994 : Creation.
*
******************************************************************************/
void ot_ins(OT_NODE **root_ptr, OT_BLOCK *new_block, const OT_ID *new_id)
{
    int target_size, dx, dy, dz, index;
    OT_NODE *temp_node, *this_node;
    OT_ID temp_id;

#ifdef RADSTATS
    ot_inscount++;
#endif

    // If there is no root yet, create one.  This is a first-time-through

    if (*root_ptr == NULL)
    {
// CLi moved C99_COMPATIBLE_RADIOSITY check from ot_newroot() to ot_ins() NULL root handling section
// (no need to do this again and again for every new node inserted)
#if(C99_COMPATIBLE_RADIOSITY == 0)
        if((sizeof(int) != 4) || (sizeof(float) != 4))
        {
            throw POV_EXCEPTION_STRING("Radiosity is not available in this unofficial version because\n"
                                       "the person who made this unofficial version available did not\n"
                                       "properly check for compatibility on your platform.\n"
                                       "Look for C99_COMPATIBLE_RADIOSITY in the source code to find\n"
                                       "out how to correct this.");
        }
#endif

        *root_ptr = new OT_NODE;

#ifdef RADSTATS
        ot_nodecount = 1;
#endif

        // Might as well make it the right size for our first data block

        (*root_ptr)->Id = *new_id;
    }

    // What if the thing we're inserting is bigger than the biggest node in the
    // existing tree?  Add a new top to the tree till it's big enough.

    while ((*root_ptr)->Id.Size < new_id->Size)
    {
        // root too small

        ot_newroot(root_ptr);
    }

    // What if the new block is the right size, but for an area of space which
    // does not overlap with the current tree?  New bigger root, until the
    // areas overlap.

    // Build a temp id, like a cursor to move around with

    temp_id = *new_id;

    // First, find the parent of our new node which is as big as root

    while (temp_id.Size < (*root_ptr)->Id.Size)
    {
        ot_parent(&temp_id, &temp_id);
    }

    while((temp_id.x != (*root_ptr)->Id.x) ||
          (temp_id.y != (*root_ptr)->Id.y) ||
          (temp_id.z != (*root_ptr)->Id.z))
    {
        // while separate subtrees...

        ot_newroot(root_ptr);       // create bigger root

        ot_parent(&temp_id, &temp_id);      // and move cursor up one, too
    }

    // At this point, the new node is known to fit under the current tree
    // somewhere.  Go back down the tree to the right level, making new nodes
    // as you go.

    this_node = *root_ptr;        // start at the root

    while (this_node->Id.Size > new_id->Size)
    {
        // First, pick the node id of the child we are talking about

        target_size = this_node->Id.Size - 1;       // this is the size we want

        temp_id = *new_id;  // start with the new one

        while (temp_id.Size < target_size)
        {
            ot_parent(&temp_id, &temp_id);    // climb up till one below here
        }

        // Now we have to pick which child number we are talking about

        dx = (temp_id.x & 1) * 4;
        dy = (temp_id.y & 1) * 2;
        dz = (temp_id.z & 1);

        index = dx + dy + dz;

        if (this_node->Kids[index] == NULL)
        {
            // Next level down doesn't exist yet, so create it
            temp_node = new OT_NODE;

#ifdef RADSTATS
            ot_nodecount++;
#endif

            // Fill in the data
            temp_node->Id = temp_id;
            // (all other data fields are automatically zeroed by the allocation function)

            // Add it onto the tree
            this_node->Kids[index] = temp_node;
        }

        // Now follow it down and repeat
        this_node = this_node->Kids[index];
    }

    // Finally, we're in the right place, so insert the new value
    ot_list_insert(&(this_node->Values), new_block);
}



/*****************************************************************************
*
* FUNCTION
*
*   ot_list_insert
*
* INPUT
*
* OUTPUT
*
* RETURNS
*
* AUTHOUR
*
*   Jim McElhiney
*
* DESCRIPTION
*
*   -
*
* THREAD SAFETY
*
*   This function is *NOT* THREAD-SAFE regarding concurrent modifications to
*   the tree.
*
*   This function ensures that tree integrity is maintained at any time,
*   hooking in the new block only after it has been fully built.
*
*   NOTE:
*
*   To ensure tree integrity, it is *MANDATORY* that the new block already
*   contains valid data except for the "next" pointer.
*
* CHANGES
*
*   --- 1994 : Creation.
*
******************************************************************************/

void ot_list_insert(OT_BLOCK **list_head, OT_BLOCK *new_block)
{
    new_block->next = *list_head; // copy addr of old first block

    *list_head = new_block;
}



/*****************************************************************************
*
* FUNCTION
*
*   ot_newroot
*
* INPUT
*
* OUTPUT
*
* RETURNS
*
* AUTHOUR
*
*   Jim McElhiney
*
* DESCRIPTION
*
*   Modify a tree so that it has a bigger root, owning the old root passed in.
*   Note that this function is called with a POINTER TO the root pointer,
*   since the root pointer will be changed.
*
* THREAD SAFETY
*
*   This function is *NOT* THREAD-SAFE regarding concurrent modifications to
*   the tree.
*
*   This function ensures that tree integrity is maintained at any time,
*   hooking in the new node only after it has been fully built.
*
* CHANGES
*
*   --- 1994 : Creation.
*
******************************************************************************/

void ot_newroot(OT_NODE **root_ptr)
{
    OT_NODE *newroot;
    int dx, dy, dz, index;

    newroot = new OT_NODE;

#ifdef RADSTATS
    ot_nodecount++;
#endif
    ot_parent(&newroot->Id, &((*root_ptr)->Id));  // sets the x/y/z/size id

    // Function:  decide which child of the new root the old root is. Theory:
    // x,y,z values are measured in block sizes, and are a factor of 2 smaller
    // at each level higher.  The parent of both (3,4,5,k) and (2,5,4,k) is
    // (1,2,2,k+1), so the oddness of the child's ordinates determines which
    // child it is, and hence the value of the index into the parent's array of
    // children.  First half of array (4 entries) is kids with low/even x;
    // First half of those is kids with low/even y (2 entries), and the very
    // first entry is the one with low/even everything.
    dx = ((*root_ptr)->Id.x & 1) * 4;
    dy = ((*root_ptr)->Id.y & 1) * 2;
    dz = ((*root_ptr)->Id.z & 1);
    index = dx + dy + dz;
    newroot->Kids[index] = *root_ptr;
    *root_ptr = newroot;

// CLi moved C99_COMPATIBLE_RADIOSITY check from ot_newroot() to ot_ins() NULL root handling section
// (no need to do this again and again for every new node inserted)
}



/*****************************************************************************
*
* FUNCTION
*
*   ot_dist_traverse
*
* INPUT
*
* OUTPUT
*
* RETURNS
*
* AUTHOUR
*
*   Jim McElhiney
*
* DESCRIPTION
*
*   Call "function(&node, handle)" for every node which is less than a node
*   width from the test point. Post traverse = small stuff first = the kids
*   before this node. "function(*node, handle)" must return true/false on
*   whether or not to continue with further processing.  Returns false if
*   execution was halted this way, true otherwise;
*
* THREAD SAFETY
*
*   This function is robust regarding the following modifications to the tree by
*   other threads:
*   - inserting a new parent node, provided the new parent node already
*     contains valid data, and the proper "Kids[n]" pointer already references
*     the old root node
*   - adding a new child node anywhere in the tree, provided the new node
*     already contains valid data
*   - inserting a new block anywhere in a block list (including the head or
*     tail), provided the new block already contains valid data, and the
*     "next" pointer already references the block before which is to be
*     inserted
*
*   In essence, this means that the code is robust regarding any additions
*   to the tree by other threads, provided that they are done according to
*   best practice.
*
*   This function may - or may not - ignore elements currently being added to
*   the tree by other threads.
*
*   NOTE:
*
*   This function is *NOT* THREAD-SAFE regarding modifications to existing tree
*   data, except as necessary to add new elements.
*
*   Statistics activated by the RADSTATS macro are *NOT* THREAD-SAFE by design.
*
*   This function is *NOT* THREAD-SAFE on machines where pointer copying is a
*   non-atomic operation.
*
* CHANGES
*
*   --- 1994 : Creation.
*
******************************************************************************/

bool ot_dist_traverse(OT_NODE *subtree, const Vector3d& point, int bounce_depth, bool (*function)(OT_BLOCK *block, void *handle1), void *handle)
// only those blocks with this recur depth
{
#ifdef RADSTATS
    extern long ot_seenodecount, ot_seeblockcount;
#endif

    int i;
    OT_NODE *this_node;
    OT_BLOCK *this_block;

#ifdef RADSTATS
    ot_seenodecount++;
#endif

    // First, recurse to the child nodes
    for (i = 0; i < 8 ; i++)
    {     // for each potential kid
        this_node = subtree->Kids[i];
        if (this_node != NULL)
        {   // ...which exists
            if (ot_point_in_node(point, &this_node->Id))
            { // ...and in range
                if(!ot_dist_traverse(this_node, point, bounce_depth, function, handle))
                    return false;
            }
        }
    }

    // Now, call the specified routine for each data block hung off this tree
    // node

    // if ( ot_point_in_node(point, &subtree->Id) )
    {
        this_block = subtree->Values;
        while (this_block != NULL)
        {
#ifdef RADSTATS
            if (subtree->Id.Size < 100 || subtree->Id.Size > 140 )
            {
                Debug_Info("bounds error, unreasonable size %d\n", subtree->Id.Size);
            }
            ot_seeblockcount++;
#endif
            if ((int)this_block->Bounce_Depth == bounce_depth)
            {
                //oksofar = (*function) (this_block, handle);
                if (!( (*function) (this_block, handle)))
                    return false;
            }
            this_block = this_block->next;
        }
    }

    return true;
}


/*****************************************************************************
*
* FUNCTION
*
*   ot_traverse - call a function for every block in the tree.
*
* INPUT
*
* OUTPUT
*
* RETURNS
*
* AUTHOUR
*
*   Jim McElhiney
*
* DESCRIPTION
*
* Call "function(&block, handle)" for every block hanging off every node.
*   Post traverse = small stuff first = the kids before this node.
*   "function(*node, handle)" must return true/false on whether or not to
*   Continue with further processing.  Returns false if execution
*   was halted this way, true otherwise;
*
* THREAD SAFETY
*
*   This function is robust regarding the following modifications to the tree by
*   other threads:
*   - inserting a new parent node, provided the new parent node already
*     contains valid data, and the proper "Kids[n]" pointer already references
*     the old root node
*   - adding a new child node anywhere in the tree, provided the new node
*     already contains valid data
*   - inserting a new block anywhere in a block list (including the head or
*     tail), provided the new block already contains valid data, and the
*     "next" pointer already references the block before which is to be
*     inserted
*
*   In essence, this means that the code is robust regarding any additions
*   to the tree by other threads, provided that they are done according to
*   best practice.
*
*   This function may - or may not - ignore elements currently being added to
*   the tree by other threads.
*
*   NOTE:
*
*   This function is *NOT* THREAD-SAFE regarding modifications to existing tree
*   data, except as necessary to add new elements.
*
*   Statistics activated by the RADSTATS macro are *NOT* THREAD-SAFE by design.
*
*   This function is *NOT* THREAD-SAFE on machines where pointer copying is a
*   non-atomic operation.
*
* CHANGES
*
*   --- Jan 1996 : Creation.
*
******************************************************************************/

bool ot_traverse(OT_NODE *subtree, bool (*function)(OT_BLOCK * bl, void * handle1), void *handle)
{
    int i = 0;
    bool oksofar = true;
    OT_NODE *this_node = NULL;
    OT_BLOCK *this_block = NULL;


    // First, recurse to the child nodes
    if (subtree!=NULL)
    {
        for (i=0; i<8 && oksofar; i++ )     // for each potential kid
        {
            this_node = subtree->Kids[i];
            if ( this_node != NULL )          // ...which exists
            {
                oksofar = ot_traverse(this_node, function, handle);
            }
        }

        // Now, call the specified routine for each data block hung off this tree node
        this_block = subtree->Values;
        while ( oksofar  &&  (this_block != NULL) )
        {
            oksofar = (*function)(this_block, handle);
            this_block = this_block->next;
        }
    }

    return oksofar;
}



/*****************************************************************************
*
* FUNCTION
*
*   ot_point_in_node
*
* INPUT
*
* OUTPUT
*
* RETURNS
*
* AUTHOUR
*
*   Jim McElhiney
*
* DESCRIPTION
*
*   Returns true if the specified point is inside the max extent of the node
*   with the specified ID.
*
* THREAD SAFETY
*
*   This function is thread-safe regarding any modifications to the tree,
*   provided they do not change the OT_ID referenced by the id parameter.
*
* CHANGES
*
*   --- 1994 : Creation.
*
******************************************************************************/

inline bool ot_point_in_node(const Vector3d& point, const OT_ID *id)
{
    DBL sized;

    // sized = 2.0^(size-127)
#if(C99_COMPATIBLE_RADIOSITY == 0)
    // speed hack exploiting standard IEEE float binary representation
    union
    {
        float f; // MUST be float, NOT DBL
        int l;
    } size;
    size.l = id->Size << 23;
    sized = (DBL) size.f;
#else
    // can't use speed hack, do it the official way
    if( id->Size >= 127 ) sized = (DBL)(1 << (id->Size - 127));
    else sized = 1.0 / (DBL)(1 << (127 - id->Size));
#endif

    if (fabs(point.x() + OT_BIAS - ((DBL) id->x + 0.5) * sized) >= sized) return false;
    if (fabs(point.y() + OT_BIAS - ((DBL) id->y + 0.5) * sized) >= sized) return false;
    if (fabs(point.z() + OT_BIAS - ((DBL) id->z + 0.5) * sized) >= sized) return false;

    return true;
}



/*****************************************************************************
*
* FUNCTION
*
*   ot_index_sphere
*
* INPUT
*
* OUTPUT
*
* RETURNS
*
* AUTHOUR
*
*   Jim McElhiney
*
* DESCRIPTION
*
*   Return the oct-tree index for an object with the specified bounding
*   sphere. This is the smallest box in the tree that this object fits in with
*   a maximum 50% hand-over in any (or all) directions. For example, an object
*   at (.49, .49, 49) of radius 1 fits in the box (0,0,0) size 127 (length 1).
*
* THREAD SAFETY
*
*   This function is thread-safe regarding any modifications to the tree,
*   provided they do not change the OT_ID referenced by the id parameter.
*
* CHANGES
*
*   --- 1994 : Creation.
*
******************************************************************************/

void ot_index_sphere(const Vector3d& point, DBL radius, OT_ID *id)
{
    Vector3d min_point, max_point;

    min_point = point - radius;
    max_point = point + radius;

    ot_index_box(min_point, max_point, id);

#ifdef RADSTATS
    if (id->Size < ot_minsize)
    {
        ot_minsize = id->Size;
    }
    if (id->Size > ot_maxsize)
    {
        ot_maxsize = id->Size;
    }
#endif
}




/*****************************************************************************
*
* FUNCTION
*
*   ot_index_box
*
* INPUT
*
* OUTPUT
*
* RETURNS
*
* AUTHOUR
*
*   Jim McElhiney
*
* DESCRIPTION
*
*   Return the oct-tree index for an object with the specified bounding box.
*   min_point is lox, loy, loz; max_point is hix, hiy, hiz. This is the
*   smallest box in the tree that this object fits in with a maximum 50%
*   hang-over in any (or all) directions. For example, an object with extent
*   (-.49, -.49, -49) to (1.49, 1.49, 1.49) is the largest that fits in the
*   box (0,0,0) with size 127 (length 1).
*
*   PORTABILITY WARNING:  this function REQUIRES IEEE single precision floating
*   point format to work.  This is true of most common systems except VAXen,
*   Crays, and Alpha AXP in VAX compatibility mode.  Local "float" variables
*   can NOT be made double precision "double" or "DBL".
*
*   NOTE: In general the above note is no longer valid, you can use the
*   C99_COMPATIBLE_RADIOSITY define explained near the top of this file
*   to resolve this problem with recent compilers and libraries [trf]
*
* THREAD SAFETY
*
*   This function is thread-safe regarding any modifications to the tree,
*   provided they do not change the OT_ID referenced by the id parameter.
*
* CHANGES
*
*   --- 1994 : Creation.
*
******************************************************************************/

void ot_index_box(const Vector3d& min_point, const Vector3d& max_point, OT_ID *id)
{
// TODO OPTIMIZE

    DBL dx, dy, dz, desiredSize;
    DBL bsized, maxord;
    POW2OP_DECLARE()

    // Calculate the absolute minimum required size of the node, assuming it is perfectly centered within the node;
    // Node size must be a power of 2, and be large enough to accomodate box's biggest dimensions with maximum overhang to all sides

    // compute ideal size of the node for a perfect fit without any overhang
    dx = max_point.x() - min_point.x();
    dy = max_point.y() - min_point.y();
    dz = max_point.z() - min_point.z();
    desiredSize = max3(dx, dy, dz);

    // compute ideal size of the node for a perfect fit with full overhang to all sides
    // desiredSize /= (1 + 2 * 0.5);

    // compute best-matching power-of-two size for a perfect fit with overhang
    // (Note: theoretically this might pick a size larger than required if desiredSize is already a power of two)
    // desiredSize *= 2.0;
    POW2OP_FLOOR(bsized,desiredSize)

    // avoid divisions by zero
    if(bsized == 0.0)
        bsized = 1.0;

#ifdef SAFE_METHOD

    // This block checks for the case where the node id would cause integer
    // overflow, since it is a small buffer far away
    maxord = max3(fabs(min_point[X]), fabs(min_point[Y]), fabs(min_point[Z]));
    maxord += OT_BIAS;
    while (maxord / bsized > 1000000000.0)
    {
#ifdef RADSTATS
        overflows++;
#endif
        bsized *= 2.0;
    }
#endif // SAFE_METHOD

    // The node we chose so far would be ideal for a box of identical size positioned at the node's center,
    // but the actual box is probably somewhat off-center and therefore may have excessive overhang in some directions;
    // check and possibly fix this.

    Vector3d center = (min_point + max_point) / 2;
    id->x = (int) floor((center[X] + OT_BIAS) / bsized);
    id->y = (int) floor((center[Y] + OT_BIAS) / bsized);
    id->z = (int) floor((center[Z] + OT_BIAS) / bsized);
    POW2OP_ENCODE(id->Size, bsized)

#ifdef RADSTATS
    thisloops = 0;
#endif
    while (!ot_point_in_node(min_point, id) || !ot_point_in_node(max_point, id))
    {
        // Debug_Info("looping %d,%d,%d,%d  min=%d, max=%d\n", test_id.x, test_id.y,
        // test_id.z, test_id.Size, ot_point_in_node(min_point, &test_id),
        // ot_point_in_node(max_point, &test_id));
        ot_parent(id, id);
#ifdef RADSTATS
        totloops++;
        thisloops++;
#endif
    }
#ifdef RADSTATS
    if (thisloops < minloops)
        minloops = thisloops;
    if (thisloops > maxloops)
        maxloops = thisloops;
#endif

#ifdef OT_DEBUG
    if (id->Size > 139)
    {
        Debug_Info("unusually large id, maxdel=%.4f, bsized=%.4f, isize=%d\n",
                   maxdel, bsized, id->Size);
    }
#endif
}



/*****************************************************************************
*
* FUNCTION
*
*   ot_parent
*
* INPUT
*
* OUTPUT
*
* RETURNS
*
* AUTHOUR
*
*   Jim McElhiney
*
* DESCRIPTION
*
*   Set the x/y/z/size block ID info of dad = the parent ID of kid
*
* THREAD SAFETY
*
*   This function is thread-safe regarding any modifications to the tree,
*   provided they do not change the OT_ID referenced by the kid_id parameter.
*
*   NOTE:
*
*   This function changes the OT_ID referenced by the dad_id parameter.
*   It must therefore be used *ONLY* on nodes not hooked into the tree yet.
*
* CHANGES
*
*   --- 1994 : Creation.
*   Apr 2000 : changed (kid_id->? - 1) to (kid_id->? + 1)
*
******************************************************************************/

void ot_parent(OT_ID *dad_id, OT_ID  *kid_id)
{
    dad_id->Size = kid_id->Size + 1;
    // Theoretically, (0:1) should be parented by (0), while (-2:-1) should be parented by (-1).
    // In practice, parenting both by (0) makes the code more robust in case we ever encounter
    // that region, because otherwise we would enter an infinite loop trying to find a common parent.
    // (That doesn't mean that all is well in that region; we're just avoiding a catastrophe.)
#if 1
    //  This is the code found in 3.7.0.beta.29;
    //  note that it parents (-2:-1) by (0)
    dad_id->x = (kid_id->x >= 0) ? (kid_id->x >> 1) : (kid_id->x + 1) / 2;
    dad_id->y = (kid_id->y >= 0) ? (kid_id->y >> 1) : (kid_id->y + 1) / 2;
    dad_id->z = (kid_id->z >= 0) ? (kid_id->z >> 1) : (kid_id->z + 1) / 2;
#else
    //  To parent (-2:-1) by (-1), this code would be used:
    dad_id->x = (kid_id->x >= 0) ? (kid_id->x >> 1) : (kid_id->x - 1) / 2;
    dad_id->y = (kid_id->y >= 0) ? (kid_id->y >> 1) : (kid_id->y - 1) / 2;
    dad_id->z = (kid_id->z >= 0) ? (kid_id->z >> 1) : (kid_id->z - 1) / 2;
#endif
}



/*****************************************************************************
*
* FUNCTION
*
*   ot_save_tree
*
* INPUT
*
* OUTPUT
*
* RETURNS 1 for success, 0 for failure.
*
* AUTHOUR
*
*   Jim McElhiney
*
* DESCRIPTION
*
*   Given the root pointer of the in-memory cache tree, and a file descriptor
*   of a file you want to write to, write the whole tree to that file.
*
* CHANGES
*
*   Jan 1996 : Creation by JDM.
*
* THREAD SAFETY
*
*   This function is robust regarding the following modifications to the tree by
*   other threads:
*   - inserting a new parent node, provided the new parent node already
*     contains valid data, and the proper "Kids[n]" pointer already references
*     the old root node
*   - adding a new child node anywhere in the tree, provided the new node
*     already contains valid data
*   - inserting a new block anywhere in a block list (including the head or
*     tail), provided the new block already contains valid data, and the
*     "next" pointer already references the block before which is to be
*     inserted
*
*   In essence, this means that the code is robust regarding any additions
*   to the tree by other threads, provided that they are done according to
*   best practice.
*
*   This function may - or may not - ignore elements currently being added to
*   the tree by other threads.
*
*   NOTE:
*
*   This function is *NOT* THREAD-SAFE regarding modifications to existing tree
*   data, except as necessary to add new elements.
*
*   Statistics activated by the RADSTATS macro are *NOT* THREAD-SAFE by design.
*
*   This function is *NOT* THREAD-SAFE on machines where pointer copying is a
*   non-atomic operation.
*
* TO DO
*
*  Code must be written which turns Radiosity_File_*  flags on and off.
*  These flags should be in the opts structure.
*
******************************************************************************/

bool ot_save_tree(OT_NODE *root, OStream *fd)
{
    bool retval = false;

    if(fd != NULL)
        retval = ot_traverse(root, ot_write_block, reinterpret_cast<void *>(fd));
    else
;// TODO MESSAGE    Warning("Bad radiosity cache file handle");

    return retval;
}



/*****************************************************************************
*
* FUNCTION
*
*   ot_write_block
*
* INPUT
*
* OUTPUT
*
* RETURNS
*
* AUTHOUR
*
*   Jim McElhiney
*
* DESCRIPTION
*
*   Write one block (not a node) from the memory cache to the cache file.
*
* CHANGES
*
*   --- Jan 1996 : Creation.
*
******************************************************************************/

bool ot_write_block(OT_BLOCK *bl, void *fd) // must be passed as void * for compatibility
{
#if ((POV_COLOUR_MODEL == 0) || (POV_COLOUR_MODEL == 3))
    RGBColour illuminance(bl->Illuminance);
    (reinterpret_cast<OStream *>(fd))->printf("C%d\t%g\t%g\t%g\t%02x%02x%02x\t%.4f\t%.4f\t%.4f\t%g\t%g\t%02x%02x%02x\n", // tw
        (int)(bl->Bounce_Depth + 1), // file format still uses 1-based bounce depth counting

        bl->Point[X], bl->Point[Y], bl->Point[Z],
        (int)((bl->S_Normal[X]+1.)*.5*254.+.499999),
        (int)((bl->S_Normal[Y]+1.)*.5*254.+.499999),
        (int)((bl->S_Normal[Z]+1.)*.5*254.+.499999),
<<<<<<< HEAD
        illuminance.red(), illuminance.green(), illuminance.blue(),
=======

#if (NUM_COLOUR_CHANNELS == 3)
        bl->Illuminance.Red(), bl->Illuminance.Green(), bl->Illuminance.Blue(),
#else
        #error "TODO!"
#endif
>>>>>>> 220b3a57
        bl->Harmonic_Mean_Distance,

        bl->Nearest_Distance,
        (int)((bl->To_Nearest_Surface[X]+1.)*.5*254.+.499999),
        (int)((bl->To_Nearest_Surface[Y]+1.)*.5*254.+.499999),
        (int)((bl->To_Nearest_Surface[Z]+1.)*.5*254.+.499999)

        // TODO - write Quality and Brilliance
    );
#else
    #error TODO!
#endif
    return true;
}


/*****************************************************************************
*
* FUNCTION
*
*   ot_free_tree() - get rid of the entire in-memory radiosity cache tree,
*   and zero the pointer to its root.
*
* INPUT - pointer to the tree root pointer.
*
* RETURNS - success 1, failure 0
*
* AUTHOUR
*
*   Jim McElhiney
*
* DESCRIPTION
*
*   Free a complete radiosity cache tree, and all of its nodes and blocks.
*   NOTE parameter is a pointer to the tree pointer...tree pointer will get zeroed.
*   Example call:
*      ot_free_tree(&ot_root);
*   Returns true for success, false for failure.
*
* THREAD SAFETY
*
*   This function is *NOT THREAD-SAFE*.
*
* CHANGES
*
*   --- Jan 1996 : Creation.
*
******************************************************************************/

bool ot_free_tree(OT_NODE **ppRoot)
{
    bool all_ok = ot_free_subtree(*ppRoot);

    *ppRoot = NULL;

    return all_ok;
}


/*****************************************************************************
*
* FUNCTION
*
*   ot_free_subtree - free every node from this node downwards, and all blocks
*   hanging off those nodes, and then free the node which was passed.
*
* INPUT
*
* OUTPUT
*
* RETURNS
*
* AUTHOUR
*
*   Jim McElhiney
*
* DESCRIPTION
*
*   Free this subtree.  That is, free all of its daughters, then
*   free all of the blocks hanging off this node, then free this node itself.
*
*   Returns false if problems were encountered anywhere in the tree.
*   Currently, this code assumes success.  If called with an invalid tree pointer,
*   it would probably crash with a memory protection error.
*
* THREAD SAFETY
*
*   This function is *NOT THREAD-SAFE*.
*
* CHANGES
*
*   --- Jan 1996 : Creation.
*
******************************************************************************/

bool ot_free_subtree(OT_NODE *subtree)
{
    int i;
    OT_NODE *this_node;

    // First, recurse to the child nodes
    for (i = 0; i < 8; i++)   // for each potential kid
    {
        this_node = subtree->Kids[i];
        if ( this_node != NULL ) {      // ...which exists
            ot_free_subtree(this_node);
        }
    }

    // Finally, free this block itself
    delete subtree;

    return true;
}


/*****************************************************************************
*
* FUNCTION
*
*   ot_read_file
*
* INPUT
*   file descriptor handle of file (already opened) to read into memory.
*
* OUTPUT
*
* RETURNS - Success 1 / failure 0
*
* AUTHOUR
*
*   Jim McElhiney
*
* DESCRIPTION
*
*   Read in a radiosity cache file, building a tree from its values.
*   If there is an existing tree, these values are added to it.
*
* THREAD SAFETY
*
*   This function is *NOT THREAD-SAFE*.
*
* CHANGES
*
*   --- Jan 1996 : Creation.
*
******************************************************************************/

bool ot_read_file(OT_NODE **root, IStream *fd, const OT_READ_PARAM* param, OT_READ_INFO* info)
{
    bool retval, got_eof;
    int line_num = 0;
    int tempdepth, tx, ty, tz;
    int goodreads = 0;
    int count;
    bool goodparse = true;
    DBL brightness;
    OT_BLOCK bl;
    OT_BLOCK *new_block;
    OT_ID id;
    char normal_string[30], to_nearest_string[30];
    char line[101];

    memset(&bl, 0, sizeof(OT_BLOCK));

    if ( fd != NULL )
    {
        info->Gather_Total.Clear();
        info->Gather_Total_Count = 0;

        while (!(got_eof = !fd->getline (line, 99)) && goodparse)
        {
            switch ( line[0] )
            {
                case 'B':    // the file contains the old radiosity_brightness value
                {
                    if ( sscanf(line, "B%lf\n", &brightness) == 1 )
                    {
                        info->Brightness = brightness;
                    }
                    break;
                }
                case 'P':    // the file made it to the point that the Preview was done
                {
                    info->FirstRadiosityPass = true;
                    break;
                }
                case 'C':
                {
#if ((POV_COLOUR_MODEL == 0) || (POV_COLOUR_MODEL == 3))
                    RGBColour illuminance;
                    count = sscanf(line, "C%d %lf %lf %lf %s %f %f %f %f %f %s\n", // tw
                                   &tempdepth,      // since you can't scan a short
                                   &bl.Point[X], &bl.Point[Y], &bl.Point[Z],
                                   normal_string,
                                   &illuminance.red(), &illuminance.green(), &illuminance.blue(),
                                   &bl.Harmonic_Mean_Distance,
                                   &bl.Nearest_Distance, to_nearest_string );
                    bl.Illuminance = LightColour(illuminance);
#else
                    #error "TODO!"
#endif

                    // TODO FIXME - read Quality and Brilliance

                    if ( count == 11 )
                    {
                        bl.Bounce_Depth = (short)tempdepth - 1;

                        // normals aren't very critical for direction precision, so they are packed
                        sscanf(normal_string, "%02x%02x%02x", &tx, &ty, &tz);
                        bl.S_Normal[X] = ((double)tx * (1./ 254.))*2.-1.;
                        bl.S_Normal[Y] = ((double)ty * (1./ 254.))*2.-1.;
                        bl.S_Normal[Z] = ((double)tz * (1./ 254.))*2.-1.;
                        bl.S_Normal.normalize();

                        sscanf(to_nearest_string, "%02x%02x%02x", &tx, &ty, &tz);
                        bl.To_Nearest_Surface[X] = ((double)tx * (1./ 254.))*2.-1.;
                        bl.To_Nearest_Surface[Y] = ((double)ty * (1./ 254.))*2.-1.;
                        bl.To_Nearest_Surface[Z] = ((double)tz * (1./ 254.))*2.-1.;
                        bl.To_Nearest_Surface.normalize();

                        line_num++;

                        new_block = reinterpret_cast<OT_BLOCK *>(POV_MALLOC(sizeof (OT_BLOCK), "octree node from file"));
                        if ( new_block != NULL )
                        {
                            POV_MEMCPY(new_block, &bl, sizeof (OT_BLOCK));

                            ot_index_sphere(bl.Point, bl.Harmonic_Mean_Distance * param->RealErrorBound, &id);
                            ot_ins(root, new_block, &id);
                            goodreads++;
                        }
                        else
                        {
                            goodparse = false;    // allocation error, better stop now
                        }
                    }
                    break;
                }

                default:
                {
                    // wrong leading character on line, just try again on next line
                }

            }   // end switch
        } // end while-reading loop

        if ( !got_eof  ||  !goodparse ) {
;// TODO MESSAGE      PossibleError("Cannot process radiosity cache file at line %d.", (int)line_num);
            retval = false;
        }
        else
        {
            if ( goodreads > 0 )
;// TODO MESSAGE         Debug_Info("Reloaded %d values from radiosity cache file.\n", goodreads);
            else
;// TODO MESSAGE         PossibleError("Unable to read any values from the radiosity cache file.");
            retval = true;
        }
    }
    else
    {
        retval = false;
    }

    return retval;
}

} // end of namespace<|MERGE_RESOLUTION|>--- conflicted
+++ resolved
@@ -1127,16 +1127,7 @@
         (int)((bl->S_Normal[X]+1.)*.5*254.+.499999),
         (int)((bl->S_Normal[Y]+1.)*.5*254.+.499999),
         (int)((bl->S_Normal[Z]+1.)*.5*254.+.499999),
-<<<<<<< HEAD
         illuminance.red(), illuminance.green(), illuminance.blue(),
-=======
-
-#if (NUM_COLOUR_CHANNELS == 3)
-        bl->Illuminance.Red(), bl->Illuminance.Green(), bl->Illuminance.Blue(),
-#else
-        #error "TODO!"
-#endif
->>>>>>> 220b3a57
         bl->Harmonic_Mean_Distance,
 
         bl->Nearest_Distance,
@@ -1147,7 +1138,7 @@
         // TODO - write Quality and Brilliance
     );
 #else
-    #error TODO!
+    #error "TODO!"
 #endif
     return true;
 }
