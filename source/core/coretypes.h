--- conflicted
+++ resolved
@@ -402,13 +402,9 @@
         /// UV texture coordinate.
         Vector2d Iuv;
         /// Intersected object.
-<<<<<<< HEAD
         ConstObjectPtr Object;
-=======
-        ObjectPtr Object;
         /// Root-level parent CSG object for cutaway textures.
-        ObjectPtr Csg;
->>>>>>> 7e6a9c71
+        ConstObjectPtr Csg;
 
         /// @name Object-Specific Auxiliary Data
         /// These members hold information specific to particular object types, typically generated during
@@ -427,8 +423,10 @@
         int i1;
         /// Generic auxiliary integer data #2 (used by Sor, Prism, Isosurface)
         int i2;
-        /// Flag to indicate whether INormal was computed during intersection testing (used by HField)
-        /// @note Objects either always or never computing INormal during intersection testing don't use this flag.
+        /// Flag to indicate whether geometricNormal and/or smoothNormal were computed during intersection testing
+        /// (used by HField)
+        /// @note Objects either always or never computing geometricNormal and/or smoothNormal during intersection
+        /// testing don't use this flag.
         bool haveNormal : 1;
         /// Flag to indicate whether LocalIPoint has already been computed.
         bool haveLocalIPoint : 1;
@@ -437,157 +435,89 @@
 
         /// @}
 
-<<<<<<< HEAD
-        /// Root-level parent CSG object for cutaway textures.
-        ConstObjectPtr Csg;
-
-=======
->>>>>>> 7e6a9c71
         Intersection() :
             Depth(BOUND_HUGE), Object(NULL), Csg(NULL),
             d1(0.0), Pointer(NULL), i1(0), i2(0), haveNormal(false), haveLocalIPoint(false), b1(false)
         {}
 
-<<<<<<< HEAD
         Intersection (DBL d, const Vector3d& v, ConstObjectPtr o) :
-            Depth(d), Object(o), IPoint(v), Iuv(v),
-            haveNormal(false), haveLocalIPoint(false), Csg(NULL)
-        {}
-
-        Intersection (DBL d, const Vector3d& v, const Vector3d& n, ConstObjectPtr o) :
-            Depth(d), Object(o), IPoint(v), Iuv(v), geometricNormal(n), smoothNormal(n),
-            haveNormal(true), haveLocalIPoint(false), Csg(NULL)
-        {}
-
-        Intersection (DBL d, const Vector3d& v, const Vector3d& n, const Vector3d& sn, ConstObjectPtr o) :
-            Depth(d), Object(o), IPoint(v), Iuv(v), geometricNormal(n), smoothNormal(sn),
-            haveNormal(true), haveLocalIPoint(false), Csg(NULL)
-        {}
-
-        Intersection (DBL d, const Vector3d& v, const Vector2d& uv, ConstObjectPtr o) :
-            Depth(d), Object(o), IPoint(v), Iuv(uv),
-            haveNormal(false), haveLocalIPoint(false), Csg(NULL)
-        {}
-
-        Intersection (DBL d, const Vector3d& v, const Vector3d& n, const Vector2d& uv, ConstObjectPtr o) :
-            Depth(d), Object(o), IPoint(v), geometricNormal(n), smoothNormal(n), Iuv(uv),
-            haveNormal(true), haveLocalIPoint(false), Csg(NULL)
-        {}
-
-        Intersection (DBL d, const Vector3d& v, const Vector3d& n, const Vector3d& sn, const Vector2d& uv, ConstObjectPtr o) :
-            Depth(d), Object(o), IPoint(v), geometricNormal(n), smoothNormal(sn), Iuv(uv),
-            haveNormal(true), haveLocalIPoint(false), Csg(NULL)
-        {}
-
-        Intersection (DBL d, const Vector3d& v, ConstObjectPtr o, const void *a) :
-            Depth(d), Object(o), Pointer(a), IPoint(v), Iuv(v),
-            haveNormal(false), haveLocalIPoint(false), Csg(NULL)
-        {}
-
-        Intersection (DBL d, const Vector3d& v, const Vector2d& uv, ConstObjectPtr o, const void *a) :
-            Depth(d), Object(o), Pointer(a), IPoint(v), Iuv(uv),
-            haveNormal(false), haveLocalIPoint(false), Csg(NULL)
-        {}
-
-        Intersection (DBL d, const Vector3d& v, ConstObjectPtr o, int a) :
-            Depth(d), Object(o), i1(a), IPoint(v),
-            haveNormal(false), haveLocalIPoint(false), Csg(NULL)
-        {}
-
-        Intersection (DBL d, const Vector3d& v, ConstObjectPtr o, DBL a) :
-            Depth(d), Object(o), d1(a), IPoint(v),
-            haveNormal(false), haveLocalIPoint(false), Csg(NULL)
-        {}
-
-        Intersection (DBL d, const Vector3d& v, ConstObjectPtr o, int a, int b) :
-            Depth(d), Object(o), i1(a), i2(b), IPoint(v),
-            haveNormal(false), haveLocalIPoint(false), Csg(NULL)
-        {}
-
-        Intersection (DBL d, const Vector3d& v, ConstObjectPtr o, int a, DBL b) :
-            Depth(d), Object(o), i1(a), d1(b), IPoint(v),
-            haveNormal(false), haveLocalIPoint(false), Csg(NULL)
-        {}
-
-        Intersection (DBL d, const Vector3d& v, ConstObjectPtr o, int a, int b, DBL c) :
-            Depth(d), Object(o), i1(a), i2(b), d1(c), IPoint(v),
-            haveNormal(false), haveLocalIPoint(false), Csg(NULL)
-        {}
-
-        Intersection (DBL d, const Vector3d& v, ConstObjectPtr o, const Vector3d& lv) :
-            Depth(d), Object(o), IPoint(v), LocalIPoint(lv),
-            haveNormal(false), haveLocalIPoint(true), Csg(NULL)
-        {}
-
-        Intersection (DBL d, const Vector3d& v, ConstObjectPtr o, const Vector3d& lv, bool a) :
-            Depth(d), Object(o), b1(a), IPoint(v), LocalIPoint(lv),
-            haveNormal(false), haveLocalIPoint(true), Csg(NULL)
-=======
-        Intersection(DBL d, const Vector3d& v, ObjectPtr o) :
             Depth(d), IPoint(v), Iuv(v), Object(o), Csg(NULL),
             d1(0.0), Pointer(NULL), i1(0), i2(0), haveNormal(false), haveLocalIPoint(false), b1(false)
         {}
 
-        Intersection(DBL d, const Vector3d& v, const Vector3d& n, ObjectPtr o) :
-            Depth(d), IPoint(v), INormal(n), Iuv(v), Object(o), Csg(NULL),
+        Intersection (DBL d, const Vector3d& v, const Vector3d& n, ConstObjectPtr o) :
+            Depth(d), IPoint(v), geometricNormal(n), smoothNormal(n), Iuv(v), Object(o), Csg(NULL),
             d1(0.0), Pointer(NULL), i1(0), i2(0), haveNormal(true), haveLocalIPoint(false), b1(false)
         {}
 
-        Intersection(DBL d, const Vector3d& v, const Vector2d& uv, ObjectPtr o) :
+        Intersection (DBL d, const Vector3d& v, const Vector3d& n, const Vector3d& sn, ConstObjectPtr o) :
+            Depth(d), IPoint(v), geometricNormal(n), smoothNormal(sn), Iuv(v), Object(o), Csg(NULL),
+            d1(0.0), Pointer(NULL), i1(0), i2(0), haveNormal(true), haveLocalIPoint(false), b1(false)
+        {}
+
+        Intersection (DBL d, const Vector3d& v, const Vector2d& uv, ConstObjectPtr o) :
             Depth(d), IPoint(v), Iuv(uv), Object(o), Csg(NULL),
             d1(0.0), Pointer(NULL), i1(0), i2(0), haveNormal(false), haveLocalIPoint(false), b1(false)
         {}
 
-        Intersection(DBL d, const Vector3d& v, const Vector3d& n, const Vector2d& uv, ObjectPtr o) :
-            Depth(d), IPoint(v), INormal(n), Iuv(uv), Object(o), Csg(NULL),
+        Intersection (DBL d, const Vector3d& v, const Vector3d& n, const Vector2d& uv, ConstObjectPtr o) :
+            Depth(d), IPoint(v), geometricNormal(n), smoothNormal(n), Iuv(uv), Object(o), Csg(NULL),
             d1(0.0), Pointer(NULL), i1(0), i2(0), haveNormal(true), haveLocalIPoint(false), b1(false)
         {}
 
-        Intersection(DBL d, const Vector3d& v, ObjectPtr o, const void *a) :
+        Intersection (DBL d, const Vector3d& v, const Vector3d& n, const Vector3d& sn, const Vector2d& uv, ConstObjectPtr o) :
+            Depth(d), IPoint(v), geometricNormal(n), smoothNormal(sn), Iuv(uv), Object(o), Csg(NULL),
+            d1(0.0), Pointer(NULL), i1(0), i2(0), haveNormal(true), haveLocalIPoint(false), b1(false)
+        {}
+
+        Intersection (DBL d, const Vector3d& v, ConstObjectPtr o, const void *a) :
             Depth(d), IPoint(v), Iuv(v), Object(o), Csg(NULL),
             d1(0.0), Pointer(a), i1(0), i2(0), haveNormal(false), haveLocalIPoint(false), b1(false)
         {}
 
-        Intersection(DBL d, const Vector3d& v, const Vector2d& uv, ObjectPtr o, const void *a) :
+        Intersection (DBL d, const Vector3d& v, const Vector2d& uv, ConstObjectPtr o, const void *a) :
             Depth(d), IPoint(v), Iuv(uv), Object(o), Csg(NULL),
             d1(0.0), Pointer(a), i1(0), i2(0), haveNormal(false), haveLocalIPoint(false), b1(false)
         {}
 
         /// @todo Why does this not set Iuv=IPoint, as other constructors do?
-        Intersection(DBL d, const Vector3d& v, ObjectPtr o, int a) :
+        Intersection (DBL d, const Vector3d& v, ConstObjectPtr o, int a) :
             Depth(d), IPoint(v), Object(o), Csg(NULL),
             d1(0.0), Pointer(NULL), i1(a), i2(0), haveNormal(false), haveLocalIPoint(false), b1(false)
         {}
 
         /// @todo Why does this not set Iuv=IPoint, as other constructors do?
-        Intersection(DBL d, const Vector3d& v, ObjectPtr o, DBL a) :
+        Intersection (DBL d, const Vector3d& v, ConstObjectPtr o, DBL a) :
             Depth(d), IPoint(v), Object(o), Csg(NULL),
             d1(a), Pointer(NULL), i1(0), i2(0), haveNormal(false), haveLocalIPoint(false), b1(false)
         {}
 
         /// @todo Why does this not set Iuv=IPoint, as other constructors do?
-        Intersection(DBL d, const Vector3d& v, ObjectPtr o, int a, int b) :
+        Intersection (DBL d, const Vector3d& v, ConstObjectPtr o, int a, int b) :
             Depth(d), IPoint(v), Object(o), Csg(NULL),
             d1(0.0), Pointer(NULL), i1(a), i2(b), haveNormal(false), haveLocalIPoint(false), b1(false)
         {}
 
         /// @todo Why does this not set Iuv=IPoint, as other constructors do?
-        Intersection(DBL d, const Vector3d& v, ObjectPtr o, int a, DBL b) :
+        Intersection (DBL d, const Vector3d& v, ConstObjectPtr o, int a, DBL b) :
             Depth(d), IPoint(v), Object(o), Csg(NULL),
             d1(b), Pointer(NULL), i1(a), i2(0), haveNormal(false), haveLocalIPoint(false), b1(false)
         {}
 
         /// @todo Why does this not set Iuv=IPoint, as other constructors do?
-        Intersection(DBL d, const Vector3d& v, ObjectPtr o, int a, int b, DBL c) :
+        Intersection (DBL d, const Vector3d& v, ConstObjectPtr o, int a, int b, DBL c) :
             Depth(d), IPoint(v), Object(o), Csg(NULL),
             d1(c), Pointer(NULL), i1(a), i2(b), haveNormal(false), haveLocalIPoint(false), b1(false)
         {}
 
-        /// @todo Why does this not set Iuv=IPoint, as other constructors do?
-        Intersection(DBL d, const Vector3d& v, ObjectPtr o, const Vector3d& lv, bool a) :
+        Intersection (DBL d, const Vector3d& v, ConstObjectPtr o, const Vector3d& lv) :
+            Depth(d), IPoint(v), Object(o), Csg(NULL),
+            LocalIPoint(lv), d1(0.0), Pointer(NULL), i1(0), i2(0), haveNormal(false), haveLocalIPoint(true), b1(false)
+        {}
+
+        Intersection (DBL d, const Vector3d& v, ConstObjectPtr o, const Vector3d& lv, bool a) :
             Depth(d), IPoint(v), Object(o), Csg(NULL),
             LocalIPoint(lv), d1(0.0), Pointer(NULL), i1(0), i2(0), haveNormal(false), haveLocalIPoint(true), b1(a)
->>>>>>> 7e6a9c71
         {}
 
         ~Intersection() {}
