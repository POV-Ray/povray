//******************************************************************************
///
/// @file core/coretypes.h
///
/// Essential types for the render core.
///
/// @copyright
/// @parblock
///
/// Persistence of Vision Ray Tracer ('POV-Ray') version 3.7.
/// Copyright 1991-2016 Persistence of Vision Raytracer Pty. Ltd.
///
/// POV-Ray is free software: you can redistribute it and/or modify
/// it under the terms of the GNU Affero General Public License as
/// published by the Free Software Foundation, either version 3 of the
/// License, or (at your option) any later version.
///
/// POV-Ray is distributed in the hope that it will be useful,
/// but WITHOUT ANY WARRANTY; without even the implied warranty of
/// MERCHANTABILITY or FITNESS FOR A PARTICULAR PURPOSE.  See the
/// GNU Affero General Public License for more details.
///
/// You should have received a copy of the GNU Affero General Public License
/// along with this program.  If not, see <http://www.gnu.org/licenses/>.
///
/// ----------------------------------------------------------------------------
///
/// POV-Ray is based on the popular DKB raytracer version 2.12.
/// DKBTrace was originally written by David K. Buck.
/// DKBTrace Ver 2.0-2.12 were written by David K. Buck & Aaron A. Collins.
///
/// @endparblock
///
//******************************************************************************

#ifndef POVRAY_CORE_CORETYPES_H
#define POVRAY_CORE_CORETYPES_H

#include "core/configcore.h"

#include <stack>

#include "base/colour.h"
#include "base/types.h"
#include "base/textstream.h"

#include "core/math/vector.h"

namespace pov
{

using namespace pov_base;

// from <algorithm>; we don't want to always type the namespace for these.
using std::min;
using std::max;

// from <cmath>; we don't want to always type the namespace for these.
using std::abs;
using std::acos;
using std::asin;
using std::atan;
using std::atan2;
using std::ceil;
using std::cos;
using std::cosh;
using std::exp;
using std::fabs;
using std::floor;
using std::fmod;
using std::frexp;
using std::ldexp;
using std::log;
using std::log10;
using std::modf;
using std::pow;
using std::sin;
using std::sinh;
using std::sqrt;
using std::tan;
using std::tanh;

<<<<<<< HEAD
/// @relates CoreMessenger
enum CoreMessageClass
{
    kCoreMessageClass_Debug,    ///< Diagnostic information to help in POV-Ray development.
    kCoreMessageClass_Info,     ///< Information that is no reason for alarm.
    kCoreMessageClass_Warning,  ///< Information about a potentially undesired and/or unexpected situation.
    // we don't have a value for errors, because those are signalled via exceptions.
};

/// Abstract class representing an object that can pass on messages from the core to the user.
///
/// @note
///     Existing implementations are currently not necessarily thread-safe.
///
class CoreMessenger
{
public:
    virtual ~CoreMessenger() {}
    virtual void CoreMessage(CoreMessageClass mc, const char *format,...) = 0;
    virtual void CoreMessageAt(CoreMessageClass mc, const UCS2 *filename, POV_LONG line, POV_LONG column, POV_LONG offset, const char *format, ...) = 0;
};
=======
// Simple Scalar Square
template<typename T>
inline T Sqr(T a)
{
    return a * a;
}
>>>>>>> 8c8a18f7

class ObjectBase;
typedef ObjectBase * ObjectPtr;
typedef const ObjectBase * ConstObjectPtr;

typedef struct Transform_Struct TRANSFORM;

//******************************************************************************
///
/// @name Blend Map Stuff
/// @{

#if 0
#pragma mark * Blend Map
#endif

typedef struct Pattern_Struct TPATTERN;
typedef struct Texture_Struct TEXTURE;
typedef struct Pigment_Struct PIGMENT;
typedef struct Tnormal_Struct TNORMAL;
typedef struct Finish_Struct FINISH;

typedef TEXTURE* TexturePtr;

/// @}
///

class Media
{
    public:
        int Type;
        int Intervals;
        int Min_Samples;
        int Max_Samples;
        unsigned Sample_Method : 8;
        bool is_constant : 1;
        bool use_absorption : 1;
        bool use_emission : 1;
        bool use_extinction : 1;
        bool use_scattering : 1;
        bool ignore_photons : 1;
        DBL Jitter;
        DBL Eccentricity;
        DBL sc_ext;
        AttenuatingColour Absorption;
        LightColour Emission;
        AttenuatingColour Extinction;
        AttenuatingColour Scattering;

        DBL Ratio;
        DBL Confidence;
        DBL Variance;
        DBL *Sample_Threshold;

        DBL AA_Threshold;
        int AA_Level;

        vector<PIGMENT*> Density;

        Media();
        Media(const Media&);
        ~Media();

        Media& operator=(const Media&);

        void Transform(const TRANSFORM *trans);

        void PostProcess();
};

class SubsurfaceInterior;
class Interior
{
    public:
        int  hollow, Disp_NElems;
        SNGL IOR, Dispersion;
        SNGL Caustics, Old_Refract;
        SNGL Fade_Distance, Fade_Power;
        AttenuatingColour Fade_Colour;
        vector<Media> media;
        shared_ptr<SubsurfaceInterior> subsurface;

        Interior();
        Interior(const Interior&);
        ~Interior();

        void Transform(const TRANSFORM *trans);

        void PostProcess();
    private:
        Interior& operator=(const Interior&);
};

typedef shared_ptr<Interior> InteriorPtr;
typedef shared_ptr<const Interior> ConstInteriorPtr;

struct BasicPattern;

typedef shared_ptr<BasicPattern> PatternPtr;
typedef shared_ptr<const BasicPattern> ConstPatternPtr;


struct Pattern_Struct
{
    unsigned short Type;
    unsigned short Flags;
    PatternPtr pattern;
};

typedef struct Material_Struct MATERIAL;

struct Material_Struct
{
    TEXTURE *Texture;
    TEXTURE *Interior_Texture;
    InteriorPtr interior;
};

class LightSource;

template<typename T>
class RefPool
{
    public:
        RefPool() { }
        ~RefPool() { for(typename vector<T*>::iterator i(pool.begin()); i != pool.end(); i++) delete *i; pool.clear(); }

        T *alloc() { if(pool.empty()) return new T(); T *ptr(pool.back()); pool.pop_back(); return ptr; }
        void release(T *ptr) { pool.push_back(ptr); }
    private:
        vector<T*> pool;

        RefPool(const RefPool&);
        RefPool& operator=(RefPool&);
};

template<typename T>
struct RefClearDefault
{
    void operator()(T&) { }
};

template<typename T>
struct RefClearContainer
{
    void operator()(T& p) { p.clear(); }
};

template<typename T, class C = RefClearDefault<T> >
class Ref
{
    public:
        Ref(RefPool<T>& p) : pool(p), ptr(p.alloc()) { }
        ~Ref() { C c; c(*ptr); pool.release(ptr); }

        T& operator*() { return *ptr; }
        const T& operator*() const { return *ptr; }

        T *operator->() { return ptr; }
        const T *operator->() const { return ptr; }
    private:
        RefPool<T>& pool;
        T *ptr;

        Ref();
        Ref(const Ref&);
        Ref& operator=(Ref&);
};

class ObjectDebugHelper
{
    public:
        int Index;
        bool IsCopy;
        std::string Tag;

        ObjectDebugHelper() { Index = ObjectIndex++; IsCopy = false; }
        ObjectDebugHelper& operator=(const ObjectDebugHelper& src) { Index = ObjectIndex++; IsCopy = true; Tag = src.Tag; return *this; }

        std::string& SimpleDesc (std::string& result);
    private:
        static int ObjectIndex;
        ObjectDebugHelper(const ObjectDebugHelper& src) { Index = ObjectIndex++; IsCopy = true; Tag = src.Tag; }
};

typedef unsigned short HF_VAL;

/// Ray-object intersection data.
///
/// This class holds various information on a ray-object intersection.
///
class Intersection
{
    public:

        /// Distance from the intersecting ray's origin.
        DBL Depth;
        /// Point of the intersection in global coordinate space.
        Vector3d IPoint;
        /// Unpertubed surface normal at the intersection point.
        /// @attention This is not necessarily the true geometric surface normal, as it may include fake smoothing.
        /// @note This value is invalid if haveNormal is false.
        /// @todo We should have two distinct vectors: A true geometric one, and a separate one for faked smoothing.
        Vector3d INormal;
        /// Perturbed normal vector (set during texture evaluation).
        Vector3d PNormal;
        /// UV texture coordinate.
        Vector2d Iuv;
        /// Intersected object.
        ObjectPtr Object;
        /// Root-level parent CSG object for cutaway textures.
        ObjectPtr Csg;

        /// @name Object-Specific Auxiliary Data
        /// These members hold information specific to particular object types, typically generated during
        /// intersection testing, to be re-used later for normal and/or UV coordinate computation.
        /// @note These values may be invalid or meaningless depending on the type of object intersected.
        /// @{

        /// Point of the intersection in local coordinate space (used by Blob and SpindleTorus)
        /// @note This value is invalid in Blob if haveLocalIPoint is false.
        Vector3d LocalIPoint;
        /// Generic auxiliary float data #1 (used by Prism, Lathe)
        DBL d1;
        /// Generic auxiliary pointer data (used by Mesh)
        const void *Pointer;
        /// Generic auxiliary integer data #1 (used by Sor, Prism, Isosurface, Lathe, Cones, Boxes)
        int i1;
        /// Generic auxiliary integer data #2 (used by Sor, Prism, Isosurface)
        int i2;
        /// Flag to indicate whether INormal was computed during intersection testing (used by HField)
        /// @note Objects either always or never computing INormal during intersection testing don't use this flag.
        bool haveNormal : 1;
        /// Flag to indicate whether LocalIPoint has already been computed.
        bool haveLocalIPoint : 1;
        /// Generic auxiliary boolean data #1 (used by SpindleTorus)
        bool b1 : 1;

        /// @}

        Intersection() :
            Depth(BOUND_HUGE), Object(NULL), Csg(NULL),
            d1(0.0), Pointer(NULL), i1(0), i2(0), haveNormal(false), haveLocalIPoint(false), b1(false)
        {}

        Intersection(DBL d, const Vector3d& v, ObjectPtr o) :
            Depth(d), IPoint(v), Iuv(v), Object(o), Csg(NULL),
            d1(0.0), Pointer(NULL), i1(0), i2(0), haveNormal(false), haveLocalIPoint(false), b1(false)
        {}

        Intersection(DBL d, const Vector3d& v, const Vector3d& n, ObjectPtr o) :
            Depth(d), IPoint(v), INormal(n), Iuv(v), Object(o), Csg(NULL),
            d1(0.0), Pointer(NULL), i1(0), i2(0), haveNormal(true), haveLocalIPoint(false), b1(false)
        {}

        Intersection(DBL d, const Vector3d& v, const Vector2d& uv, ObjectPtr o) :
            Depth(d), IPoint(v), Iuv(uv), Object(o), Csg(NULL),
            d1(0.0), Pointer(NULL), i1(0), i2(0), haveNormal(false), haveLocalIPoint(false), b1(false)
        {}

        Intersection(DBL d, const Vector3d& v, const Vector3d& n, const Vector2d& uv, ObjectPtr o) :
            Depth(d), IPoint(v), INormal(n), Iuv(uv), Object(o), Csg(NULL),
            d1(0.0), Pointer(NULL), i1(0), i2(0), haveNormal(true), haveLocalIPoint(false), b1(false)
        {}

        Intersection(DBL d, const Vector3d& v, ObjectPtr o, const void *a) :
            Depth(d), IPoint(v), Iuv(v), Object(o), Csg(NULL),
            d1(0.0), Pointer(a), i1(0), i2(0), haveNormal(false), haveLocalIPoint(false), b1(false)
        {}

        Intersection(DBL d, const Vector3d& v, const Vector2d& uv, ObjectPtr o, const void *a) :
            Depth(d), IPoint(v), Iuv(uv), Object(o), Csg(NULL),
            d1(0.0), Pointer(a), i1(0), i2(0), haveNormal(false), haveLocalIPoint(false), b1(false)
        {}

        /// @todo Why does this not set Iuv=IPoint, as other constructors do?
        Intersection(DBL d, const Vector3d& v, ObjectPtr o, int a) :
            Depth(d), IPoint(v), Object(o), Csg(NULL),
            d1(0.0), Pointer(NULL), i1(a), i2(0), haveNormal(false), haveLocalIPoint(false), b1(false)
        {}

        /// @todo Why does this not set Iuv=IPoint, as other constructors do?
        Intersection(DBL d, const Vector3d& v, ObjectPtr o, DBL a) :
            Depth(d), IPoint(v), Object(o), Csg(NULL),
            d1(a), Pointer(NULL), i1(0), i2(0), haveNormal(false), haveLocalIPoint(false), b1(false)
        {}

        /// @todo Why does this not set Iuv=IPoint, as other constructors do?
        Intersection(DBL d, const Vector3d& v, ObjectPtr o, int a, int b) :
            Depth(d), IPoint(v), Object(o), Csg(NULL),
            d1(0.0), Pointer(NULL), i1(a), i2(b), haveNormal(false), haveLocalIPoint(false), b1(false)
        {}

        /// @todo Why does this not set Iuv=IPoint, as other constructors do?
        Intersection(DBL d, const Vector3d& v, ObjectPtr o, int a, DBL b) :
            Depth(d), IPoint(v), Object(o), Csg(NULL),
            d1(b), Pointer(NULL), i1(a), i2(0), haveNormal(false), haveLocalIPoint(false), b1(false)
        {}

        /// @todo Why does this not set Iuv=IPoint, as other constructors do?
        Intersection(DBL d, const Vector3d& v, ObjectPtr o, int a, int b, DBL c) :
            Depth(d), IPoint(v), Object(o), Csg(NULL),
            d1(c), Pointer(NULL), i1(a), i2(b), haveNormal(false), haveLocalIPoint(false), b1(false)
        {}

        /// @todo Why does this not set Iuv=IPoint, as other constructors do?
        Intersection(DBL d, const Vector3d& v, ObjectPtr o, const Vector3d& lv, bool a) :
            Depth(d), IPoint(v), Object(o), Csg(NULL),
            LocalIPoint(lv), d1(0.0), Pointer(NULL), i1(0), i2(0), haveNormal(false), haveLocalIPoint(true), b1(a)
        {}

        ~Intersection() { }
};

typedef std::stack<Intersection, vector<Intersection> > IStackData;
typedef RefPool<IStackData> IStackPool;
typedef Ref<IStackData> IStack;

struct BasicRay
{
    Vector3d Origin;
    Vector3d Direction;

    inline BasicRay() {}
    inline BasicRay(const BasicRay& obj) : Origin(obj.Origin), Direction(obj.Direction) {}
    inline BasicRay(const Vector3d& ov, const Vector3d& dv) : Origin(ov), Direction(dv) {}
    inline Vector3d Evaluate(double depth) const { return Origin + Direction * depth; }

    /// Make sure the ray's direction is normalized.
    /// @return     The length of the direction vector before normalization.
    inline DBL Normalize() { DBL len = Direction.length(); Direction /= len; return len; }

    inline const Vector3d& GetOrigin() const { return Origin; }
    inline const Vector3d& GetDirection() const { return Direction; }

    inline Vector3d& GetOrigin() { return Origin; }
    inline Vector3d& GetDirection() { return Direction; }
};

struct TraceTicket;

class Ray;

struct RayObjectCondition
{
    virtual bool operator()(const Ray& ray, ConstObjectPtr object, DBL data) const = 0;
};

struct TrueRayObjectCondition : public RayObjectCondition
{
    virtual bool operator()(const Ray&, ConstObjectPtr, DBL) const { return true; }
};

struct PointObjectCondition
{
    virtual bool operator()(const Vector3d& point, ConstObjectPtr object) const = 0;
};

struct TruePointObjectCondition : public PointObjectCondition
{
    virtual bool operator()(const Vector3d&, ConstObjectPtr) const { return true; }
};

struct FrameSettings
{
    DBL Clock_Value;      // May change between frames of an animation
    int FrameNumber;      // May change between frames of an animation

    int InitialFrame;
    DBL InitialClock;

    int FinalFrame;
    int FrameNumWidth;
    DBL FinalClock;

    int SubsetStartFrame;
    DBL SubsetStartPercent;
    int SubsetEndFrame;
    DBL SubsetEndPercent;

    bool Field_Render_Flag;
    bool Odd_Field_Flag;
};

struct BYTE_XYZ
{
    unsigned char x, y, z;
};

inline void VUnpack(Vector3d& dest_vec, const BYTE_XYZ * pack_vec)
{
    dest_vec[X] = ((double)pack_vec->x * (1.0 / 255.0)) * 2.0 - 1.0;
    dest_vec[Y] = ((double)pack_vec->y * (1.0 / 255.0));
    dest_vec[Z] = ((double)pack_vec->z * (1.0 / 255.0)) * 2.0 - 1.0;

    dest_vec.normalize(); // already good to about 1%, but we can do better
}

class Fractal;

class FractalRules
{
    public:
        virtual ~FractalRules() {}
        virtual void CalcNormal (Vector3d&, int, const Fractal *, DBL **) const = 0;
        virtual bool Iterate (const Vector3d&, const Fractal *, DBL **) const = 0;
        virtual bool Iterate (const Vector3d&, const Fractal *, const Vector3d&, DBL *, DBL **) const = 0;
        virtual bool Bound (const BasicRay&, const Fractal *, DBL *, DBL *) const = 0;
};

typedef shared_ptr<FractalRules> FractalRulesPtr;

struct QualityFlags
{
    bool ambientOnly    : 1;
    bool quickColour    : 1;
    bool shadows        : 1;
    bool areaLights     : 1;
    bool refractions    : 1;
    bool reflections    : 1;
    bool normals        : 1;
    bool media          : 1;
    bool radiosity      : 1;
    bool photons        : 1;
    bool subsurface     : 1;

    explicit QualityFlags(int level) :
        ambientOnly (level <= 1),
        quickColour (level <= 5),
        shadows     (level >= 4),
        areaLights  (level >= 5),
        refractions (level >= 6),
        reflections (level >= 8),
        normals     (level >= 8),
        media       (level >= 9),
        radiosity   (level >= 9),
        photons     (level >= 9),
        subsurface  (level >= 9)
    {}
};

class TraceThreadData;

class GenericFunctionContext
{
    public:
        virtual ~GenericFunctionContext() {}
};

typedef GenericFunctionContext* GenericFunctionContextPtr;

class GenericFunctionContextFactory
{
    public:
        virtual GenericFunctionContextPtr CreateFunctionContext(TraceThreadData* pTd) = 0;
        virtual ~GenericFunctionContextFactory() {}
};

struct FunctionSourceInfo
{
    char* name;
    UCS2* filename;
    pov_base::ITextStream::FilePos filepos;
};

template<typename RETURN_T, typename ARG_T>
class GenericCustomFunction
{
public:
    virtual ~GenericCustomFunction() {}
    virtual GenericFunctionContextPtr AcquireContext(TraceThreadData* pThreadData) = 0;
    virtual void ReleaseContext(GenericFunctionContextPtr pContext) = 0;
    virtual void InitArguments(GenericFunctionContextPtr pContext) = 0;
    virtual void PushArgument(GenericFunctionContextPtr pContext, ARG_T arg) = 0;
    virtual RETURN_T Execute(GenericFunctionContextPtr pContext) = 0;
    virtual GenericCustomFunction* Clone() const = 0;
    virtual const FunctionSourceInfo* GetSourceInfo() const { return NULL; }
};

typedef GenericCustomFunction<double, double> GenericScalarFunction;
typedef GenericScalarFunction* GenericScalarFunctionPtr;

template<typename RETURN_T, typename ARG_T>
class GenericCustomFunctionInstance
{
public:
    inline GenericCustomFunctionInstance(GenericCustomFunction<RETURN_T,ARG_T>* pFn, TraceThreadData* pThreadData) :
        mpFunction(pFn), mpContext(pFn->AcquireContext(pThreadData)), mReInit(true)
    {
        POV_ASSERT(mpFunction != NULL);
        POV_ASSERT(mpContext  != NULL);
    }

    inline ~GenericCustomFunctionInstance()
    {
        mpFunction->ReleaseContext(mpContext);
    }

    inline void PushArgument(ARG_T arg)
    {
        if (mReInit)
        {
            mpFunction->InitArguments(mpContext);
            mReInit = false;
        }
        mpFunction->PushArgument(mpContext, arg);
    }

    inline RETURN_T Evaluate()
    {
        RETURN_T result = mpFunction->Execute(mpContext);
        mReInit = true;
        return result;
    }

    template<typename T1>
    inline RETURN_T Evaluate(T1 arg1)
    {
        PushArgument(arg1);
        return Evaluate();
    }

    template<typename T1, typename T2>
    inline RETURN_T Evaluate(T1 arg1, T2 arg2)
    {
        PushArgument(arg1);
        PushArgument(arg2);
        return Evaluate();
    }

    template<typename T1, typename T2, typename T3>
    inline RETURN_T Evaluate(T1 arg1, T2 arg2, T3 arg3)
    {
        PushArgument(arg1);
        PushArgument(arg2);
        PushArgument(arg3);
        return Evaluate();
    }

    inline RETURN_T Evaluate(const Vector2d& argV)
    {
        return Evaluate(argV.u(), argV.v());
    }

    inline RETURN_T Evaluate(const Vector3d& argV)
    {
        return Evaluate(argV.x(), argV.y(), argV.z());
    }

protected:
    GenericCustomFunction<RETURN_T,ARG_T>*  mpFunction;
    GenericFunctionContextPtr               mpContext;
    bool                                    mReInit;

private:
    GenericCustomFunctionInstance();
};

typedef GenericCustomFunctionInstance<double, double> GenericScalarFunctionInstance;
typedef GenericScalarFunctionInstance* GenericScalarFunctionInstancePtr;

}

#endif // POVRAY_CORE_CORETYPES_H<|MERGE_RESOLUTION|>--- conflicted
+++ resolved
@@ -80,37 +80,6 @@
 using std::tan;
 using std::tanh;
 
-<<<<<<< HEAD
-/// @relates CoreMessenger
-enum CoreMessageClass
-{
-    kCoreMessageClass_Debug,    ///< Diagnostic information to help in POV-Ray development.
-    kCoreMessageClass_Info,     ///< Information that is no reason for alarm.
-    kCoreMessageClass_Warning,  ///< Information about a potentially undesired and/or unexpected situation.
-    // we don't have a value for errors, because those are signalled via exceptions.
-};
-
-/// Abstract class representing an object that can pass on messages from the core to the user.
-///
-/// @note
-///     Existing implementations are currently not necessarily thread-safe.
-///
-class CoreMessenger
-{
-public:
-    virtual ~CoreMessenger() {}
-    virtual void CoreMessage(CoreMessageClass mc, const char *format,...) = 0;
-    virtual void CoreMessageAt(CoreMessageClass mc, const UCS2 *filename, POV_LONG line, POV_LONG column, POV_LONG offset, const char *format, ...) = 0;
-};
-=======
-// Simple Scalar Square
-template<typename T>
-inline T Sqr(T a)
-{
-    return a * a;
-}
->>>>>>> 8c8a18f7
-
 class ObjectBase;
 typedef ObjectBase * ObjectPtr;
 typedef const ObjectBase * ConstObjectPtr;
