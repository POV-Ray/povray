﻿<?xml version="1.0" encoding="utf-8"?>
<Project DefaultTargets="Build" ToolsVersion="14.0" xmlns="http://schemas.microsoft.com/developer/msbuild/2003">
  <ItemGroup Label="ProjectConfigurations">
    <ProjectConfiguration Include="Debug|Win32">
      <Configuration>Debug</Configuration>
      <Platform>Win32</Platform>
    </ProjectConfiguration>
    <ProjectConfiguration Include="Debug|x64">
      <Configuration>Debug</Configuration>
      <Platform>x64</Platform>
    </ProjectConfiguration>
    <ProjectConfiguration Include="Release|Win32">
      <Configuration>Release</Configuration>
      <Platform>Win32</Platform>
    </ProjectConfiguration>
    <ProjectConfiguration Include="Release|x64">
      <Configuration>Release</Configuration>
      <Platform>x64</Platform>
    </ProjectConfiguration>
    <ProjectConfiguration Include="Release-SSE2|Win32">
      <Configuration>Release-SSE2</Configuration>
      <Platform>Win32</Platform>
    </ProjectConfiguration>
    <ProjectConfiguration Include="Release-SSE2|x64">
      <Configuration>Release-SSE2</Configuration>
      <Platform>x64</Platform>
    </ProjectConfiguration>
    <ProjectConfiguration Include="Release-AVX|Win32">
      <Configuration>Release-AVX</Configuration>
      <Platform>Win32</Platform>
    </ProjectConfiguration>
    <ProjectConfiguration Include="Release-AVX|x64">
      <Configuration>Release-AVX</Configuration>
      <Platform>x64</Platform>
    </ProjectConfiguration>
  </ItemGroup>
  <PropertyGroup Label="Globals">
    <ProjectGuid>{0C227B07-1830-4C5B-8D4E-2DEFFFD2792D}</ProjectGuid>
    <RootNamespace>povplatform</RootNamespace>
  </PropertyGroup>
  <Import Project="$(VCTargetsPath)\Microsoft.Cpp.Default.props" />
  <PropertyGroup Condition="'$(Configuration)|$(Platform)'=='Debug|Win32'" Label="Configuration">
    <ConfigurationType>StaticLibrary</ConfigurationType>
    <UseOfMfc>false</UseOfMfc>
    <PlatformToolset>v140</PlatformToolset>
  </PropertyGroup>
  <PropertyGroup Condition="'$(Configuration)|$(Platform)'=='Debug|x64'" Label="Configuration">
    <ConfigurationType>StaticLibrary</ConfigurationType>
    <UseOfMfc>false</UseOfMfc>
    <PlatformToolset>v140</PlatformToolset>
  </PropertyGroup>
  <PropertyGroup Condition="'$(Configuration)|$(Platform)'=='Release|Win32'" Label="Configuration">
    <ConfigurationType>StaticLibrary</ConfigurationType>
    <UseOfMfc>false</UseOfMfc>
    <WholeProgramOptimization>true</WholeProgramOptimization>
    <PlatformToolset>v140</PlatformToolset>
  </PropertyGroup>
  <PropertyGroup Condition="'$(Configuration)|$(Platform)'=='Release|x64'" Label="Configuration">
    <ConfigurationType>StaticLibrary</ConfigurationType>
    <UseOfMfc>false</UseOfMfc>
    <WholeProgramOptimization>true</WholeProgramOptimization>
    <PlatformToolset>v140</PlatformToolset>
  </PropertyGroup>
  <PropertyGroup Condition="'$(Configuration)|$(Platform)'=='Release-SSE2|Win32'" Label="Configuration">
    <ConfigurationType>StaticLibrary</ConfigurationType>
    <UseOfMfc>false</UseOfMfc>
    <WholeProgramOptimization>true</WholeProgramOptimization>
    <PlatformToolset>v140</PlatformToolset>
  </PropertyGroup>
  <PropertyGroup Condition="'$(Configuration)|$(Platform)'=='Release-AVX|x64'" Label="Configuration">
    <ConfigurationType>StaticLibrary</ConfigurationType>
    <UseOfMfc>false</UseOfMfc>
    <WholeProgramOptimization>true</WholeProgramOptimization>
    <PlatformToolset>v140</PlatformToolset>
  </PropertyGroup>
  <PropertyGroup Label="Configuration" Condition="'$(Configuration)|$(Platform)'=='Release-AVX|Win32'">
    <PlatformToolset>v140</PlatformToolset>
  </PropertyGroup>
  <PropertyGroup Label="Configuration" Condition="'$(Configuration)|$(Platform)'=='Release-SSE2|x64'">
    <PlatformToolset>v140</PlatformToolset>
  </PropertyGroup>
  <Import Project="$(VCTargetsPath)\Microsoft.Cpp.props" />
  <ImportGroup Label="ExtensionSettings">
  </ImportGroup>
  <ImportGroup Condition="'$(Configuration)|$(Platform)'=='Debug|Win32'" Label="PropertySheets">
    <Import Project="$(UserRootDir)\Microsoft.Cpp.$(Platform).user.props" Condition="exists('$(UserRootDir)\Microsoft.Cpp.$(Platform).user.props')" Label="LocalAppDataPlatform" />
  </ImportGroup>
  <ImportGroup Condition="'$(Configuration)|$(Platform)'=='Debug|x64'" Label="PropertySheets">
    <Import Project="$(UserRootDir)\Microsoft.Cpp.$(Platform).user.props" Condition="exists('$(UserRootDir)\Microsoft.Cpp.$(Platform).user.props')" Label="LocalAppDataPlatform" />
  </ImportGroup>
  <ImportGroup Condition="'$(Configuration)|$(Platform)'=='Release|Win32'" Label="PropertySheets">
    <Import Project="$(UserRootDir)\Microsoft.Cpp.$(Platform).user.props" Condition="exists('$(UserRootDir)\Microsoft.Cpp.$(Platform).user.props')" Label="LocalAppDataPlatform" />
  </ImportGroup>
  <ImportGroup Condition="'$(Configuration)|$(Platform)'=='Release|x64'" Label="PropertySheets">
    <Import Project="$(UserRootDir)\Microsoft.Cpp.$(Platform).user.props" Condition="exists('$(UserRootDir)\Microsoft.Cpp.$(Platform).user.props')" Label="LocalAppDataPlatform" />
  </ImportGroup>
  <ImportGroup Condition="'$(Configuration)|$(Platform)'=='Release-SSE2|Win32'" Label="PropertySheets">
    <Import Project="$(UserRootDir)\Microsoft.Cpp.$(Platform).user.props" Condition="exists('$(UserRootDir)\Microsoft.Cpp.$(Platform).user.props')" Label="LocalAppDataPlatform" />
  </ImportGroup>
  <ImportGroup Condition="'$(Configuration)|$(Platform)'=='Release-AVX|x64'" Label="PropertySheets">
    <Import Project="povray64-avx.props" />
    <Import Project="$(UserRootDir)\Microsoft.Cpp.$(Platform).user.props" Condition="exists('$(UserRootDir)\Microsoft.Cpp.$(Platform).user.props')" Label="LocalAppDataPlatform" />
  </ImportGroup>
  <PropertyGroup Label="UserMacros" />
  <PropertyGroup Condition="'$(Configuration)|$(Platform)'=='Debug|Win32'">
    <OutDir>bin32\lib\</OutDir>
    <IntDir>build\$(ProjectName)\$(Platform)\$(Configuration)\</IntDir>
    <TargetName>povplatform32d</TargetName>
  </PropertyGroup>
  <PropertyGroup Condition="'$(Configuration)|$(Platform)'=='Debug|x64'">
    <OutDir>bin64\lib\</OutDir>
    <IntDir>build\$(ProjectName)\$(Platform)\$(Configuration)\</IntDir>
    <TargetName>povplatform64d</TargetName>
  </PropertyGroup>
  <PropertyGroup Condition="'$(Configuration)|$(Platform)'=='Release|Win32'">
    <OutDir>bin32\lib\</OutDir>
    <IntDir>build\$(ProjectName)\$(Platform)\$(Configuration)\</IntDir>
    <TargetName>povplatform32</TargetName>
  </PropertyGroup>
  <PropertyGroup Condition="'$(Configuration)|$(Platform)'=='Release|x64'">
    <OutDir>bin64\lib\</OutDir>
    <IntDir>build\$(ProjectName)\$(Platform)\$(Configuration)\</IntDir>
    <TargetName>povplatform64</TargetName>
  </PropertyGroup>
  <PropertyGroup Condition="'$(Configuration)|$(Platform)'=='Release-SSE2|Win32'">
    <OutDir>bin32\lib\</OutDir>
    <IntDir>build\$(ProjectName)\$(Platform)\$(Configuration)\</IntDir>
    <TargetName>povplatform32-sse2</TargetName>
  </PropertyGroup>
  <PropertyGroup Condition="'$(Configuration)|$(Platform)'=='Release-AVX|x64'">
    <OutDir>bin64\lib\</OutDir>
    <IntDir>build\$(ProjectName)\$(Platform)\$(Configuration)\</IntDir>
    <TargetName>$(ProjectName)$(ConfigTag)</TargetName>
  </PropertyGroup>
  <PropertyGroup>
    <_ProjectFileVersion>10.0.30319.1</_ProjectFileVersion>
  </PropertyGroup>
  <ItemDefinitionGroup Condition="'$(Configuration)|$(Platform)'=='Debug|Win32'">
    <Midl>
      <PreprocessorDefinitions>_DEBUG;%(PreprocessorDefinitions)</PreprocessorDefinitions>
      <MkTypLibCompatible>true</MkTypLibCompatible>
      <SuppressStartupBanner>true</SuppressStartupBanner>
      <TargetEnvironment>Win32</TargetEnvironment>
    </Midl>
    <ClCompile>
      <Optimization>Disabled</Optimization>
      <IntrinsicFunctions>true</IntrinsicFunctions>
      <AdditionalIncludeDirectories>..\..\internal\windows;..\..\platform\x86;..\..\platform\windows;..\..\windows\povconfig;..\..\libraries\boost;..\..\vfe\win\;..\..\vfe\;..\..\source;..\..\libraries\jpeg;..\..\libraries\zlib;..\..\libraries\png;..\..\libraries\tiff\libtiff;..\..\libraries\freetype\include;%(AdditionalIncludeDirectories)</AdditionalIncludeDirectories>
      <PreprocessorDefinitions>$(PovBuildDefs)BOOST_ALL_NO_LIB;_DEBUG;WIN32;WIN32_LEAN_AND_MEAN;_WINDOWS;WINVER=0x0500;_WIN32_WINNT=0x0500;COMMONCTRL_VERSION=0x500;CLASSLIB_DEFS_H;NOMINMAX;ISOLATION_AWARE_ENABLED;_CRT_SECURE_NO_DEPRECATE;_HAS_ITERATOR_DEBUGGING=0;%(PreprocessorDefinitions)</PreprocessorDefinitions>
      <StringPooling>true</StringPooling>
      <ExceptionHandling>Sync</ExceptionHandling>
      <BasicRuntimeChecks>Default</BasicRuntimeChecks>
      <RuntimeLibrary>MultiThreadedDebug</RuntimeLibrary>
      <BufferSecurityCheck>false</BufferSecurityCheck>
      <EnableEnhancedInstructionSet>StreamingSIMDExtensions2</EnableEnhancedInstructionSet>
      <ForceConformanceInForLoopScope>true</ForceConformanceInForLoopScope>
      <RuntimeTypeInfo>true</RuntimeTypeInfo>
      <BrowseInformation>true</BrowseInformation>
      <BrowseInformationFile>$(IntDir)</BrowseInformationFile>
      <WarningLevel>Level3</WarningLevel>
      <SuppressStartupBanner>true</SuppressStartupBanner>
      <DebugInformationFormat>ProgramDatabase</DebugInformationFormat>
      <CompileAs>Default</CompileAs>
      <DisableSpecificWarnings>4800;4355;%(DisableSpecificWarnings)</DisableSpecificWarnings>
    </ClCompile>
    <ResourceCompile>
      <PreprocessorDefinitions>_DEBUG;%(PreprocessorDefinitions)</PreprocessorDefinitions>
      <Culture>0x0409</Culture>
    </ResourceCompile>
    <Lib>
      <AdditionalLibraryDirectories>%(AdditionalLibraryDirectories)</AdditionalLibraryDirectories>
      <OutputFile>$(OutDir)$(TargetName)$(TargetExt)</OutputFile>
    </Lib>
  </ItemDefinitionGroup>
  <ItemDefinitionGroup Condition="'$(Configuration)|$(Platform)'=='Debug|x64'">
    <Midl>
      <PreprocessorDefinitions>_DEBUG;%(PreprocessorDefinitions)</PreprocessorDefinitions>
      <MkTypLibCompatible>true</MkTypLibCompatible>
      <SuppressStartupBanner>true</SuppressStartupBanner>
      <TargetEnvironment>X64</TargetEnvironment>
    </Midl>
    <ClCompile>
      <Optimization>Disabled</Optimization>
      <IntrinsicFunctions>true</IntrinsicFunctions>
      <AdditionalIncludeDirectories>..\..\internal\windows;..\..\platform\x86;..\..\platform\windows;..\..\windows\povconfig;..\..\libraries\boost;..\..\vfe\win\;..\..\vfe\;..\..\source;..\..\libraries\jpeg;..\..\libraries\zlib;..\..\libraries\png;..\..\libraries\tiff\libtiff;..\..\libraries\freetype\include;%(AdditionalIncludeDirectories)</AdditionalIncludeDirectories>
      <PreprocessorDefinitions>$(PovBuildDefs)BOOST_ALL_NO_LIB;_DEBUG;WIN32;WIN32_LEAN_AND_MEAN;_WINDOWS;CLASSLIB_DEFS_H;NOMINMAX;ISOLATION_AWARE_ENABLED;_CRT_SECURE_NO_DEPRECATE;_HAS_ITERATOR_DEBUGGING=0;BUILDING_AMD64=1;%(PreprocessorDefinitions)</PreprocessorDefinitions>
      <StringPooling>true</StringPooling>
      <ExceptionHandling>Sync</ExceptionHandling>
      <BasicRuntimeChecks>Default</BasicRuntimeChecks>
      <RuntimeLibrary>MultiThreadedDebug</RuntimeLibrary>
      <BufferSecurityCheck>false</BufferSecurityCheck>
      <EnableEnhancedInstructionSet>NotSet</EnableEnhancedInstructionSet>
      <ForceConformanceInForLoopScope>true</ForceConformanceInForLoopScope>
      <RuntimeTypeInfo>true</RuntimeTypeInfo>
      <BrowseInformation>true</BrowseInformation>
      <BrowseInformationFile>$(IntDir)</BrowseInformationFile>
      <WarningLevel>Level3</WarningLevel>
      <SuppressStartupBanner>true</SuppressStartupBanner>
      <DebugInformationFormat>ProgramDatabase</DebugInformationFormat>
      <CompileAs>Default</CompileAs>
      <DisableSpecificWarnings>4800;4355;%(DisableSpecificWarnings)</DisableSpecificWarnings>
    </ClCompile>
    <ResourceCompile>
      <PreprocessorDefinitions>_DEBUG;%(PreprocessorDefinitions)</PreprocessorDefinitions>
      <Culture>0x0409</Culture>
    </ResourceCompile>
    <Lib>
      <AdditionalLibraryDirectories>%(AdditionalLibraryDirectories)</AdditionalLibraryDirectories>
    </Lib>
  </ItemDefinitionGroup>
  <ItemDefinitionGroup Condition="'$(Configuration)|$(Platform)'=='Release|Win32'">
    <Midl>
      <PreprocessorDefinitions>NDEBUG;%(PreprocessorDefinitions)</PreprocessorDefinitions>
      <MkTypLibCompatible>true</MkTypLibCompatible>
      <SuppressStartupBanner>true</SuppressStartupBanner>
      <TargetEnvironment>Win32</TargetEnvironment>
    </Midl>
    <ClCompile>
      <Optimization>Full</Optimization>
      <InlineFunctionExpansion>AnySuitable</InlineFunctionExpansion>
      <IntrinsicFunctions>true</IntrinsicFunctions>
      <FavorSizeOrSpeed>Speed</FavorSizeOrSpeed>
      <OmitFramePointers>false</OmitFramePointers>
      <EnableFiberSafeOptimizations>false</EnableFiberSafeOptimizations>
      <WholeProgramOptimization>true</WholeProgramOptimization>
      <AdditionalIncludeDirectories>..\..\internal\windows;..\..\platform\x86;..\..\platform\windows;..\..\windows\povconfig;..\..\libraries\boost;..\..\vfe\win\;..\..\vfe\;..\..\source;..\..\libraries\jpeg;..\..\libraries\zlib;..\..\libraries\png;..\..\libraries\tiff\libtiff;..\..\libraries\freetype\include;%(AdditionalIncludeDirectories)</AdditionalIncludeDirectories>
      <PreprocessorDefinitions>$(PovBuildDefs)BOOST_ALL_NO_LIB;NDEBUG;WIN32;WIN32_LEAN_AND_MEAN;_WINDOWS;COMMONCTRL_VERSION=0x500;CLASSLIB_DEFS_H;WINVER=0x0500;_WIN32_WINNT=0x0500;NOMINMAX;ISOLATION_AWARE_ENABLED;_CRT_SECURE_NO_DEPRECATE;_SECURE_SCL=0;%(PreprocessorDefinitions)</PreprocessorDefinitions>
      <StringPooling>true</StringPooling>
      <ExceptionHandling>Sync</ExceptionHandling>
      <RuntimeLibrary>MultiThreaded</RuntimeLibrary>
      <BufferSecurityCheck>false</BufferSecurityCheck>
      <EnableEnhancedInstructionSet>NotSet</EnableEnhancedInstructionSet>
      <FloatingPointModel>Precise</FloatingPointModel>
      <FloatingPointExceptions>false</FloatingPointExceptions>
      <ForceConformanceInForLoopScope>true</ForceConformanceInForLoopScope>
      <RuntimeTypeInfo>true</RuntimeTypeInfo>
      <BrowseInformation>true</BrowseInformation>
      <BrowseInformationFile>$(IntDir)</BrowseInformationFile>
      <WarningLevel>Level3</WarningLevel>
      <SuppressStartupBanner>true</SuppressStartupBanner>
      <DebugInformationFormat>ProgramDatabase</DebugInformationFormat>
      <CompileAs>Default</CompileAs>
      <DisableSpecificWarnings>4800;4355;%(DisableSpecificWarnings)</DisableSpecificWarnings>
    </ClCompile>
    <ResourceCompile>
      <PreprocessorDefinitions>NDEBUG;%(PreprocessorDefinitions)</PreprocessorDefinitions>
      <Culture>0x0409</Culture>
    </ResourceCompile>
    <Lib>
      <OutputFile>$(OutDir)$(TargetName)$(TargetExt)</OutputFile>
    </Lib>
  </ItemDefinitionGroup>
  <ItemDefinitionGroup Condition="'$(Configuration)|$(Platform)'=='Release|x64'">
    <Midl>
      <PreprocessorDefinitions>NDEBUG;%(PreprocessorDefinitions)</PreprocessorDefinitions>
      <MkTypLibCompatible>true</MkTypLibCompatible>
      <SuppressStartupBanner>true</SuppressStartupBanner>
      <TargetEnvironment>X64</TargetEnvironment>
    </Midl>
    <ClCompile>
      <Optimization>Full</Optimization>
      <InlineFunctionExpansion>AnySuitable</InlineFunctionExpansion>
      <IntrinsicFunctions>true</IntrinsicFunctions>
      <FavorSizeOrSpeed>Speed</FavorSizeOrSpeed>
      <OmitFramePointers>false</OmitFramePointers>
      <EnableFiberSafeOptimizations>false</EnableFiberSafeOptimizations>
      <AdditionalIncludeDirectories>..\..\internal\windows;..\..\platform\x86;..\..\platform\windows;..\..\windows\povconfig;..\..\libraries\boost;..\..\vfe\win\;..\..\vfe\;..\..\source;..\..\libraries\jpeg;..\..\libraries\zlib;..\..\libraries\png;..\..\libraries\tiff\libtiff;..\..\libraries\freetype\include;%(AdditionalIncludeDirectories)</AdditionalIncludeDirectories>
      <PreprocessorDefinitions>$(PovBuildDefs)BOOST_ALL_NO_LIB;NDEBUG;WIN32;WIN32_LEAN_AND_MEAN;_WINDOWS;CLASSLIB_DEFS_H;NOMINMAX;ISOLATION_AWARE_ENABLED;_CRT_SECURE_NO_DEPRECATE;_SECURE_SCL=0;BUILDING_AMD64=1;%(PreprocessorDefinitions)</PreprocessorDefinitions>
      <StringPooling>true</StringPooling>
      <ExceptionHandling>Sync</ExceptionHandling>
      <RuntimeLibrary>MultiThreaded</RuntimeLibrary>
      <BufferSecurityCheck>false</BufferSecurityCheck>
      <EnableEnhancedInstructionSet>NotSet</EnableEnhancedInstructionSet>
      <FloatingPointModel>Precise</FloatingPointModel>
      <FloatingPointExceptions>false</FloatingPointExceptions>
      <ForceConformanceInForLoopScope>true</ForceConformanceInForLoopScope>
      <RuntimeTypeInfo>true</RuntimeTypeInfo>
      <BrowseInformation>true</BrowseInformation>
      <BrowseInformationFile>$(IntDir)</BrowseInformationFile>
      <WarningLevel>Level3</WarningLevel>
      <SuppressStartupBanner>true</SuppressStartupBanner>
      <DebugInformationFormat>ProgramDatabase</DebugInformationFormat>
      <CompileAs>Default</CompileAs>
      <DisableSpecificWarnings>4800;4355;%(DisableSpecificWarnings)</DisableSpecificWarnings>
    </ClCompile>
    <ResourceCompile>
      <PreprocessorDefinitions>NDEBUG;%(PreprocessorDefinitions)</PreprocessorDefinitions>
      <Culture>0x0409</Culture>
    </ResourceCompile>
    <Lib>
      <OutputFile>$(OutDir)$(TargetName)$(TargetExt)</OutputFile>
    </Lib>
  </ItemDefinitionGroup>
  <ItemDefinitionGroup Condition="'$(Configuration)|$(Platform)'=='Release-SSE2|Win32'">
    <Midl>
      <PreprocessorDefinitions>NDEBUG;%(PreprocessorDefinitions)</PreprocessorDefinitions>
      <MkTypLibCompatible>true</MkTypLibCompatible>
      <SuppressStartupBanner>true</SuppressStartupBanner>
      <TargetEnvironment>Win32</TargetEnvironment>
    </Midl>
    <ClCompile>
      <Optimization>Full</Optimization>
      <InlineFunctionExpansion>AnySuitable</InlineFunctionExpansion>
      <IntrinsicFunctions>true</IntrinsicFunctions>
      <FavorSizeOrSpeed>Speed</FavorSizeOrSpeed>
      <OmitFramePointers>false</OmitFramePointers>
      <EnableFiberSafeOptimizations>false</EnableFiberSafeOptimizations>
      <WholeProgramOptimization>true</WholeProgramOptimization>
      <AdditionalIncludeDirectories>..\..\internal\windows;..\..\platform\x86;..\..\platform\windows;..\..\windows\povconfig;..\..\libraries\boost;..\..\vfe\win\;..\..\vfe\;..\..\source;..\..\libraries\jpeg;..\..\libraries\zlib;..\..\libraries\png;..\..\libraries\tiff\libtiff;..\..\libraries\freetype\include;%(AdditionalIncludeDirectories)</AdditionalIncludeDirectories>
      <PreprocessorDefinitions>$(PovBuildDefs)BOOST_ALL_NO_LIB;NDEBUG;WIN32;WIN32_LEAN_AND_MEAN;_WINDOWS;COMMONCTRL_VERSION=0x500;CLASSLIB_DEFS_H;WINVER=0x0500;_WIN32_WINNT=0x0500;NOMINMAX;ISOLATION_AWARE_ENABLED;_CRT_SECURE_NO_DEPRECATE;_SECURE_SCL=0;BUILD_SSE2=1;%(PreprocessorDefinitions)</PreprocessorDefinitions>
      <StringPooling>true</StringPooling>
      <ExceptionHandling>Sync</ExceptionHandling>
      <RuntimeLibrary>MultiThreaded</RuntimeLibrary>
      <BufferSecurityCheck>false</BufferSecurityCheck>
      <EnableEnhancedInstructionSet>StreamingSIMDExtensions2</EnableEnhancedInstructionSet>
      <FloatingPointModel>Precise</FloatingPointModel>
      <FloatingPointExceptions>false</FloatingPointExceptions>
      <ForceConformanceInForLoopScope>true</ForceConformanceInForLoopScope>
      <RuntimeTypeInfo>true</RuntimeTypeInfo>
      <BrowseInformation>true</BrowseInformation>
      <BrowseInformationFile>$(IntDir)</BrowseInformationFile>
      <WarningLevel>Level3</WarningLevel>
      <SuppressStartupBanner>true</SuppressStartupBanner>
      <DebugInformationFormat>ProgramDatabase</DebugInformationFormat>
      <CompileAs>Default</CompileAs>
      <DisableSpecificWarnings>4800;4355;%(DisableSpecificWarnings)</DisableSpecificWarnings>
    </ClCompile>
    <ResourceCompile>
      <PreprocessorDefinitions>NDEBUG;%(PreprocessorDefinitions)</PreprocessorDefinitions>
      <Culture>0x0409</Culture>
    </ResourceCompile>
    <Lib>
      <OutputFile>$(OutDir)$(TargetName)$(TargetExt)</OutputFile>
    </Lib>
  </ItemDefinitionGroup>
  <ItemDefinitionGroup Condition="'$(Configuration)|$(Platform)'=='Release-AVX|x64'">
    <Midl>
      <PreprocessorDefinitions>NDEBUG;%(PreprocessorDefinitions)</PreprocessorDefinitions>
      <MkTypLibCompatible>true</MkTypLibCompatible>
      <SuppressStartupBanner>true</SuppressStartupBanner>
      <TargetEnvironment>X64</TargetEnvironment>
    </Midl>
    <ClCompile>
      <Optimization>Full</Optimization>
      <InlineFunctionExpansion>AnySuitable</InlineFunctionExpansion>
      <IntrinsicFunctions>true</IntrinsicFunctions>
      <FavorSizeOrSpeed>Speed</FavorSizeOrSpeed>
      <OmitFramePointers>false</OmitFramePointers>
      <EnableFiberSafeOptimizations>false</EnableFiberSafeOptimizations>
      <AdditionalIncludeDirectories>..\..\internal\windows;..\..\platform\x86;..\..\platform\windows;..\..\windows\povconfig;..\..\libraries\boost;..\..\vfe\win\;..\..\vfe\;..\..\source;..\..\libraries\jpeg;..\..\libraries\zlib;..\..\libraries\png;..\..\libraries\tiff\libtiff;..\..\libraries\freetype\include;%(AdditionalIncludeDirectories)</AdditionalIncludeDirectories>
      <PreprocessorDefinitions>$(PovBuildDefs)BOOST_ALL_NO_LIB;NDEBUG;WIN32;WIN32_LEAN_AND_MEAN;_WINDOWS;CLASSLIB_DEFS_H;NOMINMAX;ISOLATION_AWARE_ENABLED;_CRT_SECURE_NO_DEPRECATE;_SECURE_SCL=0;BUILDING_AMD64=1;%(PreprocessorDefinitions)</PreprocessorDefinitions>
      <StringPooling>true</StringPooling>
      <ExceptionHandling>Sync</ExceptionHandling>
      <RuntimeLibrary>MultiThreaded</RuntimeLibrary>
      <BufferSecurityCheck>false</BufferSecurityCheck>
      <EnableEnhancedInstructionSet>NotSet</EnableEnhancedInstructionSet>
      <FloatingPointModel>Precise</FloatingPointModel>
      <FloatingPointExceptions>false</FloatingPointExceptions>
      <ForceConformanceInForLoopScope>true</ForceConformanceInForLoopScope>
      <RuntimeTypeInfo>true</RuntimeTypeInfo>
      <BrowseInformation>true</BrowseInformation>
      <BrowseInformationFile>$(IntDir)</BrowseInformationFile>
      <WarningLevel>Level3</WarningLevel>
      <SuppressStartupBanner>true</SuppressStartupBanner>
      <DebugInformationFormat>ProgramDatabase</DebugInformationFormat>
      <CompileAs>Default</CompileAs>
      <DisableSpecificWarnings>4800;4355;%(DisableSpecificWarnings)</DisableSpecificWarnings>
    </ClCompile>
    <ResourceCompile>
      <PreprocessorDefinitions>NDEBUG;%(PreprocessorDefinitions)</PreprocessorDefinitions>
      <Culture>0x0409</Culture>
    </ResourceCompile>
    <Lib>
      <OutputFile>$(OutDir)$(TargetName)$(TargetExt)</OutputFile>
    </Lib>
  </ItemDefinitionGroup>
  <ItemGroup>
    <ClCompile Include="..\..\platform\windows\osversioninfo.cpp" />
<<<<<<< HEAD
    <ClCompile Include="..\..\platform\windows\osfontresolver.cpp" />
=======
    <ClCompile Include="..\..\platform\windows\syspovfilesystem.cpp" />
>>>>>>> 29a10823
    <ClCompile Include="..\..\platform\windows\syspovpath.cpp" />
    <ClCompile Include="..\..\platform\windows\syspovtask.cpp" />
    <ClCompile Include="..\..\platform\windows\syspovtimer.cpp" />
    <ClCompile Include="..\..\platform\x86\avx2fma3\avx2fma3noise.cpp">
      <EnableEnhancedInstructionSet Condition="'$(Configuration)|$(Platform)'=='Release|Win32'">AdvancedVectorExtensions2</EnableEnhancedInstructionSet>
      <EnableEnhancedInstructionSet Condition="'$(Configuration)|$(Platform)'=='Release|x64'">AdvancedVectorExtensions2</EnableEnhancedInstructionSet>
      <EnableEnhancedInstructionSet Condition="'$(Configuration)|$(Platform)'=='Release-AVX|x64'">AdvancedVectorExtensions2</EnableEnhancedInstructionSet>
      <EnableEnhancedInstructionSet Condition="'$(Configuration)|$(Platform)'=='Release-SSE2|Win32'">AdvancedVectorExtensions2</EnableEnhancedInstructionSet>
      <WholeProgramOptimization Condition="'$(Configuration)|$(Platform)'=='Release|Win32'">false</WholeProgramOptimization>
      <WholeProgramOptimization Condition="'$(Configuration)|$(Platform)'=='Release|x64'">false</WholeProgramOptimization>
      <WholeProgramOptimization Condition="'$(Configuration)|$(Platform)'=='Release-SSE2|Win32'">false</WholeProgramOptimization>
      <WholeProgramOptimization Condition="'$(Configuration)|$(Platform)'=='Release-AVX|x64'">false</WholeProgramOptimization>
    </ClCompile>
    <ClCompile Include="..\..\platform\x86\avxfma4\avxfma4noise.cpp">
      <EnableEnhancedInstructionSet Condition="'$(Configuration)|$(Platform)'=='Release|Win32'">AdvancedVectorExtensions</EnableEnhancedInstructionSet>
      <EnableEnhancedInstructionSet Condition="'$(Configuration)|$(Platform)'=='Release|x64'">AdvancedVectorExtensions</EnableEnhancedInstructionSet>
      <EnableEnhancedInstructionSet Condition="'$(Configuration)|$(Platform)'=='Release-AVX|x64'">AdvancedVectorExtensions</EnableEnhancedInstructionSet>
      <EnableEnhancedInstructionSet Condition="'$(Configuration)|$(Platform)'=='Release-SSE2|Win32'">AdvancedVectorExtensions</EnableEnhancedInstructionSet>
      <WholeProgramOptimization Condition="'$(Configuration)|$(Platform)'=='Release|Win32'">false</WholeProgramOptimization>
      <WholeProgramOptimization Condition="'$(Configuration)|$(Platform)'=='Release|x64'">false</WholeProgramOptimization>
      <WholeProgramOptimization Condition="'$(Configuration)|$(Platform)'=='Release-SSE2|Win32'">false</WholeProgramOptimization>
      <WholeProgramOptimization Condition="'$(Configuration)|$(Platform)'=='Release-AVX|x64'">false</WholeProgramOptimization>
    </ClCompile>
    <ClCompile Include="..\..\platform\x86\avx\avxnoise.cpp">
      <EnableEnhancedInstructionSet Condition="'$(Configuration)|$(Platform)'=='Release|Win32'">AdvancedVectorExtensions</EnableEnhancedInstructionSet>
      <EnableEnhancedInstructionSet Condition="'$(Configuration)|$(Platform)'=='Release|x64'">AdvancedVectorExtensions</EnableEnhancedInstructionSet>
      <EnableEnhancedInstructionSet Condition="'$(Configuration)|$(Platform)'=='Release-AVX|x64'">AdvancedVectorExtensions</EnableEnhancedInstructionSet>
      <EnableEnhancedInstructionSet Condition="'$(Configuration)|$(Platform)'=='Release-SSE2|Win32'">AdvancedVectorExtensions</EnableEnhancedInstructionSet>
      <WholeProgramOptimization Condition="'$(Configuration)|$(Platform)'=='Release|Win32'">false</WholeProgramOptimization>
      <WholeProgramOptimization Condition="'$(Configuration)|$(Platform)'=='Release|x64'">false</WholeProgramOptimization>
      <WholeProgramOptimization Condition="'$(Configuration)|$(Platform)'=='Release-SSE2|Win32'">false</WholeProgramOptimization>
      <WholeProgramOptimization Condition="'$(Configuration)|$(Platform)'=='Release-AVX|x64'">false</WholeProgramOptimization>
    </ClCompile>
    <ClCompile Include="..\..\platform\x86\avx\avxportablenoise.cpp">
      <EnableEnhancedInstructionSet Condition="'$(Configuration)|$(Platform)'=='Release|Win32'">AdvancedVectorExtensions</EnableEnhancedInstructionSet>
      <EnableEnhancedInstructionSet Condition="'$(Configuration)|$(Platform)'=='Release|x64'">AdvancedVectorExtensions</EnableEnhancedInstructionSet>
      <EnableEnhancedInstructionSet Condition="'$(Configuration)|$(Platform)'=='Release-SSE2|Win32'">AdvancedVectorExtensions</EnableEnhancedInstructionSet>
      <EnableEnhancedInstructionSet Condition="'$(Configuration)|$(Platform)'=='Release-AVX|x64'">AdvancedVectorExtensions</EnableEnhancedInstructionSet>
      <WholeProgramOptimization Condition="'$(Configuration)|$(Platform)'=='Release|Win32'">false</WholeProgramOptimization>
      <WholeProgramOptimization Condition="'$(Configuration)|$(Platform)'=='Release|x64'">false</WholeProgramOptimization>
      <WholeProgramOptimization Condition="'$(Configuration)|$(Platform)'=='Release-SSE2|Win32'">false</WholeProgramOptimization>
      <WholeProgramOptimization Condition="'$(Configuration)|$(Platform)'=='Release-AVX|x64'">false</WholeProgramOptimization>
    </ClCompile>
    <ClCompile Include="..\..\platform\x86\cpuid.cpp" />
    <ClCompile Include="..\..\platform\x86\optimizednoise.cpp" />
  </ItemGroup>
  <ItemGroup>
    <ClInclude Include="..\..\platform\windows\osversioninfo.h" />
    <ClInclude Include="..\..\platform\windows\syspovdebug.h" />
    <ClInclude Include="..\..\platform\windows\syspovpath.h" />
    <ClInclude Include="..\..\platform\windows\osfontresolver.h" />
    <ClInclude Include="..\..\platform\windows\syspovtask.h" />
    <ClInclude Include="..\..\platform\windows\syspovtimer.h" />
    <ClInclude Include="..\..\platform\x86\avx2fma3\avx2fma3noise.h" />
    <ClInclude Include="..\..\platform\x86\avxfma4\avxfma4noise.h" />
    <ClInclude Include="..\..\platform\x86\avx\avxnoise.h" />
    <ClInclude Include="..\..\platform\x86\avx\avxportablenoise.h" />
    <ClInclude Include="..\..\platform\x86\cpuid.h" />
    <ClInclude Include="..\..\platform\x86\optimizednoise.h" />
  </ItemGroup>
  <Import Project="$(VCTargetsPath)\Microsoft.Cpp.targets" />
  <ImportGroup Label="ExtensionTargets">
  </ImportGroup>
</Project><|MERGE_RESOLUTION|>--- conflicted
+++ resolved
@@ -376,11 +376,8 @@
   </ItemDefinitionGroup>
   <ItemGroup>
     <ClCompile Include="..\..\platform\windows\osversioninfo.cpp" />
-<<<<<<< HEAD
     <ClCompile Include="..\..\platform\windows\osfontresolver.cpp" />
-=======
     <ClCompile Include="..\..\platform\windows\syspovfilesystem.cpp" />
->>>>>>> 29a10823
     <ClCompile Include="..\..\platform\windows\syspovpath.cpp" />
     <ClCompile Include="..\..\platform\windows\syspovtask.cpp" />
     <ClCompile Include="..\..\platform\windows\syspovtimer.cpp" />
